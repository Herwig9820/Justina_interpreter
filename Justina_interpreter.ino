--- conflicted
+++ resolved
@@ -416,17 +416,6 @@
 // a callback function is a mechanism to allow a library (like Justina) to call a procedure in a user program without having any knowledge about the name of the procedure
 // in Justina, the mechanism is used to allow the user to write specific procedures in C++ (not in Justina) and call them afterwards from within Justina
 // 
-<<<<<<< HEAD
-// a user callback function should contain two parameters, as shown below
-// parameter 1 (const void** pdata) is an 8-element array containing void pointers to data (if data present) 
-// parameter 2 (const char* valueType) is an 8-element array indicating presence of corresponding data, the value type, and whether the data is a Justina variable or constant
-// if data is present, the pointer passed will point to an integer, float or text (char*).
-// the value pointed to can be the value stored in a Justina variable or array element, or it can be a Justina constant 
-// the data pointed to can be changed (the pointers themselves not)
-// changing a Justina CONSTANT, however, will have no effect (for safety, a copy of constant data is actually supplied that will be thrown away upon returning)
-// in case the value pointed to is an INTEGER or a FLOAT stored in an ARRAY element, you actually have access to the complete array by setting a pointer to subsequent or preceding array elements
-// if the value pointed to is a character string (char*), changing the pointer allows you to access all characters in the string and NOT to access other array elements
-=======
 // a user callback function should contain 3 parameters, as shown below
 // parameter 1 (const void** pdata) is an array containing void pointers to a maximum of 8 arguments, passed by reference by Justina 
 // parameter 2 (const char* valueType) is an array indicating the value type (long, float or char*), and whether the data is a Justina variable or constant
@@ -436,7 +425,6 @@
 // the data pointed to can always be changed, but changing a Justina constant or a Justina variable declared as constant, will have no effect once control returns to Justina
 // in case the value pointed to is a LONG or a FLOAT stored in an ARRAY element, you actually have access to the complete array by setting a pointer to subsequent or preceding array elements
 // if the value pointed to is a character string (char*), changing the pointer allows you to access all characters in the string
->>>>>>> 57ee3118
 // 
 // refer to Justina documentation to learn how to call a user procedure ('callback') from Justina and change the maximum number allowed
 // 
@@ -461,18 +449,10 @@
 
 void userFcn_readPort(const void** pdata, const char* valueType, const int argCount) {     // data: can be anything, as long as user function knows what to expect
 
-<<<<<<< HEAD
-    pConsole->print("*** Justina was here *** - arg count: ");pConsole->println(argCount);
-
-    char isVariableMask = 0x80;             // as defined in Justina
-
-    for (int i = 0; i < argCount; i++) {
-=======
     pConsole->print("=== control is now in user c++ callback function: arg count = "); pConsole->println(argCount);
 
     for (int i = 0; i < argCount; i++) {
         // data available ?
->>>>>>> 57ee3118
 
         long* pLong{};          // pointer to long
         float* pFloat{};          // pointer to float
