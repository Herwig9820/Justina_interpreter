--- conflicted
+++ resolved
@@ -791,43 +791,25 @@
     static constexpr uint8_t var_scopeToSpecify = 0 << 4;             // scope is not yet defined (temporary use during parsing; never stored in token)
 
     // bit b3: variable is an array (and not a scalar)
-<<<<<<< HEAD
-    static constexpr uint8_t var_isArray = 0x08;                     // stored with variable attributes and in 'variable' token. Can not be changed during execution
-=======
     static constexpr uint8_t var_isArray = 0x08;                     // stored with variable attributes and in 'variable' token. Value can not be changed during execution
 
     // bitb2: variable is a constant
     static constexpr uint8_t var_isConstantVar = 0x04;                     // stored with variable attributes and in 'variable' token. Can not be changed at runtime
->>>>>>> 57ee3118
-
-    // bit 2: is a constant value. Stored with variable attributes and in 'variable' token. Can not be changed during execution 
-    static constexpr uint8_t var_isConstant = 0x04;
-    
-public:
-    // bits b10: value type 
+
+    // bit 0 (maintain in token only): 'forced function variable in debug mode' (for pretty printing only)
+    static constexpr uint8_t var_isForcedFunctionVar = 1;
+
+    // bits b210: value type 
     // - PARSED constants: value type bits are maintained in the 'constant' token (but not in same bit positions)
     // - INTERMEDIATE constants (execution only) and variables: value type is maintained together with variable / intermediate constant data (per variable, array or constant) 
     // Note: because the value type is not fixed for scalar variables (type can dynamically change at runtime), this info is not maintained in the parsed 'variable' token 
 
-<<<<<<< HEAD
-    static constexpr uint8_t value_typeMask = 0x07;     ////               // mask: float, char* 
-    static constexpr uint8_t value_isLong = 0 << 0;
-    static constexpr uint8_t value_isFloat = 1 << 0;
-    static constexpr uint8_t value_isStringPointer = 2 << 0;
-=======
     static constexpr uint8_t value_typeMask = 0x03;                    // mask for value type 
     static constexpr uint8_t value_isVarRef = 0x00;
     static constexpr uint8_t value_isLong = 0x01;
     static constexpr uint8_t value_isFloat = 0x02;
     static constexpr uint8_t value_isStringPointer = 0x03;
->>>>>>> 57ee3118
-
-private:
-
-    // bit 0 (maintain in token only): 'forced function variable in debug mode' (for pretty printing only)
-    static constexpr uint8_t var_isForcedFunctionVar = 1;
-
-public:
+
     // application flag bits:flags signaling specific Justina status conditions
     static constexpr long appFlag_errorConditionBit = 0x01L;       // bit 0: a Justina parsing or execution error has occured
     static constexpr long appFlag_statusAbit = 0x10L;              // status bits A and B: bits 5 and 4. Justina status (see below)
@@ -1353,7 +1335,7 @@
     // separate storage areas for user, global and static variable types
     // storage space for local function variable types (including function parameters) is only reserved during execution of a procedure (based on info collected during parsing) 
     // the variable type is maintained in one byte for each variable (see relevant constant definitions): 
-    // - bit 7: program variables: global program variable is attached to this program variable NAME; user variables: flag - variable in use by program 
+    // - bit 7: program variables: global program variable attached to this program variable NAME; user variables: flag - variable in use by program 
     // - bit b654: variable type ('scope'): user, program global, local, static, function parameter 
     // - bit b3: variable is an array
     // - bits b210: value type (long, float, ... see constant definitions) 
@@ -1537,11 +1519,7 @@
     execResult_type deleteVarStringObject(LE_evalStack* pStackLvl);
     execResult_type deleteIntermStringObject(LE_evalStack* pStackLvl);
 
-<<<<<<< HEAD
-    execResult_type copyValueArgsFromStack(LE_evalStack*& pStackLvl, int argCount, bool* argIsVar, bool* argIsArray, char* valueType, Val* args, bool prepareForCallback = false);
-=======
     execResult_type copyValueArgsFromStack(LE_evalStack*& pStackLvl, int argCount, bool* argIsVar, bool* argIsArray, char* valueType, Val* args, bool passVarRefOrConst = false, Val* dummyArgs=nullptr);
->>>>>>> 57ee3118
 
     int findTokenStep(char*& pStep, int tokenTypeToFind, char tokenCodeToFind, char tokenCode2ToFind = -1);
     int jumpTokens(int n, char*& pStep, int& tokenCode);
