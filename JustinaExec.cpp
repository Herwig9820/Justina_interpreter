/************************************************************************************************************
*    Justina interpreter library for Arduino boards with 32 bit SAMD microconrollers                        *
*                                                                                                           *
*    Tested with Nano 33 IoT and Arduino RP2040                                                             *
*                                                                                                           *
*    Version:    v1.01 - 12/07/2023                                                                         *
*    Author:     Herwig Taveirne, 2021-2023                                                                 *
*                                                                                                           *
*    Justina is an interpreter which does NOT require you to use an IDE to write and compile programs.      *
*    Programs are written on the PC using any text processor and transferred to the Arduino using any       *
*    Serial or TCP Terminal program capable of sending files.                                               *
*    Justina can store and retrieve programs and other data on an SD card as well.                          *
*                                                                                                           *
*    See GitHub for more information and documentation: https://github.com/Herwig9820/Justina_interpreter   *
*                                                                                                           *
*    This program is free software: you can redistribute it and/or modify                                   *
*    it under the terms of the GNU General Public License as published by                                   *
*    the Free Software Foundation, either version 3 of the License, or                                      *
*    (at your option) any later version.                                                                    *
*                                                                                                           *
*    This program is distributed in the hope that it will be useful,                                        *
*    but WITHOUT ANY WARRANTY; without even the implied warranty of                                         *
*    MERCHANTABILITY or FITNESS FOR A PARTICULAR PURPOSE. See the                                           *
*    GNU General Public License for more details.                                                           *
*                                                                                                           *
*    You should have received a copy of the GNU General Public License                                      *
*    along with this program.  If not, see <http://www.gnu.org/licenses/>.                                  *
************************************************************************************************************/


#include "Justina.h"

#define PRINT_HEAP_OBJ_CREA_DEL 0
#define PRINT_PARSED_CMD_STACK 0
#define PRINT_PROCESSED_TOKEN 0
#define PRINT_DEBUG_INFO 0
#define PRINT_OBJECT_COUNT_ERRORS 0


// *****************************************************************
// ***        class Justina_interpreter - implementation         ***
// *****************************************************************


// ---------------------------------
// *   execute parsed statements   *
// ---------------------------------

Justina_interpreter::execResult_type  Justina_interpreter::exec(char* startHere) {
#if PRINT_PROCESSED_TOKEN
    _pDebugOut->print("\r\n*** enter exec: eval stack depth: "); _pDebugOut->println(evalStack.getElementCount());
#endif
    // init
    _appFlags = (_appFlags & ~appFlag_statusMask) | appFlag_executing;     // status 'executing'

    int tokenType = *startHere & 0x0F;
    int tokenIndex{ 0 };
    bool isFunctionReturn = false;
    bool precedingIsComma = false;                                                      // used to detect prefix operators following a comma separator
    bool isEndOfStatementSeparator = false;                                             // false, because this is already the start of a new instruction
    bool lastWasEndOfStatementSeparator = false;                                        // false, because this is already the start of a new instruction

    bool appFlagsRequestStop{ false }, appFlagsRequestAbort{ false };
    bool abortCommandReceived{ false };
    bool showStopmessage{ false };

    execResult_type execResult = result_execOK;
    char* holdProgramCnt_StatementStart{ nullptr }, * programCnt_previousStatementStart{ nullptr };
    char* holdErrorProgramCnt_StatementStart{ nullptr }, * errorProgramCnt_previousStatement{ nullptr };

    // switch single step mode OFF before starting to execute command line (even in debug mode). Step and Debug commands will switch it on again (to execute one step).
    _stepCmdExecuted = db_continue;
    _debugCmdExecuted = false;                                                          // Justina function to debug must be on same comand line as Debug command

    _programCounter = startHere;
    holdProgramCnt_StatementStart = _programCounter; programCnt_previousStatementStart = _programCounter;

    holdErrorProgramCnt_StatementStart = _programCounter, errorProgramCnt_previousStatement = _programCounter;

    _activeFunctionData.functionIndex = 0;                                              // main program level: not relevant
    _activeFunctionData.activeCmd_ResWordCode = cmdcod_none;                            // no command is being executed
    _activeFunctionData.activeCmd_tokenAddress = nullptr;
    _activeFunctionData.errorStatementStartStep = _programCounter;
    _activeFunctionData.errorProgramCounter = _programCounter;
    _activeFunctionData.blockType = block_JustinaFunction;                              // consider main as a Justina function      
    _activeFunctionData.trapEnable = 0;                                                 // start execution with error trapping disabled

    bool setCurrentPrintColumn{ false };                                                // for print commands only

    _lastValueIsStored = false;


    // --------------------------
    // process tokens, one by one
    // --------------------------

    while (tokenType != tok_no_token) {                                                                 // for all tokens in token list

        // if terminal token, determine which terminal type
    #if PRINT_PROCESSED_TOKEN
        _pDebugOut->print(">>>> exec: token step = "); _pDebugOut->println(_programCounter - _programStorage);
    #endif

        bool isTerminal = ((tokenType == tok_isTerminalGroup1) || (tokenType == tok_isTerminalGroup2) || (tokenType == tok_isTerminalGroup3));
        if (isTerminal) {
            tokenIndex = ((((TokenIsTerminal*)_programCounter)->tokenTypeAndIndex >> 4) & 0x0F);
            tokenIndex += ((tokenType == tok_isTerminalGroup2) ? 0x10 : (tokenType == tok_isTerminalGroup3) ? 0x20 : 0);
        }

        bool isOperator = (isTerminal ? (_terminals[tokenIndex].terminalCode <= termcod_opRangeEnd) : false);
        bool isSemicolon = (isTerminal ? ((_terminals[tokenIndex].terminalCode == termcod_semicolon) || (_terminals[tokenIndex].terminalCode == termcod_semicolon_BPset)
            || (_terminals[tokenIndex].terminalCode == termcod_semicolon_BPallowed)) : false);
        bool isComma = (isTerminal ? (_terminals[tokenIndex].terminalCode == termcod_comma) : false);
        bool isLeftPar = (isTerminal ? (_terminals[tokenIndex].terminalCode == termcod_leftPar) : false);
        bool isRightPar = (isTerminal ? (_terminals[tokenIndex].terminalCode == termcod_rightPar) : false);

        // fetch next token (for some token types, the size is stored in the upper 4 bits of the token type byte)
        int tokenLength = (tokenType >= tok_isTerminalGroup1) ? sizeof(TokenIsTerminal) : (tokenType == tok_isConstant) ? sizeof(TokenIsConstant) : (*_programCounter >> 4) & 0x0F;
        _activeFunctionData.pNextStep = _programCounter + tokenLength;                                  // look ahead

        lastWasEndOfStatementSeparator = isEndOfStatementSeparator;
        isEndOfStatementSeparator = false;

        int  holdCommandStartEValStackLevels{ 0 };


        switch (tokenType) {                                                                            // process according to token type

            // Case: process keyword token
            // ---------------------------

            case tok_isReservedWord:
            {

                // parse-only statements (program, function, var, local, static, ...): skip for execution

                tokenIndex = ((TokenIsResWord*)_programCounter)->tokenIndex;

            #if PRINT_DEBUG_INFO
                _pDebugOut->print("eval stack depth "); _pDebugOut->print(evalStack.getElementCount());  _pDebugOut->print(" - keyword: "); _pDebugOut->print(_resWords[tokenIndex]._resWordName);
                _pDebugOut->print("   ["); _pDebugOut->print(_programCounter - _programStorage); _pDebugOut->println("]");
            #endif
            #if PRINT_PROCESSED_TOKEN
                _pDebugOut->print("=== process keyword: address "); _pDebugOut->print(_programCounter - _programStorage);  _pDebugOut->print(", eval stack depth "); _pDebugOut->print(evalStack.getElementCount()); _pDebugOut->print(" [");
                _pDebugOut->print(_resWords[tokenIndex]._resWordName); _pDebugOut->println("]");
            #endif
                bool skipStatement = ((_resWords[tokenIndex].restrictions & cmd_skipDuringExec) != 0);
                if (skipStatement) {
                    // a function can only stop on its first statement if it's NOT called from the command line (or from within an eval() function). To circumvent that,...
                    // ...when the function was launched, the function() statement itself has been made the 'first' function statement to execute. Because it is non_executable,...
                    // ...it is skipped anyway (here). BUT variable 'holdProgramCnt_StatementStart' must be set to the current program counter here 
                    if (_resWords[tokenIndex].resWordCode == cmdcod_function) {
                        holdProgramCnt_StatementStart = _programCounter;
                    }

                    findTokenStep(_programCounter, true, tok_isTerminalGroup1, termcod_semicolon, termcod_semicolon_BPset, termcod_semicolon_BPallowed);            // find semicolon (always match)
                    _activeFunctionData.pNextStep = _programCounter;
                    break;
                }

                // commands are executed when processing final semicolon statement (note: activeCmd_ResWordCode identifies individual commands; not command blocks)
                // first, all arguments of the command will be processed
                _activeFunctionData.activeCmd_ResWordCode = _resWords[tokenIndex].resWordCode;          // store command for now
                _activeFunctionData.activeCmd_tokenAddress = _programCounter;


                // If the command is a print command (printing to a particular stream), its arguments will be evaluated before the print command itself is executed.  
                // As soon as the stream to print to is known, store the current output 'cursor' position for the stream (last column printed to; zero if new line).
                // If any of the print command arguments contains a pos() function, the correct position will then be returned.

                switch (_activeFunctionData.activeCmd_ResWordCode) {
                    // Print to console out, print to debug out ? The stream is known at this point (which is the LAUNCH op the print command, not yet the execution). Store the last column printed to

                    case cmdcod_dbout:
                    case cmdcod_dboutLine:
                    { _pLastPrintColumn = _pDebugPrintColumn;  }
                    break;

                    case cmdcod_cout:
                    case cmdcod_coutLine:
                    case cmdcod_coutList:
                    { _pLastPrintColumn = _pConsolePrintColumn;  }
                    break;


                    // Other print to stream commands ? Stream is not known yet, because first command argument (stream) still needs to be evaluated. 
                    // Set a flag to store the last column for this stream as soon as it's known (after evaluation of the first command argument).

                    case cmdcod_print:
                    case cmdcod_printLine:
                    case cmdcod_printList:
                    {
                        setCurrentPrintColumn = true;                                                   // flag that current print column for current stream is not set yet
                        holdCommandStartEValStackLevels = evalStack.getElementCount();
                    }
                    break;

                    default: {}; break;     // other print commands: see comma separator token
                }
            }
            break;


            // Case: process internal cpp function token
            // -----------------------------------------

            case tok_isInternCppFunction:
            {

                pushInternCppFunctionName(tokenType);

            #if PRINT_PROCESSED_TOKEN
                _pDebugOut->print("=== process "); _pDebugOut->print(tokenType == tok_isInternCppFunction ? "internal cpp fcn" : tokenType == tok_isExternCppFunction ? "external cpp fcn" : "Justina fcn");
                _pDebugOut->print(": address "); _pDebugOut->print(_programCounter - _programStorage);  _pDebugOut->print(", eval stack depth ");
                _pDebugOut->print(evalStack.getElementCount()); _pDebugOut->print(" [");

                int funcNameIndex = ((TokenIsInternCppFunction*)_programCounter)->tokenIndex;
                _pDebugOut->print(_internCppFunctions[funcNameIndex].funcName); _pDebugOut->println("]");
            #endif
            }
            break;


            // Case: process external (user) cpp function token
            // ------------------------------------------------

            case tok_isExternCppFunction:
            {

                pushExternCppFunctionName(tokenType);

            #if PRINT_PROCESSED_TOKEN
                _pDebugOut->print("=== process "); _pDebugOut->print(tokenType == tok_isInternCppFunction ? "internal cpp fcn" : tokenType == tok_isExternCppFunction ? "external cpp fcn" : "Justina fcn");
                _pDebugOut->print(": address "); _pDebugOut->print(_programCounter - _programStorage);  _pDebugOut->print(", eval stack depth ");
                _pDebugOut->print(evalStack.getElementCount()); _pDebugOut->print(" [");

                int returnValueType = ((TokenIsExternCppFunction*)_programCounter)->returnValueType;
                int funcIndexInType = ((TokenIsExternCppFunction*)_programCounter)->funcIndexInType;
                const char* funcName = ((CppDummyVoidFunction*)_pExtCppFunctions[returnValueType])[funcIndexInType].cppFunctionName;
                _pDebugOut->print(funcName); _pDebugOut->println("]");
            #endif
            }
            break;


            // Case: process Justina function token
            // ------------------------------------

            case tok_isJustinaFunction:
            {

                pushJustinaFunctionName(tokenType);

            #if PRINT_PROCESSED_TOKEN
                _pDebugOut->print("=== process "); _pDebugOut->print(tokenType == tok_isInternCppFunction ? "internal cpp fcn" : tokenType == tok_isExternCppFunction ? "external cpp fcn" : "Justina fcn");
                _pDebugOut->print(": address "); _pDebugOut->print(_programCounter - _programStorage);  _pDebugOut->print(", eval stack depth ");
                _pDebugOut->print(evalStack.getElementCount()); _pDebugOut->print(" [");

                int funcNameIndex = ((TokenIsJustinaFunction*)_programCounter)->identNameIndex;
                _pDebugOut->print(JustinaFunctionNames[funcNameIndex]); _pDebugOut->println("]");
            #endif

            #if PRINT_DEBUG_INFO
                int index = ((TokenIsJustinaFunction*)_programCounter)->identNameIndex;
                _pDebugOut->print("eval stack depth "); _pDebugOut->print(evalStack.getElementCount());  _pDebugOut->print(" - function name: "); _pDebugOut->print(JustinaFunctionNames[index]);
                _pDebugOut->print("   ["); _pDebugOut->print(_programCounter - _programStorage); _pDebugOut->println("]");
            #endif
            }
            break;


            // Case: generic identifier token token
            // -------------------------------------------------

            case tok_isGenericName:
            {
                pushGenericName(tokenType);

            #if PRINT_PROCESSED_TOKEN
                _pDebugOut->print("=== process identif: address "); _pDebugOut->print(_programCounter - _programStorage);  _pDebugOut->print(", eval stack depth "); _pDebugOut->print(evalStack.getElementCount()); _pDebugOut->print(" [");
                _pDebugOut->print(_pEvalStackTop->varOrConst.value.pStringConst); _pDebugOut->print("]");
            #endif
            }
            break;


            // Case: parsed or intermediate constant value (long, float or string)
            // -------------------------------------------------------------------

            case tok_isConstant:
            {

                _activeFunctionData.errorProgramCounter = _programCounter;                              // in case an error occurs while processing token

                pushConstant(tokenType);

            #if PRINT_DEBUG_INFO
                _pDebugOut->print("eval stack depth "); _pDebugOut->print(evalStack.getElementCount());  _pDebugOut->print(" - constant");
                _pDebugOut->print("   ["); _pDebugOut->print(_programCounter - _programStorage); _pDebugOut->println("]");
            #endif

            #if PRINT_PROCESSED_TOKEN
                _pDebugOut->print("=== process const  : address "); _pDebugOut->print(_programCounter - _programStorage);  _pDebugOut->print(", eval stack depth "); _pDebugOut->print(evalStack.getElementCount()); _pDebugOut->print(" [");
                char valueType = _pEvalStackTop->varOrConst.valueType;
                if (valueType == value_isLong) { _pDebugOut->print(_pEvalStackTop->varOrConst.value.longConst); _pDebugOut->println("]"); }
                else if (valueType == value_isFloat) { _pDebugOut->print(_pEvalStackTop->varOrConst.value.floatConst); _pDebugOut->println("]"); }
                else { _pDebugOut->print("'"); _pDebugOut->print(_pEvalStackTop->varOrConst.value.pStringConst); _pDebugOut->println("']"); }
            #endif

                // check if (an) operation(s) can be executed. 
                // when an operation is executed, check whether lower priority operations can now be executed as well (example: 3+5*7: first execute 5*7 yielding 35, then execute 3+35)
                execResult = execAllProcessedOperators();
                if (execResult != result_execOK) { break; }
            }
            break;


            // Case: process real or string constant token, variable token
            // -----------------------------------------------------------

            case tok_isVariable:
            {
                _activeFunctionData.errorProgramCounter = _programCounter;                              // in case an error occurs while processing token
                pushVariable(tokenType);

            #if PRINT_DEBUG_INFO
                _pDebugOut->print("eval stack depth "); _pDebugOut->print(evalStack.getElementCount());  _pDebugOut->print(" - variable");
                _pDebugOut->print("   ["); _pDebugOut->print(_programCounter - _programStorage); _pDebugOut->println("]");
            #endif

            #if PRINT_PROCESSED_TOKEN
                _pDebugOut->print("=== process var name: address "); _pDebugOut->print(_programCounter - _programStorage);  _pDebugOut->print(", eval stack depth "); _pDebugOut->print(evalStack.getElementCount()); _pDebugOut->print(" [");
                int varNameIndex = ((TokenIsVariable*)_programCounter)->identNameIndex;
                char scopeMask = ((TokenIsVariable*)_programCounter)->identInfo & var_scopeMask;
                char* varName = (scopeMask == var_isUser) ? userVarNames[varNameIndex] : programVarNames[varNameIndex];
                _pDebugOut->print(varName); _pDebugOut->println("]");
            #endif

                // next token
                int nextTokenType = *_activeFunctionData.pNextStep & 0x0F;
                int nextTokenIndex{ 0 };
                bool nextIsTerminal = ((nextTokenType == tok_isTerminalGroup1) || (nextTokenType == tok_isTerminalGroup2) || (nextTokenType == tok_isTerminalGroup3));
                if (nextIsTerminal) {
                    nextTokenIndex = ((((TokenIsTerminal*)_activeFunctionData.pNextStep)->tokenTypeAndIndex >> 4) & 0x0F);
                    nextTokenIndex += ((nextTokenType == tok_isTerminalGroup2) ? 0x10 : (nextTokenType == tok_isTerminalGroup3) ? 0x20 : 0);
                }

                bool nextIsLeftPar = (nextIsTerminal ? (_terminals[nextTokenIndex].terminalCode == termcod_leftPar) : false);
                if (nextIsLeftPar) {                                                                    // array variable name (this token) is followed by subscripts (to be processed)
                    _pEvalStackTop->varOrConst.valueAttributes |= var_isArray_pendingSubscripts;        // flag that array element still needs to be processed
                }

                // check if (an) operation(s) can be executed. 
                // when an operation is executed, check whether lower priority operations can now be executed as well (example: 3+5*7: first execute 5*7 yielding 35, then execute 3+35)

                execResult = execAllProcessedOperators();
                if (execResult != result_execOK) { break; }

            #if PRINT_DEBUG_INFO
                _pDebugOut->println("=== processed var name");
            #endif
            }
            break;


            // Case: process terminal token 
            // ----------------------------

            case tok_isTerminalGroup1:
            case tok_isTerminalGroup2:
            case tok_isTerminalGroup3:
            {

                // operator or left parenthesis ?
                // ------------------------------

                if (isOperator || isLeftPar) {
                #if PRINT_PROCESSED_TOKEN        // after evaluation stack has been updated and before breaking 
                    _pDebugOut->print("=== process operator OR left parenthesis : address "); _pDebugOut->print(_programCounter - _programStorage);  _pDebugOut->print(", eval stack depth "); _pDebugOut->print(evalStack.getElementCount()); _pDebugOut->print(" [ ");
                    _pDebugOut->print(_terminals[tokenIndex].terminalName);   _pDebugOut->println(" ]");
                #endif


                    bool doCaseBreak{ false };

                    // terminal tokens: only operators and left parentheses are pushed on the stack
                    pushTerminalToken(tokenType);

                #if PRINT_DEBUG_INFO
                    _pDebugOut->print("eval stack depth "); _pDebugOut->print(evalStack.getElementCount());  _pDebugOut->print(" - terminal: "); _pDebugOut->print(_terminals[_pEvalStackTop->terminal.index & 0x7F].terminalName);
                    _pDebugOut->print("   ["); _pDebugOut->print(_programCounter - _programStorage); _pDebugOut->println("]");
                #endif
                    if (precedingIsComma) { _pEvalStackTop->terminal.index |= 0x80;   doCaseBreak = true; }                             // flag that preceding token is comma separator 

                    if (!doCaseBreak) {
                        if (evalStack.getElementCount() < _activeFunctionData.callerEvalStackLevels + 2) { doCaseBreak = true; }        // no preceding token exist on the stack      
                    }
                    if (!doCaseBreak) {
                        if (!(_pEvalStackMinus1->genericToken.tokenType == tok_isConstant) && !(_pEvalStackMinus1->genericToken.tokenType == tok_isVariable)) { doCaseBreak = true;; };
                    }
                    if (!doCaseBreak) {
                        // previous token is constant or variable: check if current token is an infix or a postfix operator (it cannot be a prefix operator)
                        // if postfix operation, execute it first (it always has highest priority)
                        bool isPostfixOperator = (_terminals[_pEvalStackTop->terminal.index & 0x7F].postfix_priority != 0);
                        if (isPostfixOperator) {
                            execResult = execUnaryOperation(false);                                                                     // flag postfix operation
                            if (execResult == result_execOK) { execResult = execAllProcessedOperators(); }
                            if (execResult != result_execOK) { doCaseBreak = true; }
                        }
                    }

                    if (doCaseBreak) { break; }
                }


                // comma separator ?
                // -----------------

                else if (isComma) {
                #if PRINT_PROCESSED_TOKEN        // after evaluation stack has been updated and before breaking 
                    _pDebugOut->print("=== process comma : address "); _pDebugOut->print(_programCounter - _programStorage);  _pDebugOut->print(", eval stack depth "); _pDebugOut->print(evalStack.getElementCount()); _pDebugOut->print(" [ ");
                    _pDebugOut->print(_terminals[tokenIndex].terminalName);   _pDebugOut->println(" ]");
                #endif

                    // if currently executing a print... command, the first argument is always the stream number to print to. After it has been evaluated, it must be used to...
                    // ... set variable '_pLastPrintColumn' to the current last print column of this particular stream BEFORE the other arguments are evaluated, because...
                    // ...these arguments may use the pos() function to know at what column  printing the first argument starts.
                    // for command printLine with only one argument (stream), this is not relevant (because no arguments)

                    if (setCurrentPrintColumn && ((holdCommandStartEValStackLevels + 1) == evalStack.getElementCount()))                                    // stream argument has been processed
                    {
                        // retrieve stream number
                        // if stream is valid, will be tested when all print command arguments have been evaluated and the print command itself is processed
                        Val value{};
                        bool argIsVar = (_pEvalStackTop->varOrConst.tokenType == tok_isVariable);                                                           // could be a constant variable, but this is not relevant here
                        char valueType = argIsVar ? (*_pEvalStackTop->varOrConst.varTypeAddress & value_typeMask) : _pEvalStackTop->varOrConst.valueType;
                        bool opIsLong = ((uint8_t)valueType == value_isLong);
                        value.floatConst = (argIsVar ? (*_pEvalStackTop->varOrConst.value.pFloatConst) : _pEvalStackTop->varOrConst.value.floatConst);      // works for all value types
                        int streamNumber = opIsLong ? value.longConst : value.floatConst;                                                                   // always a long or a float value

                        // set pointer to last printed column (current position: start of line = 0) for this stream
                        _pLastPrintColumn = (streamNumber == 0) ? _pConsolePrintColumn : (streamNumber < 0) ? _pIOprintColumns + (-streamNumber) - 1 : &(openFiles[streamNumber - 1].currentPrintColumn);
                        setCurrentPrintColumn = false;      // reset
                    }
                }


                // right parenthesis ?
                // -------------------

                else if (isRightPar) {
                #if PRINT_PROCESSED_TOKEN        // after evaluation stack has been updated and before breaking 
                    _pDebugOut->print("=== process right parenthesis : address "); _pDebugOut->print(_programCounter - _programStorage);  _pDebugOut->print(", eval stack depth "); _pDebugOut->print(evalStack.getElementCount()); _pDebugOut->print(" [ ");
                    _pDebugOut->print(_terminals[tokenIndex].terminalName);   _pDebugOut->println(" ]");
                #endif

                #if PRINT_DEBUG_INFO
                    _pDebugOut->print("eval stack depth "); _pDebugOut->print(evalStack.getElementCount());  _pDebugOut->print(" - right par");
                    _pDebugOut->print("   ["); _pDebugOut->print(_programCounter - _programStorage); _pDebugOut->println("]");
                #endif

                    bool doCaseBreak{ false };
                    int argCount = 0;                                                                                               // init number of supplied arguments (or array subscripts) to 0
                    LE_evalStack* pStackLvl = _pEvalStackTop;     // stack level of last argument / array subscript before right parenthesis, or left parenthesis (if function call and no arguments supplied)

                    // set pointer to stack level for left parenthesis and pointer to stack level for preceding token (if any)
                    while (true) {
                        bool isTerminalLvl = ((pStackLvl->genericToken.tokenType == tok_isTerminalGroup1) || (pStackLvl->genericToken.tokenType == tok_isTerminalGroup2) || (pStackLvl->genericToken.tokenType == tok_isTerminalGroup3));
                        bool isLeftParLvl = isTerminalLvl ? (_terminals[pStackLvl->terminal.index & 0x7F].terminalCode == termcod_leftPar) : false;
                        if (isLeftParLvl) { break; }   // break if left parenthesis found 
                        pStackLvl = (LE_evalStack*)evalStack.getPrevListElement(pStackLvl);
                        argCount++;
                    }

                    LE_evalStack* pPrecedingStackLvl = (LE_evalStack*)evalStack.getPrevListElement(pStackLvl);                      // stack level PRECEDING left parenthesis (or null pointer)

                    // remove left parenthesis stack level
                    pStackLvl = (LE_evalStack*)evalStack.deleteListElement(pStackLvl);                                              // pStackLvl now pointing to first function argument or array subscript (or nullptr if none)
                #if PRINT_DEBUG_INFO
                    _pDebugOut->println("REMOVE left parenthesis from stack");
                    _pDebugOut->print("                 "); _pDebugOut->print(evalStack.getElementCount());  _pDebugOut->println(" - first argument");
                #endif

                    // correct pointers (now wrong, if from 0 to 2 arguments)
                    _pEvalStackTop = (LE_evalStack*)evalStack.getLastListElement();                                                 // this line needed if no arguments
                    _pEvalStackMinus1 = (LE_evalStack*)evalStack.getPrevListElement(_pEvalStackTop);
                    _pEvalStackMinus2 = (LE_evalStack*)evalStack.getPrevListElement(_pEvalStackMinus1);

                    // the left parenthesis and the argument(s) are now removed and replaced by a single scalar (function result, array element, single argument)
                    // check if additional operators preceding the left parenthesis can now be executed.
                    // when an operation is executed, check whether lower priority operations can now be executed as well (example: 3+5*7: first execute 5*7 yielding 35, then execute 3+35)
                    if (!doCaseBreak) {
                        execResult = execAllProcessedOperators(); if (execResult != result_execOK) { doCaseBreak = true; }
                    }

                    if (doCaseBreak) { break; }
                }


                // statement separator ?
                // ---------------------

                else if (isSemicolon) {
                #if PRINT_DEBUG_INFO
                    _pDebugOut->print("=== process semicolon : eval stack depth "); _pDebugOut->print(evalStack.getElementCount());  _pDebugOut->print(" - semicolon");
                    _pDebugOut->print("   ["); _pDebugOut->print(_programCounter - _programStorage); _pDebugOut->println("]");
                #endif

                    bool doCaseBreak{ false };
                    isEndOfStatementSeparator = true;

                    if (_parsingExecutingTriggerString) { break; }                                                  // evaluating a trigger string ? nothing to do here

                    // simple expression statement
                    if (_activeFunctionData.activeCmd_ResWordCode == cmdcod_none) {                                                 // currently not executing a command, but a simple expression

                        // more than one 'results' in evaluation stack: 
                        if (evalStack.getElementCount() > (_activeFunctionData.callerEvalStackLevels + 1)) {
                        #if PRINT_OBJECT_COUNT_ERRORS
                            if (!_parsingExecutingTraceString && !_parsingExecutingTriggerString) {
                                // if tracing, message would not be correct. Eval stack levels will be deleted right after printing a traced value (or trace execution error)
                                _pDebugOut->print("*** Evaluation stack error. Remaining stack levels for current program level: "); _pDebugOut->println(evalStack.getElementCount() - (_activeFunctionData.callerEvalStackLevels + 1));
                            }
                        #endif
                        }

                        // did the expression produce a result ?  
                        else if (evalStack.getElementCount() == _activeFunctionData.callerEvalStackLevels + 1) {

                            // result is eval() string expression result ? check if it is the last expression occuring in the eval() string (only that value is considered the eval() result))
                            if (_activeFunctionData.blockType == block_eval) {  // executing parsed eval() string
                                // never store a last value; delete all expression results except the last one
                                int tokenType, tokenCode;
                                char* pStep = _programCounter;
                                do {
                                    tokenType = jumpTokens(1, pStep, tokenCode);        // check next parsed token
                                    bool isTerminal = ((tokenType == tok_isTerminalGroup1) || (tokenType == tok_isTerminalGroup2) || (tokenType == tok_isTerminalGroup3));
                                    bool nextExpressionFound = isTerminal ? ((tokenCode != termcod_semicolon) && (tokenCode != termcod_semicolon_BPset) && (tokenCode != termcod_semicolon_BPallowed)) :
                                        (tokenType != tok_isEvalEnd);
                                    if (nextExpressionFound) { break; }      // not last expression
                                } while ((*pStep & 0x0F) != tok_isEvalEnd);             // always match
                                // a next expression - still to be evaluated - is found: delete the current expression's result
                                if (tokenType != tok_isEvalEnd) { clearEvalStackLevels(1); }
                            }

                            // trace or a BP trace expression result ? Store result and delete evaluation stack level
                            else if (_parsingExecutingTraceString) {
                                _traceResultValue.floatConst = (_pEvalStackTop->varOrConst.tokenType == tok_isVariable) ? *_pEvalStackTop->varOrConst.value.pFloatConst : _pEvalStackTop->varOrConst.value.floatConst;  // ok for all value types
                                _traceResultValueType = (_pEvalStackTop->varOrConst.tokenType == tok_isVariable) ? (*_pEvalStackTop->varOrConst.varTypeAddress & value_typeMask) : _pEvalStackTop->varOrConst.valueType;
                                clearEvalStackLevels(1);
                            }

                            // simple expression statement result
                            else {                                                                                                  // not an eval() block, not tracing
                                // in main program level ? store as last value (for now, we don't know if it will be followed by other 'last' values)
                                if (_programCounter >= (_programStorage + _progMemorySize)) {
                                    saveLastValue(_lastValueIsStored);
                                }                                                                                                   // save last result in FIFO and delete stack level
                                else { clearEvalStackLevels(1); }                                                                        // NOT main program level: we don't need to keep the statement result
                            }
                        }
                    }
                    // command with optional expression(s) processed ? Execute command
                    else {
                        setCurrentPrintColumn = false;                                                                              // reset (used by print commands only)

                        // NOTE: STOP and ABORT commands do NOT set 'appFlagsRequestStop' & 'appFlagsRequestAbort', but return a 'stop' or 'abort' error instead
                        execResult = execProcessedCommand(isFunctionReturn, appFlagsRequestStop, appFlagsRequestAbort);
                        if (execResult == result_abort) { abortCommandReceived = true; }                                            // user typed
                        if (execResult != result_execOK) { doCaseBreak = true; }                                                    // error: break (case label) immediately
                    }

                #if PRINT_DEBUG_INFO
                    _pDebugOut->print("                 "); _pDebugOut->print(evalStack.getElementCount());  _pDebugOut->println(" - semicolon processed");
                #endif
                    if (doCaseBreak) { break; }
                }
            }
            break;  // (case label)


        } // end 'switch (tokenType)'



<<<<<<< HEAD
=======
        // if error trapping is on, trap any error. This effectively clears the error condition. A subsequent call to err() will return the error number 
        // ---------------------------------------------------------------------------------------------------------------------------------------------
        // did an error occur in a Justina function, the (debug) command line or an eval() string ? 
        if (!_parsingExecutingTraceString && !_parsingExecutingTriggerString && (execResult != result_execOK) && (execResult < result_startOfEvents)) {    // Trap the error if error trapping is enabled
            bool errorTrapped = trapError(isEndOfStatementSeparator, execResult);                               // if error trapped, execResult will be reset (no error)
            // reset 'isComma', because error trapping moves the next step to first step after the statement producing an execution error, in the function were error trapping is enabled 
            if (errorTrapped) { isComma = false; }                                                              
        }

        // If a trigger string was evaluated (with or without execution error), then check evaluation result. Only if (numeric AND not equal to zero), stop for breakpoint 
        // ---------------------------------------------------------------------------------------------------------------------------------------------------------------

        if (_parsingExecutingTriggerString) {
            bool isTriggerEvalEnd = (isEndOfStatementSeparator || (execResult != result_execOK) && (execResult < result_startOfEvents));
            if (isTriggerEvalEnd) { checkTriggerResult(execResult); }
        }

>>>>>>> dacb0e5e
        // token has been processed (with or without error): advance to next token
        // -----------------------------------------------------------------------
        _programCounter = _activeFunctionData.pNextStep;                                                    // note: will be altered when calling a Justina function and upon return of a called function
        tokenType = *_activeFunctionData.pNextStep & 0x0F;                                                  // next token type (could be token within caller, if returning now)
        precedingIsComma = isComma;                                                                         // remember if this was a comma

    #if PRINT_DEBUG_INFO
        _pDebugOut->print("** token has been processed: next step = "); _pDebugOut->println(_activeFunctionData.pNextStep - _programStorage);
        _pDebugOut->print("                             eval stack depth: "); _pDebugOut->print(evalStack.getElementCount()); _pDebugOut->print(", list element address: "); _pDebugOut->println((uint32_t)_pEvalStackTop, HEX); _pDebugOut->println();
    #endif


        // last token processed was a statement separator ? 
        // ------------------------------------------------
        // this code executes after a statement was executed (simple expression or command)

        if (isEndOfStatementSeparator) {                                                                    // after expression AND after command

        #if PRINT_DEBUG_INFO        
            _pDebugOut->println("\r\n");
            _pDebugOut->println("**** is 'end of statement separator' - postprocessing\r\n");
        #endif

            // keep track of Justina program counters
            // --------------------------------------
            programCnt_previousStatementStart = holdProgramCnt_StatementStart;
            holdProgramCnt_StatementStart = _programCounter;

            if (execResult == result_execOK) {                                                              // no error ? 
                if (!isFunctionReturn) {                                                                    // adapt error program step pointers
                    // note: if returning from user function, error statement pointers retrieved from flow control stack 
                    _activeFunctionData.errorStatementStartStep = _programCounter;
                    _activeFunctionData.errorProgramCounter = _programCounter;
                }
            }

            // examine kill, stop and abort requests from Justina caller ('shell')
            // -------------------------------------------------------------------

            bool kill, forcedStop{}, forcedAbort{};

            execPeriodicHousekeeping(&kill, &forcedStop, &forcedAbort);
            if (kill) { execResult = result_kill; return execResult; }                                      // kill Justina interpreter ? (buffer is now flushed until next line character)
            appFlagsRequestStop = appFlagsRequestStop || forcedStop;
            appFlagsRequestAbort = appFlagsRequestAbort || forcedAbort;
            if (appFlagsRequestStop) { showStopmessage = true; }                                            // relevant for message only

            // process debugging commands (entered from the command line, or forced abort / stop requests received while a program is running  
            // ------------------------------------------------------------------------------------------------------------------------------

            // note: skip while executing trace expressions, parsed eval() expresions or quitting Justina

            bool executingEvalString = (_activeFunctionData.blockType == block_eval);

            if (!_parsingExecutingTraceString && !_parsingExecutingTriggerString && !executingEvalString && (execResult == result_execOK)) {
<<<<<<< HEAD
                bool isActiveBreakpoint{ false }, doStopForDebugNow{ false }, doSkip{ false };
=======
                bool isActiveBreakpoint{ false }, doStopForDebugNow{ false };
                checkForStop(isActiveBreakpoint, doStopForDebugNow, appFlagsRequestStop, isFunctionReturn, programCnt_previousStatementStart);
                tokenType = *_programCounter & 0x0F;             // adapt next token type (could be changed by a breakpoint trigger string)
>>>>>>> dacb0e5e

                if (appFlagsRequestAbort) { execResult = result_abort; }
                else if (doStopForDebugNow) { execResult = (isActiveBreakpoint ? result_stopForBreakpoint : result_stopForDebug); }
            }
        }

        if (execResult != result_execOK) { break; }

    }   // end 'while ( tokenType != tok_no_token )'                                                                                       



    // --------------------------------------------------------
    // finalize execution and exit: prepare to return to caller
    // --------------------------------------------------------

    // did the execution produce a result ? print it
    // ---------------------------------------------

    if (_parsingExecutingTraceString) {

        // execution of TRACE or BP view string (so at least one program is stopped)
        // NOTE that execution of a breakpoint TRIGGER string is inserted in normal execution flow, so control doesn't pass here (same as eval() function execution)
        int charsPrinted{  };                                                                                                       // required but not used
        Val toPrint;
        if (execResult == result_execOK) {
            bool isLong = (_traceResultValueType == value_isLong);
            bool isFloat = (_traceResultValueType == value_isFloat);
            char* fmtString = isLong ? _dispIntegerFmtString : isFloat ? _dispFloatFmtString : _dispStringFmtString;
            // printToString() expects long, float or char*: remove extra level of indirection (variables only)
            printToString(0, isLong ? _dispIntegerPrecision : isFloat ? _dispFloatPrecision : MAX_STRCHAR_TO_PRINT,
                (!isLong && !isFloat), isLong, &_traceResultValueType, &_traceResultValue, fmtString, toPrint, charsPrinted);
        }
        else {
            char valTyp = value_isStringPointer;
            char  errStr[12];                                                                                                       // includes place for terminating '\0'
            sprintf(errStr, "<ErrE%d>", (int)execResult);
            Val temp;
            temp.pStringConst = errStr;
            printToString(0, MAX_STRCHAR_TO_PRINT, true, false, &valTyp, &temp, _dispStringFmtString, toPrint, charsPrinted);
        }

        if (toPrint.pStringConst == nullptr) { printlnTo(_debug_sourceStreamNumber); }
        else {
            printTo(_debug_sourceStreamNumber, toPrint.pStringConst);
        #if PRINT_HEAP_OBJ_CREA_DEL
            _pDebugOut->print("----- (Intermd str) "); _pDebugOut->println((uint32_t)toPrint.pStringConst, HEX);
        #endif
            _intermediateStringObjectCount--;
            delete[] toPrint.pStringConst;
        }

        // note: flow control stack and immediate command stack (program code) are not affected: only need to clear evaluation stack
        clearEvalStackLevels(evalStack.getElementCount() - (int)_activeFunctionData.callerEvalStackLevels);
    }

    else {                                              // normal execution
        if (execResult == result_execOK) {              // no error: print last result

            if (*_pConsolePrintColumn != 0) { printlnTo(0); *_pConsolePrintColumn = 0; }
            if (_lastValueIsStored && (_printLastResult > 0)) {

                bool isLong = (lastResultTypeFiFo[0] == value_isLong);
                bool isFloat = (lastResultTypeFiFo[0] == value_isFloat);
                int charsPrinted{  };                                                                                                   // required but not used
                Val toPrint;
                char* fmtString = isLong ? _dispIntegerFmtString : isFloat ? _dispFloatFmtString : _dispStringFmtString;
                printToString(_dispWidth, isLong ? _dispIntegerPrecision : isFloat ? _dispFloatPrecision : MAX_STRCHAR_TO_PRINT,
                    (!isLong && !isFloat), isLong, lastResultTypeFiFo, lastResultValueFiFo, fmtString, toPrint, charsPrinted, (_printLastResult == 2));
                /*temp*/Serial.println( toPrint.pStringConst);

                if (toPrint.pStringConst != nullptr) {
                #if PRINT_HEAP_OBJ_CREA_DEL
                    _pDebugOut->print("----- (Intermd str) "); _pDebugOut->println((uint32_t)toPrint.pStringConst, HEX);
                #endif
                    _intermediateStringObjectCount--;
                    delete[] toPrint.pStringConst;
                }
            }
        }
        else { printExecError(execResult, showStopmessage); }
    }


    // adapt imm. mode parsed statement stack, flow control stack and evaluation stack
    // -------------------------------------------------------------------------------

    if ((execResult == result_stopForDebug) || (execResult == result_stopForBreakpoint)) {              // stopping for debug now ('STOP' command or single step)
        // push caller function data (or main = user entry level in immediate mode) on FLOW CONTROL stack 

        _pFlowCtrlStackTop = (OpenFunctionData*)flowCtrlStack.appendListElement(sizeof(OpenFunctionData));
        *((OpenFunctionData*)_pFlowCtrlStackTop) = _activeFunctionData;                                                             // push caller function data to stack
        ++_callStackDepth;      // user function level added to flow control stack
        _activeFunctionData.callerEvalStackLevels = evalStack.getElementCount();                                                    // store evaluation stack levels in use by callers (call stack)

        // push current command line storage to command line stack, to make room for debug commands
    #if PRINT_PARSED_CMD_STACK
        _pDebugOut->print("  >> PUSH parsed statements (stop for debug): steps = "); _pDebugOut->println(_lastUserCmdStep - (_programStorage + _progMemorySize));
    #endif
        long parsedUserCmdLen = _lastUserCmdStep - (_programStorage + _progMemorySize) + 1;
        _pParsedCommandLineStackTop = (char*)parsedCommandLineStack.appendListElement(sizeof(char*) + parsedUserCmdLen);
        *(char**)_pParsedCommandLineStackTop = _lastUserCmdStep;
        memcpy(_pParsedCommandLineStackTop + sizeof(char*), (_programStorage + _progMemorySize), parsedUserCmdLen);

        ++_openDebugLevels;
    }

    // no programs in debug: always; otherwise: only if error is in fact quit or kill event 
    else if ((_openDebugLevels == 0) || (execResult == result_quit) || (execResult == result_kill)) {                               // do not clear flow control stack while in debug mode
        int dummy{};
        _openDebugLevels = 0;       // (if not yet zero)
        clearParsedCommandLineStack(parsedCommandLineStack.getElementCount());
        clearFlowCtrlStack(dummy);                                                                                                  // and remaining local storage + local variable string and array values
        clearEvalStack();
    }

    // program or command line exec error (could be an app flags abort request), OR abort command entered by the user,
    // while at least one other program is currently stopped in debug mode ?
    else if (execResult != result_execOK) {
        int deleteImmModeCmdStackLevels{ 0 };
        clearFlowCtrlStack(deleteImmModeCmdStackLevels, true, abortCommandReceived);                                                // returns imm. mode command stack levels to delete
        clearParsedCommandLineStack(deleteImmModeCmdStackLevels);                                                                   // do not delete all stack levels but only supplied level count
        clearEvalStackLevels(evalStack.getElementCount() - (int)_activeFunctionData.callerEvalStackLevels);
    }

    // adapt application flags
    _appFlags = (_appFlags & ~appFlag_statusMask) | appFlag_idle;                                                                   // status 'idle'

#if PRINT_DEBUG_INFO
    _pDebugOut->print("*** exit exec: eval stack depth: "); _pDebugOut->println(evalStack.getElementCount());
    _pDebugOut->print("** EXEC: return error code: "); _pDebugOut->println(execResult);
    _pDebugOut->println("**** returning to main");
#endif
    _activeFunctionData.pNextStep = _programStorage + _progMemorySize;                                                              // only to signal 'immediate mode command level'
    return execResult;                                                                                                              // return result, in case it's needed by caller
};


<<<<<<< HEAD
=======
// --------------------------------------------------------------------------------------------------------------------------
// *   if error trapping is on, trap any error. This effectively clears the error condition                                 *
// *   error trapping can be set in the function where the error occurs or in any caller, up to the (debug) command level   *
// --------------------------------------------------------------------------------------------------------------------------

bool Justina_interpreter::trapError(bool& isEndOfStatementSeparator, execResult_type& execResult) {

    // A. Determine whether error trapping is enabled: either in 
    //    - the Justina function (or the (debug) command line) where the error occurred
    //    - in a caller of the Justina function or eval() string where the error occurred
    //    Note: if the error occurred in an eval() string, it is not trapped there, but can be trapped in any caller
    // -------------------------------------------------------------------------------------------------------------

    // did the error occur in a Justina function (or the (debug) command line) where error trapping is enabled ?  
    bool trapErrorHere = ((_activeFunctionData.blockType == block_JustinaFunction) && (bool)_activeFunctionData.trapEnable);
    // error trapping is NOT enbled where the error occurred (a Justina function or possibly an eval() string): check if error trapping is enabled for caller levels
    if (!trapErrorHere) {
        bool levelsBeneath = (_activeFunctionData.blockType == block_eval) ||
            ((_activeFunctionData.blockType == block_JustinaFunction) && (_activeFunctionData.pNextStep < (_programStorage + _progMemorySize)));

        if (levelsBeneath) {
            // if error trapping is ON in a caller function - possibly the (debug) command line - then the last token processed in that caller function cannot be a semicolon 
            isEndOfStatementSeparator = false;

            OpenFunctionData* pFlowCtrlStackLvl = (OpenFunctionData*)_pFlowCtrlStackTop;
            while (pFlowCtrlStackLvl != nullptr) {
                trapErrorHere = ((pFlowCtrlStackLvl->blockType == block_JustinaFunction) && (bool)pFlowCtrlStackLvl->trapEnable);
                if (trapErrorHere) { break; }
                bool isCmdLevel = (pFlowCtrlStackLvl->blockType == block_JustinaFunction) && (pFlowCtrlStackLvl->pNextStep >= (_programStorage + _progMemorySize));
                if (isCmdLevel) { trapErrorHere = false; break; }           // (debug) command line reached and checked: do not search previously stopped programs
                pFlowCtrlStackLvl = (OpenFunctionData*)flowCtrlStack.getPrevListElement(pFlowCtrlStackLvl);
            }
        }
    }

    if (!trapErrorHere) { return false; }           // error not trapped: quit


    // B. If error trapping is enabled in a CALLER (could be the (debug) command level) of the function where error trapping is enabled:
    //    - terminate Justina functions and eval() strings until the function (or (debug) command level) with error trapping enabled is reached 
    //    - clear evaluation stack entries for any open expression, Justina function, ... that will be terminated 
    // ----------------------------------------------------------------------------------------------------------------------------------------

    do {
        // clear evaluation stack levels for currently active block (function or eval block): get rid of expression(s) at the moment the error occurred
        clearEvalStackLevels(evalStack.getElementCount() - _activeFunctionData.callerEvalStackLevels);

        if (_activeFunctionData.blockType == block_eval) { terminateEval(); }                           // eval() function: terminate and keep looking for function with error trapping
        else {                                                                                           // Justina function
            if (!_activeFunctionData.trapEnable) { terminateJustinaFunction(true); }                      // this function is not trapping errors: terminate function and keep looking for function with error trapping
            else { break; }                                                                                 // function with error trapping found (always there, see previous test)
        }
    } while (true);


    // C. If the error occurred while a BLOCK START command or BLOCK MIDDLE command is executed:
    //    - if a flow control stack entry to control execution of the block has been created already, delete it. 
    //      -> if a BLOCK START command is executed but the current token is not yet the statement separator, then the flow control stack entry is NOT yet cretaed
    //    - set the next program step to the block's 'end' statement (which will not be executed: see below)
    // -----------------------------------------------------------------------------------------------------------------------------------------------------------

    bool isBlockStartMiddleCommand = ((_activeFunctionData.activeCmd_ResWordCode == cmdcod_for) || (_activeFunctionData.activeCmd_ResWordCode == cmdcod_while) || (_activeFunctionData.activeCmd_ResWordCode == cmdcod_if)
        || (_activeFunctionData.activeCmd_ResWordCode == cmdcod_elseif));

    if (isBlockStartMiddleCommand) {    // the error occurs in a block start or block middle command ? ?
        // has a flow ctrl stack entry for the open block been created already ? delete it
        // -> error in block start command AND not yet executed statement separator ? block is not created yet: don't delete block
        if ((_activeFunctionData.activeCmd_ResWordCode == cmdcod_elseif) || isEndOfStatementSeparator) {
            flowCtrlStack.deleteListElement();                           // delete flow control stack entry for block command
            _pFlowCtrlStackTop = flowCtrlStack.getLastListElement();
            isEndOfStatementSeparator = false;                              // program counter will be set to 'end' statement
        }

        // set the next program step to the block's 'end' statement (which will not be executed: see next)
        uint16_t blockEndTokenStep{ 0 };
        TokenIsResWord* pToToken;
        pToToken = (TokenIsResWord*)_activeFunctionData.activeCmd_tokenAddress;
        memcpy(&blockEndTokenStep, pToToken->toTokenStep, sizeof(char[2]));

        // in a statement with multiple elseif's, iterate throuth them to find the address of the 'end' statement
        do {
            _activeFunctionData.pNextStep = _programStorage + blockEndTokenStep;
            int tokenIndex = ((TokenIsResWord*)_activeFunctionData.pNextStep)->tokenIndex;
            if (_resWords[tokenIndex].resWordCode == cmdcod_end) { break; }
            memcpy(&blockEndTokenStep, ((TokenIsResWord*)_activeFunctionData.pNextStep)->toTokenStep, sizeof(char[2]));
        } while (true);
    }


    // D. if an error is trapped before the statement separator was executed, advance to the statement separator now
    //    -> note that an error during processing of end of statement separator can only occur while executing a command
    // -----------------------------------------------------------------------------------------------------------------

    if (!isEndOfStatementSeparator) {
        findTokenStep(_activeFunctionData.pNextStep, false, tok_isTerminalGroup1, termcod_semicolon, termcod_semicolon_BPset, termcod_semicolon_BPallowed);             // find semicolon (always match)
        jumpTokens(1, _activeFunctionData.pNextStep);                                                               // first token after semicolon
        isEndOfStatementSeparator = true;
    }


    // E. Finalise: clear the error condition but remember error number
    // ----------------------------------------------------------------

    _trappedErrorNumber = (int)execResult; execResult = result_execOK;
    _activeFunctionData.activeCmd_ResWordCode = cmdcod_none;    // if processing command, prevent executing the command 

#if PRINT_DEBUG_INFO
    _pDebugOut->print("** error: CURRENT step = "); _pDebugOut->println(_programCounter - _programStorage);
    _pDebugOut->print("          NEXT step    = "); _pDebugOut->println(_activeFunctionData.pNextStep - _programStorage);
    _pDebugOut->print("          token type   = "); _pDebugOut->println((*_programCounter & 0x0F)); _pDebugOut->println();
#endif

    return true;            // error trapped
}


// -------------------------------------------------------------
// *   check if program should enter breakpoint / debug mode   *
// -------------------------------------------------------------

void Justina_interpreter::checkForStop(bool& isActiveBreakpoint, bool& requestStopForDebugNow, bool& appFlagsRequestStop, bool& isFunctionReturn, char* programCnt_previousStatementStart) {

    // A. prohibit breakpoint stop when specific conditions are met
    // ------------------------------------------------------------
    bool executedStepIsprogram = programCnt_previousStatementStart < (_programStorage + _progMemorySize); // always a program function step
    bool nextStepIsprogram = (_programCounter < (_programStorage + _progMemorySize));
    if (!(executedStepIsprogram && nextStepIsprogram)) { return; }           // breakpoint / stop: only possible if last and next steps are program steps

    int tokenType = (*_programCounter) & 0x0F;
    bool isResWord = (tokenType == tok_isReservedWord);
    int index = isResWord ? ((TokenIsResWord*)(_programCounter))->tokenIndex : 0;

    if (isResWord) {                    
        // breakpoint / stop: not for non-executable statements (note that BREAKPOINTS CANNOT BE SET for non-executable statements anyway)  
        bool nextIsExecutable = isResWord ? !(_resWords[index].restrictions & cmd_skipDuringExec) : true;                // next step is executable
        if (!nextIsExecutable) { return; }

        // breakpoint / stop: not for initial 'for' loop 'end' statement (before any statement in for..end body was executed)
        char blockType = ((openBlockGeneric*)_pFlowCtrlStackTop)->blockType;
        bool isForLoopInit = (blockType == block_for) ? (((OpenBlockTestData*)_pFlowCtrlStackTop)->loopControl & forLoopInit) : false;
        if (isForLoopInit) { return; }

        // breakpoint / stop: not for 'elseif' and 'else' clauses if a previous ('if' or 'elseif') test passed
        bool isElseClause = ((_resWords[index].resWordCode == cmdcod_else) || (_resWords[index].resWordCode == cmdcod_elseif));
        bool precedingTestFailed = isElseClause ? (bool)(((OpenBlockTestData*)_pFlowCtrlStackTop)->loopControl & testFail) : true;
        if (!precedingTestFailed) { return; }
    }


    // B. is a breakpoint set for this statement, is it enabled and does it have a hitcount or trigger condition ?
    // -----------------------------------------------------------------------------------------------------------

    Breakpoints::BreakpointData* pBreakpointDataRow = nullptr;
    int BPdataRow = -1;                                                                         // init: no valid row

    isActiveBreakpoint = _pBreakpoints->_breakPontsAreOn && (*(_programCounter - 1) == _semicolonBPset_token);        // breakpoints are on and statement has a breakpoint set ?
    if (isActiveBreakpoint) {                                                                             // check attributes in breakpoints table
        pBreakpointDataRow = _pBreakpoints->findBPtableRow(_programCounter, BPdataRow);     // find table entry

        // breakpoint is not enabled ? breakpoint is not active
        if (pBreakpointDataRow->BPenabled == 0b0) { isActiveBreakpoint = false; }

        // enabled breakpoint has a hitcount set as trigger condition ? check hitcount
        else if (pBreakpointDataRow->BPwithHitCount == 0b1) {
            isActiveBreakpoint = (pBreakpointDataRow->hitCount == ++pBreakpointDataRow->hitCounter);        // hitcount reached ?
            if (isActiveBreakpoint) { pBreakpointDataRow->hitCounter = 0; }                                              // if hitcount reached, reset hit counter
        }

        // enabled breakpoint has a trigger expression set as trigger condition ? parse trigger expression
        // if parsing error, then condition is considered false (no breakpoint set)
        // if no parsing error, then launch execution of trigger expression
        else if (pBreakpointDataRow->BPwithTriggerExpr == 0b1) {
            parsingResult_type result = parseTriggerString(BPdataRow);
            isActiveBreakpoint = (result == result_parsing_OK);

            if (isActiveBreakpoint) {                                                                                   // trigger string was parsed without errors
                _parsingExecutingTriggerString = true;
                isActiveBreakpoint = false;                                                                             // reset, because trigger string must still be evaluated

                // push caller function data on FLOW CONTROL stack 
                // -----------------------------------------------
                _pFlowCtrlStackTop = (OpenFunctionData*)flowCtrlStack.appendListElement(sizeof(OpenFunctionData));
                *((OpenFunctionData*)_pFlowCtrlStackTop) = _activeFunctionData;                                         // push caller function data to stack

                _activeFunctionData.blockType = block_trigger;                                                            // now executing parsed 'eval' string
                _activeFunctionData.activeCmd_ResWordCode = cmdcod_none;                                                // command execution ended 

                _activeFunctionData.callerEvalStackLevels = evalStack.getElementCount();                                // store evaluation stack levels in use by callers (call stack)

                // set next step to start of parsed trigger string
                // -----------------------------------------------
                _programCounter = _programStorage + _progMemorySize;                                      // first step in first statement in parsed eval() string
                int tokenType = *_programCounter & 0x0F;             // adapt next token type (could be changed by a breakpoint trigger string)
                int tokenLength = (tokenType >= tok_isTerminalGroup1) ? sizeof(TokenIsTerminal) : (tokenType == tok_isConstant) ? sizeof(TokenIsConstant) : (*_programCounter >> 4) & 0x0F;
                _activeFunctionData.pNextStep = _programCounter + tokenLength;                                  // look ahead

                _activeFunctionData.errorStatementStartStep = _programStorage + _progMemorySize;
                _activeFunctionData.errorProgramCounter = _programStorage + _progMemorySize;
            }
        }
    }


    // C. stop execution and enter debug mode bug now ?
    // ------------------------------------------------ 

    // check if specific step command is applicable now
    bool nextIsSameLvlEnd{ false };
    if ((_stepCmdExecuted == db_stepToBlockEnd) && (flowCtrlStack.getElementCount() == _stepFlowCtrlStackLevels)
        && ((*_programCounter & 0x0F) == tok_isReservedWord)) {
        nextIsSameLvlEnd = (_resWords[index].resWordCode == cmdcod_end);
    }

    // valid step command ?
    bool isStepCommand = (_stepCmdExecuted == db_singleStep) ||
        ((_stepCmdExecuted == db_stepOut) && (_callStackDepth < _stepCallStackLevel)) ||
        ((_stepCmdExecuted == db_stepOver) && (_callStackDepth <= _stepCallStackLevel)) ||
        ((_stepCmdExecuted == db_stepOutOfBlock) && (flowCtrlStack.getElementCount() < _stepFlowCtrlStackLevels)) ||
        ((_stepCmdExecuted == db_stepToBlockEnd) && ((flowCtrlStack.getElementCount() < _stepFlowCtrlStackLevels) || nextIsSameLvlEnd));

    // STOP if (1) breakpoint stop, (2) application flags requested stop, (3) a debug command was executed, one of the 'step...' commands was executed (imm. mode), 
    // ...(4) one of the step commands was executed. NOTE: (5) the program encountered a stop command: not handled here. See 'stop' command
    requestStopForDebugNow = isActiveBreakpoint || appFlagsRequestStop || _debugCmdExecuted || isStepCommand
        && !isFunctionReturn;               // skip remainder of line where call to function occured
    isFunctionReturn = false;

    bool request;

    if (requestStopForDebugNow) {
        if (_parsingExecutingTriggerString) {
            // if trigger string evaluation (not yet done) result would be zero, perform a normal stop for debug at that moment, not now (we don't know yet if this will be a breakpoint stop)
            _pendingStopForDebug = true;
            requestStopForDebugNow = false;                                                             // reset, because trigger string must still be evaluated
        }

        appFlagsRequestStop = false;
        _debugCmdExecuted = false;                                  // reset main program request to stop program
    }

    return;
}


// ----------------------------------------
// *   parse trigger string expressions   *
// ----------------------------------------

// trace string may not contain keywords, user functions, generic names

Justina_interpreter::parsingResult_type Justina_interpreter::parseTriggerString(int BPindex) {

    char* pTriggerParsingInput = _pBreakpoints->_pBreakpointData[BPindex].pTrigger;                                                                   // copy pointer to start of trace string
    if (pTriggerParsingInput == nullptr) { return result_BP_emptyTriggerString; }                                                                   // no trace string: nothing to trace

    // skip any spaces and semi-colons in the input stream
    while ((pTriggerParsingInput[0] == ' ') || (pTriggerParsingInput[0] == term_semicolon[0])) { pTriggerParsingInput++; }
    if (*pTriggerParsingInput == '\0') { return result_BP_triggerString_nothingToEvaluate; }                                                             // no expression: trigger result = false

    // push current command line storage to command line stack, to make room for the parsed trigger string (will be parsed now) 
    // ------------------------------------------------------------------------------------------------------------------------

#if PRINT_PARSED_CMD_STACK
    _pDebugOut->print("  >> PUSH parsed statements (start parsing trigger string): steps = "); _pDebugOut->println(_lastUserCmdStep - (_programStorage + _progMemorySize));
#endif
    long parsedUserCmdLen = _lastUserCmdStep - (_programStorage + _progMemorySize) + 1;
    _pParsedCommandLineStackTop = (char*)parsedCommandLineStack.appendListElement(sizeof(char*) + parsedUserCmdLen);
    *(char**)_pParsedCommandLineStackTop = _lastUserCmdStep;
    memcpy(_pParsedCommandLineStackTop + sizeof(char*), (_programStorage + _progMemorySize), parsedUserCmdLen);

    // parse trigger string
    // --------------------
    char* pDummy{};
    char* holdProgramCounter = _programCounter;
    _programCounter = _programStorage + _progMemorySize;                                                    // parsed statements go to immediate mode program memory
    *(_programStorage + _progMemorySize) = tok_no_token;                                                    // in case no valid tokens will be stored

    // parse ONE trigger string expression only


    // note: application flags are not adapted (would not be passed to caller immediately)
    int dummy{};

    _parsingExecutingTriggerString = true;         // after the last 'error' return in this procedure
    parsingResult_type parsingResult = parseStatement(pTriggerParsingInput, pDummy, dummy);
    _parsingExecutingTriggerString = false;

    if (parsingResult != result_parsing_OK) {

        // immediate mode program memory now contains a PARTIALLY parsed eval() expression string...
        // ...(up to the token producing a parsing error) and a few string constants may have been created in the process.
        // restore the situation from BEFORE launching the parsing of this now partially parsed eval() expression:   
        // delete any newly parsed string constants created in the parsing attempt
        // pop the original imm.mode parsed statement stack top level again to imm. mode program memory
        // a corresponding entry in flow ctrl stack has not yet been created: no stack element to be deleted there

        deleteConstStringObjects(_programStorage + _progMemorySize);      // string constants that were created just now 
        memcpy((_programStorage + _progMemorySize), _pParsedCommandLineStackTop + sizeof(char*), parsedUserCmdLen);
        parsedCommandLineStack.deleteListElement(_pParsedCommandLineStackTop);
        _pParsedCommandLineStackTop = (char*)parsedCommandLineStack.getLastListElement();

    #if PRINT_PARSED_CMD_STACK
        _pDebugOut->print("  >> POP parsed statements (trigger string parsing error): steps = "); _pDebugOut->println(_lastUserCmdStep - (_programStorage + _progMemorySize));
    #endif
    }

    _programCounter = holdProgramCounter;                                                                   // original program counter 
    return parsingResult;
}


// --------------------------------------------------------------------------------------------------
// trigger expression is evaluated, with or without error: determine whether breakpoint should be set
// --------------------------------------------------------------------------------------------------

void Justina_interpreter::checkTriggerResult(execResult_type& execResult) {

    // pop parsed statement stack (imm. mode program storage was used to store parsed trigger string, which has been evaluated now))
    _lastUserCmdStep = *(char**)_pParsedCommandLineStackTop;
    long parsedUserCmdLen = _lastUserCmdStep - (_programStorage + _progMemorySize) + 1;
    deleteConstStringObjects(_programStorage + _progMemorySize);      // string constants that were created just now 
    memcpy((_programStorage + _progMemorySize), _pParsedCommandLineStackTop + sizeof(char*), parsedUserCmdLen);
    parsedCommandLineStack.deleteListElement(_pParsedCommandLineStackTop);
    _pParsedCommandLineStackTop = (char*)parsedCommandLineStack.getLastListElement();

#if PRINT_PARSED_CMD_STACK
    _pDebugOut->print("  >> POP parsed statements (trigger evaluation done): steps = "); _pDebugOut->println(_lastUserCmdStep - (_programStorage + _progMemorySize));
#endif

    // trigger expression executed without error ? If evaluation result is numeric and net equal to zero, then stop at breakpoint 
    bool isActiveBreakpoint{ false };
    if (execResult == result_execOK) {
        bool isVar = (_pEvalStackTop->varOrConst.tokenType == tok_isVariable);
        char valueType = isVar ? (*_pEvalStackTop->varOrConst.varTypeAddress & value_typeMask) : _pEvalStackTop->varOrConst.valueType;
        bool isLong = ((uint8_t)valueType == value_isLong);
        bool isFloat = ((uint8_t)valueType == value_isFloat);
        Val val{};
        val.floatConst = (_pEvalStackTop->varOrConst.tokenType == tok_isVariable) ? *_pEvalStackTop->varOrConst.value.pFloatConst : _pEvalStackTop->varOrConst.value.floatConst;
        isActiveBreakpoint = isLong ? (val.longConst != 0) : isFloat ? (val.floatConst != 0.) : false;
    }

    // delete newly created evaluation stack entries
    clearEvalStackLevels(evalStack.getElementCount() - (int)_activeFunctionData.callerEvalStackLevels);

    // restore flowCtrlStack
    _activeFunctionData = *(OpenFunctionData*)_pFlowCtrlStackTop;
    flowCtrlStack.deleteListElement(_pFlowCtrlStackTop);
    _pFlowCtrlStackTop = flowCtrlStack.getLastListElement();
    _parsingExecutingTriggerString = false;

    // if trigger expression evaluated to true, return with breakpoint event
    // if not, but a 'stop' command was pending (until after execution of trigger string, so until now), return with stop event
    execResult = isActiveBreakpoint ? result_stopForBreakpoint : _pendingStopForDebug ? result_stopForDebug : result_execOK;                     
    _pendingStopForDebug = false;

    return;
}


>>>>>>> dacb0e5e
// -----------------------------------------------------------------------------------------
// *   jump n token steps, return token type and (for terminals and keywords) token code   *
// -----------------------------------------------------------------------------------------

// optional parameter not allowed with reference parameter: create separate entry
int Justina_interpreter::jumpTokens(int n) {
    int tokenCode;
    char* pStep;
    return jumpTokens(n, pStep, tokenCode);
}

int Justina_interpreter::jumpTokens(int n, char*& pStep) {
    int tokenCode;
    return jumpTokens(n, pStep, tokenCode);
}

int Justina_interpreter::jumpTokens(int n, char*& pStep, int& tokenCode) {

    // pStep: pointer to token
    // n: number of tokens to jump
    // return 'tok_no_token' if not enough tokens are present 

    int tokenType = tok_no_token;

    for (int i = 1; i <= n; i++) {
        tokenType = *pStep & 0x0F;
        if (tokenType == tok_no_token) { return tok_no_token; }                                                 // end of program reached
        // terminals and constants: token length is NOT stored in token type
        int tokenLength = (tokenType >= tok_isTerminalGroup1) ? sizeof(TokenIsTerminal) :
            (tokenType == tok_isConstant) ? sizeof(TokenIsConstant) : (*pStep >> 4) & 0x0F;
        pStep = pStep + tokenLength;
    }

    tokenType = *pStep & 0x0F;
    int tokenIndex{ 0 };

    switch (tokenType) {
        case tok_isReservedWord:
            tokenIndex = (((TokenIsResWord*)pStep)->tokenIndex);
            tokenCode = _resWords[tokenIndex].resWordCode;
            break;

        case tok_isTerminalGroup1:
        case tok_isTerminalGroup2:
        case tok_isTerminalGroup3:
            tokenIndex = ((((TokenIsTerminal*)pStep)->tokenTypeAndIndex >> 4) & 0x0F);
            tokenIndex += ((tokenType == tok_isTerminalGroup2) ? 0x10 : (tokenType == tok_isTerminalGroup3) ? 0x20 : 0);
            tokenCode = _terminals[tokenIndex].terminalCode;
            break;

        default:
            break;

    }

    return tokenType;
}

// ------------------------------------
// *   advance until specific token   *
// ------------------------------------

int Justina_interpreter::findTokenStep(char*& pStep, bool excludeCurrent, int tokenType_spec, char criterium1, char criterium2, char criterium3, int* matchedCritNum, int* pTokenIndex) {

    // pStep: pointer to first token to test versus token group and (if applicable) token code
    // tokenType: if 'tok_isTerminalGroup1', test for the three terminal groups !

    // if looking for a specific reserved word or a specific terminal (optionally you can specify two)
    char& tokenCode1_spec = criterium1;                                                                         // keyword index or terminal index to look for
    char& tokenCode2_spec = criterium2;                                                                         // optional second index (-1 if only one index to look for)
    char& tokenCode3_spec = criterium3;                                                                         // optional second index (-1 if only one index to look for)
    *matchedCritNum = 0;                                                                                          // no match yet

    // if looking for a specific variable
    char& varScope_spec = criterium1;                                                                           // variable scope to look for (user, global, ...)
    char& valueIndex_spec = criterium2;                                                                         // value index to look for

    int tokenType = *pStep & 0x0F;

    // exclude current token step ?
    if (excludeCurrent) {
        // terminals and constants: token length is NOT stored in token type
        int tokenLength = (tokenType >= tok_isTerminalGroup1) ? sizeof(TokenIsTerminal) :
            (tokenType == tok_isConstant) ? sizeof(TokenIsConstant) : (*pStep >> 4) & 0x0F;                         // fetch next token 
        pStep = pStep + tokenLength;
    }

    do {
        tokenType = *pStep & 0x0F;
        if (tokenType == '\0') { return tokenType; }                                                            // signal 'not found'

        bool tokenTypeMatch = (tokenType_spec == tokenType);

        if (tokenType_spec == tok_isTerminalGroup1) { tokenTypeMatch = tokenTypeMatch || (tokenType == tok_isTerminalGroup2) || (tokenType == tok_isTerminalGroup3); }
        if (tokenTypeMatch) {
            bool tokenCodeMatch{ false };
            int tokenIndex{ 0 };

            switch (tokenType_spec) {
                case tok_isReservedWord:
                {
                    int tokenIndex = (((TokenIsResWord*)pStep)->tokenIndex);
                    tokenCodeMatch = _resWords[tokenIndex].resWordCode == tokenCode1_spec;
                    if (tokenCodeMatch) { *matchedCritNum = 1; *pTokenIndex = tokenIndex;  break; }
                    tokenCodeMatch = _resWords[tokenIndex].resWordCode == tokenCode2_spec;
                    if (tokenCodeMatch) { *matchedCritNum = 2; *pTokenIndex = tokenIndex;  break; }
                    tokenCodeMatch = _resWords[tokenIndex].resWordCode == tokenCode3_spec;
                    if (tokenCodeMatch) { *matchedCritNum = 3; *pTokenIndex = tokenIndex; }
                }
                break;

                case tok_isTerminalGroup1:                                                                      // actual token can be part of any of the three terminal groups
                {
                    int tokenIndex = ((((TokenIsTerminal*)pStep)->tokenTypeAndIndex >> 4) & 0x0F);
                    tokenIndex += ((tokenType == tok_isTerminalGroup2) ? 0x10 : (tokenType == tok_isTerminalGroup3) ? 0x20 : 0);
                    tokenCodeMatch = _terminals[tokenIndex].terminalCode == tokenCode1_spec;
                    if (tokenCodeMatch) { *matchedCritNum = 1; *pTokenIndex = tokenIndex; break; }
                    tokenCodeMatch = _terminals[tokenIndex].terminalCode == tokenCode2_spec;
                    if (tokenCodeMatch) { *matchedCritNum = 2; *pTokenIndex = tokenIndex;   break; }
                    tokenCodeMatch = _terminals[tokenIndex].terminalCode == tokenCode3_spec;
                    if (tokenCodeMatch) { *matchedCritNum = 3; *pTokenIndex = tokenIndex; }
                }
                break;

                case tok_isVariable:
                {
                    int varScope = ((TokenIsVariable*)pStep)->identInfo & var_scopeMask;
                    int valueIndex = ((TokenIsVariable*)pStep)->identValueIndex;
                    tokenCodeMatch = (varScope == (varScope_spec & var_scopeMask)) && ((valueIndex_spec == -1) ? true : (valueIndex == tokenCode2_spec));
                    if (tokenCodeMatch) { *pTokenIndex = valueIndex; }
                }
                break;

                default:
                    return tokenType;
                    break;
            }
            if (tokenCodeMatch) { return tokenType; }                                                           // if terminal, then return exact group (entry: use terminalGroup1) 
        }

        int tokenLength = (tokenType >= tok_isTerminalGroup1) ? sizeof(TokenIsTerminal) :
            (tokenType == tok_isConstant) ? sizeof(TokenIsConstant) : (*pStep >> 4) & 0x0F;    // fetch next token 
        pStep = pStep + tokenLength;
    } while (true);
}


// --------------------------------------------------------
// *   Save last value for future reuse by calculations   * 
// --------------------------------------------------------

void Justina_interpreter::saveLastValue(bool& overWritePrevious) {
    if (!(evalStack.getElementCount() > _activeFunctionData.callerEvalStackLevels)) { return; }                 // safety: data available ?

    // if overwrite 'previous' last result, then remove first item (newest item - if there is one) and stop (all done)
    // if not overwriting 'previous' last result and FiFo is full, then remove last (oldest) item before proceeding
    int itemToRemove = overWritePrevious ? ((_lastValuesCount >= 1) ? 0 : -1) :
        ((_lastValuesCount == MAX_LAST_RESULT_DEPTH) ? MAX_LAST_RESULT_DEPTH - 1 : -1);

    // remove a previous item ?
    if (itemToRemove != -1) {
        // if item to remove is a string: delete heap object
        if (lastResultTypeFiFo[itemToRemove] == value_isStringPointer) {

            if (lastResultValueFiFo[itemToRemove].pStringConst != nullptr) {
            #if PRINT_HEAP_OBJ_CREA_DEL
                _pDebugOut->print("----- (FiFo string) ");   _pDebugOut->println((uint32_t)lastResultValueFiFo[itemToRemove].pStringConst, HEX);
            #endif 
                _lastValuesStringObjectCount--;
                delete[] lastResultValueFiFo[itemToRemove].pStringConst;                                        // note: this is always an intermediate string
            }
        }
    }
    else {
        _lastValuesCount++;                                                                                     // only adding an item, without removing previous one
    }

    // move older last results one place up in FIFO, except when just overwriting 'previous' last result
    if (!overWritePrevious && (_lastValuesCount > 1)) {                                                         // if 'new' last result count is 1, no old results need to be moved  
        for (int i = _lastValuesCount - 1; i > 0; i--) {
            lastResultValueFiFo[i] = lastResultValueFiFo[i - 1];
            lastResultTypeFiFo[i] = lastResultTypeFiFo[i - 1];
        }
    }


    // store new last value
    VarOrConstLvl lastvalue;
    bool lastValueIsVariable = (_pEvalStackTop->varOrConst.tokenType == tok_isVariable);
    char sourceValueType = lastValueIsVariable ? (*_pEvalStackTop->varOrConst.varTypeAddress & value_typeMask) : _pEvalStackTop->varOrConst.valueType;
    bool lastValueNumeric = ((sourceValueType == value_isLong) || (sourceValueType == value_isFloat));
    bool lastValueIntermediate = ((_pEvalStackTop->varOrConst.valueAttributes & constIsIntermediate) == constIsIntermediate);

    // line below works for long integers as well
    if (lastValueNumeric) { lastvalue.value.floatConst = (lastValueIsVariable ? (*_pEvalStackTop->varOrConst.value.pFloatConst) : _pEvalStackTop->varOrConst.value.floatConst); }
    else { lastvalue.value.pStringConst = (lastValueIsVariable ? (*_pEvalStackTop->varOrConst.value.ppStringConst) : _pEvalStackTop->varOrConst.value.pStringConst); }

    if ((lastValueNumeric) || (!lastValueNumeric && (lastvalue.value.pStringConst == nullptr))) {
        lastResultValueFiFo[0] = lastvalue.value;
    }
    // new last value is a non-empty string: make a copy of the string and store a reference to this new string
    else {
        int stringlen = min(strlen(lastvalue.value.pStringConst), MAX_ALPHA_CONST_LEN);                         // excluding terminating \0
        _lastValuesStringObjectCount++;

        lastResultValueFiFo[0].pStringConst = new char[stringlen + 1];
    #if PRINT_HEAP_OBJ_CREA_DEL
        _pDebugOut->print("+++++ (FiFo string) ");   _pDebugOut->println((uint32_t)lastResultValueFiFo[0].pStringConst, HEX);
    #endif            

        memcpy(lastResultValueFiFo[0].pStringConst, lastvalue.value.pStringConst, stringlen);                   // copy the actual string (not the pointer); do not use strcpy
        lastResultValueFiFo[0].pStringConst[stringlen] = '\0';

        if (lastValueIntermediate) {
        #if PRINT_HEAP_OBJ_CREA_DEL
            _pDebugOut->print("----- (intermd str) ");   _pDebugOut->println((uint32_t)lastvalue.value.pStringConst, HEX);
        #endif
            _intermediateStringObjectCount--;
            delete[] lastvalue.value.pStringConst;
        }
    }

    // store new last value type
    lastResultTypeFiFo[0] = sourceValueType;                                                                    // value type

    // delete the stack level containing the result
    evalStack.deleteListElement(_pEvalStackTop);
    _pEvalStackTop = (LE_evalStack*)evalStack.getLastListElement();
    _pEvalStackMinus1 = (LE_evalStack*)evalStack.getPrevListElement(_pEvalStackTop);
    _pEvalStackMinus2 = (LE_evalStack*)evalStack.getPrevListElement(_pEvalStackMinus1);

    overWritePrevious = true;

    return;
        }

// ------------------------------------------------------------------------
// *   Clear evaluation stack and associated intermediate string object   * 
// ------------------------------------------------------------------------

void Justina_interpreter::clearEvalStack() {

    clearEvalStackLevels(evalStack.getElementCount());
    _pEvalStackTop = nullptr;  _pEvalStackMinus1 = nullptr; _pEvalStackMinus2 = nullptr;                        // should be already

    // error if not all intermediate string objects deleted (this does NOT indicate a user or Justina program error but instead it points to an internal Justina issue)
    if (_intermediateStringObjectCount != 0) {
    #if PRINT_OBJECT_COUNT_ERRORS
        _pDebugOut->print("*** Intermediate string cleanup error. Remaining: "); _pDebugOut->println(_intermediateStringObjectCount);
    #endif
        _intermediateStringObjectErrors += abs(_intermediateStringObjectCount);
        _intermediateStringObjectCount = 0;
    }
    return;
}


// ----------------------------------------------------------------------------------
// *   Clear n evaluation stack levels and associated intermediate string objects   *
// ----------------------------------------------------------------------------------

void Justina_interpreter::clearEvalStackLevels(int n) {

    if (n <= 0) { return; }             // nothing to do

    LE_evalStack* pStackLvl = _pEvalStackTop, * pPrecedingStackLvl{};

    for (int i = 1; i <= n; i++) {
        // if intermediate constant string, then delete char string object (test op non-empty intermediate string object in called routine)  
        if (pStackLvl->genericToken.tokenType == tok_isConstant) { deleteIntermStringObject(pStackLvl); }       // exclude non-constant tokens (terminals, keywords, functions, ...)

        // delete evaluation stack level
        pPrecedingStackLvl = (LE_evalStack*)evalStack.getPrevListElement(pStackLvl);
        evalStack.deleteListElement(pStackLvl);
        pStackLvl = pPrecedingStackLvl;
    }

    _pEvalStackTop = pStackLvl;
    _pEvalStackMinus1 = (LE_evalStack*)evalStack.getPrevListElement(_pEvalStackTop);
    _pEvalStackMinus2 = (LE_evalStack*)evalStack.getPrevListElement(_pEvalStackMinus1);
    return;
}


// --------------------------------
// *   Clear flow control stack   *
// --------------------------------

void Justina_interpreter::clearFlowCtrlStack(int& deleteImmModeCmdStackLevels, bool terminateOneProgramOnly, bool isAbortCommand) {

    // if argument 'terminateOneProgramOnly' is false, delete all stack levels
    // if 'terminateOneProgramOnly' is true: at least one program is currently stopped (debug mode)
    // - if argument 'isAbortCommand' = false, an error has been encountered in a RUNNING program (or this program received an 'abort request' via the application flags) and needs to be terminated
    // - if 'abortCommand' is true, the user has entered the 'abort' command, which means the most recent STOPPED program needs to be terminated. But first (because higher up in the flow control stack),
    //   the 'immediate mode program' (an abort statement can not be contained in a program) containing the abort statement needs to be terminated as well. So, TWO programs need to be terminated

    deleteImmModeCmdStackLevels = 0;                                                // init number of immediate mode parsed command stack levels to delete afterwards (parsedCommandLineStack)

    int totalProgramsToTerminate = (isAbortCommand) ? 2 : 1;                        // abort command: terminate the running program containing the abort command AND the most recent stopped program
    int programsYetToTerminate = totalProgramsToTerminate;                          // counter

    if (flowCtrlStack.getElementCount() > 0) {                                      // skip if only main level (no program running)
        bool isInitialLoop{ true };
        void* pFlowCtrlStackLvl = _pFlowCtrlStackTop;

        do {
            // first loop: retrieve block type of currently active function (could be 'main' level = immediate mode instruction as well)
            char blockType = isInitialLoop ? _activeFunctionData.blockType : ((openBlockGeneric*)pFlowCtrlStackLvl)->blockType;             // first character of structure is block type

            if (blockType == block_JustinaFunction) {                               // block type: function (can be a real program function, or an implicit 'immediate mode' function (the start of ANY program) 
                if (!isInitialLoop) { _activeFunctionData = *((OpenFunctionData*)pFlowCtrlStackLvl); }              // after first loop, load from stack

                if (terminateOneProgramOnly && (programsYetToTerminate == 0)) { break; }                            // all done

                bool isProgramFunction = (_activeFunctionData.pNextStep < (_programStorage + _progMemorySize));     // is this a program function ?
                if (isProgramFunction) {                                                                            // program function: delete local storage
                    {
                        int functionIndex = _activeFunctionData.functionIndex;
                        int localVarCount = justinaFunctionData[functionIndex].localVarCountInFunction;
                        int paramOnlyCount = justinaFunctionData[functionIndex].paramOnlyCountInFunction;
                        if (localVarCount > 0) {
                            deleteStringArrayVarsStringObjects(_activeFunctionData.pLocalVarValues, _activeFunctionData.pVariableAttributes, localVarCount, paramOnlyCount, false, false, true);
                            deleteVariableValueObjects(_activeFunctionData.pLocalVarValues, _activeFunctionData.pVariableAttributes, localVarCount, paramOnlyCount, false, false, true);

                        #if PRINT_HEAP_OBJ_CREA_DEL
                            _pDebugOut->print("----- (LOCAL STORAGE) ");   _pDebugOut->println((uint32_t)(_activeFunctionData.pLocalVarValues), HEX);
                        #endif
                            _localVarValueAreaCount--;
                            // release local variable storage for function that has been called
                            delete[] _activeFunctionData.pLocalVarValues;
                            delete[] _activeFunctionData.pVariableAttributes;
                            delete[] _activeFunctionData.ppSourceVarTypes;
                        }
                    }
                }
                else {                                                              // immediate mode 'function' (the start of ANY program)
                    if (terminateOneProgramOnly) { programsYetToTerminate--; }
                }
                if (!isInitialLoop) { --_callStackDepth; }                          // one function removed from the call stack
            }

            else if (blockType == block_eval) {
                if (!isInitialLoop) { --_callStackDepth; }
                ++deleteImmModeCmdStackLevels;                                      // update count of 'parsed command line' stack levels to be deleted (parsedCommandLineStack)
        }

            if (!isInitialLoop) {                                                   // delete stack top
                flowCtrlStack.deleteListElement(nullptr);
                pFlowCtrlStackLvl = flowCtrlStack.getLastListElement();
            }

            if (pFlowCtrlStackLvl == nullptr) { break; }       // all done
            isInitialLoop = false;
    } while (true);
}

    _pFlowCtrlStackTop = flowCtrlStack.getLastListElement();
    }


// ------------------------------------------------------------
// *   Clear 'immediate command' parsed command line' stack   *  
// ------------------------------------------------------------

// deletes parsed strings referenced in program storage for the current command line statements, and subsequently pops a parsed command line from the stack to program storage
// the parameter n specifies the number of stack levels to pop

void Justina_interpreter::clearParsedCommandLineStack(int n) {
    // note: ensure that only entries are cleared for eval() levels for currently running program (if there is one) and current debug level (if at least one program is stopped)
    _pParsedCommandLineStackTop = parsedCommandLineStack.getLastListElement();

    while (n-- > 0) {
        // copy command line stack top to command line program storage and pop command line stack top
        _lastUserCmdStep = *(char**)_pParsedCommandLineStackTop;                                                     // pop parsed user cmd length
        long parsedUserCmdLen = _lastUserCmdStep - (_programStorage + _progMemorySize) + 1;
        deleteConstStringObjects(_programStorage + _progMemorySize);                                            // current parsed user command statements in immediate mode program memory
        memcpy((_programStorage + _progMemorySize), _pParsedCommandLineStackTop + sizeof(char*), parsedUserCmdLen);
        parsedCommandLineStack.deleteListElement(_pParsedCommandLineStackTop);
        _pParsedCommandLineStackTop = parsedCommandLineStack.getLastListElement();
    #if PRINT_PARSED_CMD_STACK
        _pDebugOut->print("  >> POP parsed statements (clr imm cmd stack): steps = "); _pDebugOut->println(_lastUserCmdStep - (_programStorage + _progMemorySize));
    #endif
    }

    // do NOT delete parsed string constants for original command line (last copied to program storage) - handled later 
}


<<<<<<< HEAD
=======
// --------------------------------------------------------------------------------------------------------------------------------------------
// *   execute internal cpp, external cpp or Justina function, calculate array element address or remove parentheses around single argument   *
// --------------------------------------------------------------------------------------------------------------------------------------------

Justina_interpreter::execResult_type Justina_interpreter::execParenthesesPair(LE_evalStack*& pPrecedingStackLvl, LE_evalStack*& firstArgStackLvl, int argCount, bool& forcedStopRequest, bool& forcedAbortRequest) {

    // NOTE: removing a parenthesis pair around a variable, constant or expression results in an intermediate constant

    // no lower stack levels before left parenthesis (removed in the meantime) ? Is a simple parentheses pair
    if (pPrecedingStackLvl == nullptr) {
        makeIntermediateConstant(_pEvalStackTop);                                                               // left parenthesis already removed from evaluation stack
        return result_execOK;
}

    // stack level preceding left parenthesis is internal cpp function ? execute function
    else if (pPrecedingStackLvl->genericToken.tokenType == tok_isInternCppFunction) {
        execResult_type execResult = execInternalCppFunction(pPrecedingStackLvl, firstArgStackLvl, argCount, forcedStopRequest, forcedAbortRequest);

        return execResult;
    }

    // stack level preceding left parenthesis is external cpp function ? execute function
    else if (pPrecedingStackLvl->genericToken.tokenType == tok_isExternCppFunction) {
        execResult_type execResult = execExternalCppFunction(pPrecedingStackLvl, firstArgStackLvl, argCount);

        return execResult;
    }

    // stack level preceding left parenthesis is Justina user function ? execute function
    else if (pPrecedingStackLvl->genericToken.tokenType == tok_isJustinaFunction) {
        execResult_type execResult = launchJustinaFunction(pPrecedingStackLvl, firstArgStackLvl, argCount);
        return execResult;
    }

    // stack level preceding left parenthesis is an array variable name AND it requires an array element ?
    // (if it is a variable name, it can still be an array name used as previous argument in a function call)
    else if (pPrecedingStackLvl->genericToken.tokenType == tok_isVariable) {
        if ((pPrecedingStackLvl->varOrConst.valueAttributes & var_isArray_pendingSubscripts) == var_isArray_pendingSubscripts) {
            execResult_type execResult = arrayAndSubscriptsToarrayElement(pPrecedingStackLvl, firstArgStackLvl, argCount);
            return execResult;
        }
    }

    // none of the te above: simple parenthesis pair ? If variable inside, make it an intermediate constant on the stack 
    makeIntermediateConstant(_pEvalStackTop);                                                                   // left parenthesis already removed from evaluation stack
    return result_execOK;
}

>>>>>>> dacb0e5e
// -----------------------------------------------------------------------------------------------------------------
// *   replace array variable base address and subscripts with the array element address on the evaluation stack   *
// -----------------------------------------------------------------------------------------------------------------

Justina_interpreter::execResult_type Justina_interpreter::arrayAndSubscriptsToarrayElement(LE_evalStack*& pPrecedingStackLvl, LE_evalStack*& pStackLvl, int argCount) {
    void* pArray = *pPrecedingStackLvl->varOrConst.value.ppArray;
    _activeFunctionData.errorProgramCounter = pPrecedingStackLvl->varOrConst.tokenAddress;                      // token adress of array name (in the event of an error)

    int elemSpec[3] = { 0,0,0 };
    int dimNo = 0;
    do {
        bool operandIsVar = (pStackLvl->varOrConst.tokenType == tok_isVariable);
        char sourceValueType = operandIsVar ? *pStackLvl->varOrConst.varTypeAddress & value_typeMask : pStackLvl->varOrConst.valueType;
        bool opIsLong = sourceValueType == value_isLong;
        bool opIsFloat = sourceValueType == value_isFloat;

        if (!(opIsLong || opIsFloat)) { return result_array_subscriptNonNumeric; }

        if (opIsLong) {
            int l = (pStackLvl->varOrConst.tokenType == tok_isVariable) ? (*pStackLvl->varOrConst.value.pLongConst) : pStackLvl->varOrConst.value.longConst;
            elemSpec[dimNo] = l;
        }
        else {
            float f = (pStackLvl->varOrConst.tokenType == tok_isVariable) ? (*pStackLvl->varOrConst.value.pFloatConst) : pStackLvl->varOrConst.value.floatConst;
            elemSpec[dimNo] = f;
            if (f != elemSpec[dimNo]) { return result_array_subscriptNonInteger; }
        }

        pStackLvl = (LE_evalStack*)evalStack.getNextListElement(pStackLvl);
    } while (++dimNo < argCount);


    // calculate array element address and replace array base address with it in stack
    // -------------------------------------------------------------------------------

    // dim count test only needed for function parameters receiving arrays: dimension count not yet known during parsing (should always equal caller's array dim count) 

    int arrayDimCount = ((char*)pArray)[3];
    if (arrayDimCount != argCount) { return result_array_dimCountInvalid; }

    void* pArrayElem = arrayElemAddress(pArray, elemSpec);
    if (pArrayElem == nullptr) { return result_array_subscriptOutsideBounds; }

    pPrecedingStackLvl->varOrConst.value.pBaseValue = pArrayElem;
    pPrecedingStackLvl->varOrConst.valueAttributes &= ~var_isArray_pendingSubscripts;                           // remove 'pending subscripts' flag 
    // note: other data does not change (array attributes, value type, token type, intermediate constant, variable type address)


    // Remove array subscripts from evaluation stack
    // ----------------------------------------------

    clearEvalStackLevels(argCount);

    return result_execOK;
}

// ---------------------------------------
// *   calculate array element address   *
// ---------------------------------------

void* Justina_interpreter::arrayElemAddress(void* varBaseAddress, int* subscripts) {

    // varBaseAddress argument must be base address of an array variable (containing itself a pointer to the array)
    // subscripts array must specify an array element (max. 3 dimensions)
    // return pointer will point to a long, float or a string pointer (both can be array elements) - nullptr if outside boundaries

    void* pArray = varBaseAddress;                                                                              // will point to float or string pointer (both can be array elements)
    int arrayDimCount = ((char*)pArray)[3];

    int arrayElement{ 0 };
    for (int i = 0; i < arrayDimCount; i++) {
        int arrayDim = ((char*)pArray)[i];
        if ((subscripts[i] < 1) || (subscripts[i] > arrayDim)) { return nullptr; }                              // is outside array boundaries

        int arrayNextDim = (i < arrayDimCount - 1) ? ((char*)pArray)[i + 1] : 1;
        arrayElement = (arrayElement + (subscripts[i] - 1)) * arrayNextDim;
    }
    arrayElement++;                                                                                             // add one (first array element contains dimensions and dimension count)
    return (Val*)pArray + arrayElement;                                                                         // pointer to a 4-byte array element (long, float or pointer to string)
}


// ----------------------------------------
// *   execute all processed operations   *
// ----------------------------------------

Justina_interpreter::execResult_type  Justina_interpreter::execAllProcessedOperators() {                                // prefix and infix

    // _pEvalStackTop should point to an operand on entry (parsed constant, variable, expression result)

    int pendingTokenIndex{ 0 };
    int pendingTokenType{ tok_no_token }, pendingTokenPriority{};
    bool currentOpHasPriority{ false };

#if PRINT_DEBUG_INFO
    _pDebugOut->print("** exec processed infix operators -stack levels: "); _pDebugOut->println(evalStack.getElementCount());
#endif
    // check if (an) operation(s) can be executed 
    // when an operation is executed, check whether lower priority operations can now be executed as well (example: 3+5*7: first execute 5*7 yielding 35, then execute 3+35)

    while (evalStack.getElementCount() >= _activeFunctionData.callerEvalStackLevels + 2) {                              // at least one preceding token exists on the stack

        // the entry preceding the current value (parsed constant, variable or intermediate constant) is either a prefix or infix operator, another terminal (but never a right parenthesis, 
        // which is never pushed to the evaluation stack) or a generic name.
        // Check operator priority and associativity and execute if OK.  

        int terminalIndex{};
        bool minus1IsOperator{ false };       // init
        bool minus1IsTerminal = ((_pEvalStackMinus1->genericToken.tokenType == tok_isTerminalGroup1) || (_pEvalStackMinus1->genericToken.tokenType == tok_isTerminalGroup2) || (_pEvalStackMinus1->genericToken.tokenType == tok_isTerminalGroup3));
        if (minus1IsTerminal) {
            terminalIndex = _pEvalStackMinus1->terminal.index & 0x7F;
            minus1IsOperator = (_terminals[terminalIndex].terminalCode <= termcod_opRangeEnd);  // preceding entry is operator ?
        }
        if (minus1IsOperator) {     // operator before current token
            bool isPrefixOperator = true;             // prefix or infix operator ?
            if (evalStack.getElementCount() >= _activeFunctionData.callerEvalStackLevels + 3) {                         // TWO preceding tokens exist on the stack               
                isPrefixOperator = (!(_pEvalStackMinus2->genericToken.tokenType == tok_isConstant) && !(_pEvalStackMinus2->genericToken.tokenType == tok_isVariable));
                // comma separators are not pushed to the evaluation stack, but if it is followed by a (prefix) operator, a flag is set in order not to mistake a token sequence as two operands and an infix operation
                if (_pEvalStackMinus1->terminal.index & 0x80) { isPrefixOperator = true; }                              // e.g. print 5, -6 : prefix operation on second expression ('-6') and not '5-6' as infix operation
            }

            // check operator priority
            int priority{ 0 };
            if (isPrefixOperator) { priority = _terminals[terminalIndex].prefix_priority & 0x1F; }                      // bits b4..0 = priority
            else { priority = _terminals[terminalIndex].infix_priority & 0x1F; }
            bool RtoLassociativity = isPrefixOperator ? true : _terminals[terminalIndex].infix_priority & op_RtoL;


            // pending (not yet processed) token (always present and always a terminal token after a variable or constant token)
            // pending token can be any terminal token: infix operator, left or right parenthesis, comma or semicolon 
            // it can not be a prefix operator because it follows an operand (on top of stack)
            pendingTokenType = *_activeFunctionData.pNextStep & 0x0F;                                                   // there's always minimum one token pending (even if it is a semicolon)
            pendingTokenIndex = (*_activeFunctionData.pNextStep >> 4) & 0x0F;                                           // terminal token only: index stored in high 4 bits of token type 
            pendingTokenIndex += ((pendingTokenType == tok_isTerminalGroup2) ? 0x10 : (pendingTokenType == tok_isTerminalGroup3) ? 0x20 : 0);
            bool pendingIsPostfixOperator = (_terminals[pendingTokenIndex].postfix_priority != 0);                      // postfix or infix operator ?

            // check pending operator priority
            pendingTokenPriority = (pendingIsPostfixOperator ? (_terminals[pendingTokenIndex].postfix_priority & 0x1F) :        // bits b4..0 = priority
                (_terminals[pendingTokenIndex].infix_priority) & 0x1F);                                                 // pending terminal is either an infix or a postfix operator


            // determine final priority
            currentOpHasPriority = (priority >= pendingTokenPriority);
            if ((priority == pendingTokenPriority) && (RtoLassociativity)) { currentOpHasPriority = false; }

            if (!currentOpHasPriority) { break; }                                                                       // exit while() loop

            // execute operator
            execResult_type execResult = (isPrefixOperator) ? execUnaryOperation(true) : execInfixOperation();
            if (execResult != result_execOK) { return execResult; }
        }

        // token preceding the operand is not an operator ? (it can be a left parenthesis or a generic name) ? exit while loop (nothing to do for now)
        else { break; }
        }

    return result_execOK;
    }


// -----------------------------------------------------
// *   turn stack operand into intermediate constant   *
// -----------------------------------------------------

void Justina_interpreter::makeIntermediateConstant(LE_evalStack* pEvalStackLvl) {
    // if a (scalar) variable or a parsed constant: replace by an intermediate constant

    if ((pEvalStackLvl->varOrConst.valueAttributes & constIsIntermediate) == 0) {                               // not an intermediate constant (variable or parsed constant)
        Val operand, result;                                                                                    // operands and result
        bool operandIsVar = (pEvalStackLvl->varOrConst.tokenType == tok_isVariable);
        char valueType = operandIsVar ? (*pEvalStackLvl->varOrConst.varTypeAddress & value_typeMask) : pEvalStackLvl->varOrConst.valueType;

        bool opIsLong = (valueType == value_isLong);
        bool opIsFloat = (valueType == value_isFloat);
        // next line is valid for long integers as well
        if (opIsLong || opIsFloat) { operand.floatConst = operandIsVar ? (*pEvalStackLvl->varOrConst.value.pFloatConst) : pEvalStackLvl->varOrConst.value.floatConst; }
        else { operand.pStringConst = operandIsVar ? (*pEvalStackLvl->varOrConst.value.ppStringConst) : pEvalStackLvl->varOrConst.value.pStringConst; }

        // if the value (parsed constant or variable value) is a non-empty string value, make a copy of the character string and store a pointer to this copy as result
        // as the operand is not an intermediate constant, NO intermediate string object (if it's a string) needs to be deleted
        if (opIsLong || opIsFloat || ((!opIsLong && !opIsFloat) && ((operand.pStringConst == nullptr)))) {
            result = operand;
        }
        else {
            int stringlen = strlen(operand.pStringConst);
            _intermediateStringObjectCount++;
            result.pStringConst = new char[stringlen + 1];
        #if PRINT_HEAP_OBJ_CREA_DEL
            _pDebugOut->print("+++++ (Intermd str) ");   _pDebugOut->println((uint32_t)result.pStringConst, HEX);
        #endif

            strcpy(result.pStringConst, operand.pStringConst);                                                  // copy the actual strings 
        }
        pEvalStackLvl->varOrConst.value = result;                                                               // float or pointer to string (type: no change)
        pEvalStackLvl->varOrConst.valueType = valueType;
        pEvalStackLvl->varOrConst.tokenType = tok_isConstant;                                                   // use generic constant type
        pEvalStackLvl->varOrConst.valueAttributes = constIsIntermediate;                                        // is an intermediate result (intermediate constant strings must be deleted when not needed any more)
        pEvalStackLvl->varOrConst.sourceVarScopeAndFlags = 0x00;                                                // not an array, not an array element (it's a constant) 
    }

    pEvalStackLvl->varOrConst.valueAttributes &= ~(isPrintTabRequest | isPrintColumnRequest);                   // clear tab() and col() function flags
}


// -------------------------------
// *   execute unary operation   *
// -------------------------------

Justina_interpreter::execResult_type  Justina_interpreter::execUnaryOperation(bool isPrefix) {

    Val operand, opResult;                                                                                      // operand and result

    // what are the stack levels for operator and operand ?
    LE_evalStack* pOperandStackLvl = isPrefix ? _pEvalStackTop : _pEvalStackMinus1;
    LE_evalStack* pUnaryOpStackLvl = isPrefix ? _pEvalStackMinus1 : _pEvalStackTop;
    _activeFunctionData.errorProgramCounter = pUnaryOpStackLvl->terminal.tokenAddress;                          // in the event of an error


    // (1) Fetch operator info, whether operand is variables, and operand value type 
    // -----------------------------------------------------------------------------

    // operator
    int terminalIndex = pUnaryOpStackLvl->terminal.index & 0x7F;
    char terminalCode = _terminals[terminalIndex].terminalCode;
    bool requiresLongOp = isPrefix ? (_terminals[terminalIndex].prefix_priority & op_long) : (_terminals[terminalIndex].postfix_priority & op_long);
    bool resultCastLong = isPrefix ? (_terminals[terminalIndex].prefix_priority & res_long) : (_terminals[terminalIndex].postfix_priority & res_long);

    // operand, result
    bool operandIsVar = (pOperandStackLvl->varOrConst.tokenType == tok_isVariable);
    char opValueType = operandIsVar ? (*pOperandStackLvl->varOrConst.varTypeAddress & value_typeMask) : pOperandStackLvl->varOrConst.valueType;
    bool opIsFloat = (opValueType == value_isFloat);
    bool opIsLong = (opValueType == value_isLong);

    // (2) apply RULES: check for value type errors. ERROR if operand is either not numeric, or it is a float while a long is required
    // -------------------------------------------------------------------------------------------------------------------------------


    execResult_type execResult = result_execOK;                                                                 // init  

    if (!opIsLong && !opIsFloat) { execResult = result_numberExpected; }                                        // value is numeric ? (no prefix / postfix operators for strings)
    if (!opIsLong && requiresLongOp) { execResult = result_integerTypeExpected; }                               // only integer value type allowed
    if (execResult != result_execOK) { return execResult; }

    // (3) fetch operand - note that line is valid for long integers as well
    // ---------------------------------------------------------------------
    operand.floatConst = operandIsVar ? *pOperandStackLvl->varOrConst.value.pFloatConst : pOperandStackLvl->varOrConst.value.floatConst;


    // (4) execute (prefix or postfix) operator
    // ----------------------------------------

    if (terminalCode == termcod_minus) { opIsFloat ? opResult.floatConst = -operand.floatConst : opResult.longConst = -operand.longConst; } // prefix minus 
    else if (terminalCode == termcod_plus) { opResult = operand; } // prefix plus
    else if (terminalCode == termcod_not) { opResult.longConst = opIsFloat ? (operand.floatConst == 0.) : (operand.longConst == 0); } // prefix: not
    else if (terminalCode == termcod_incr) { opIsFloat ? opResult.floatConst = operand.floatConst + 1. : opResult.longConst = operand.longConst + 1; } // prefix & postfix: increment
    else if (terminalCode == termcod_decr) { opIsFloat ? opResult.floatConst = operand.floatConst - 1. : opResult.longConst = operand.longConst - 1; } // prefix & postfix: decrement
    else if (terminalCode == termcod_bitCompl) { opResult.longConst = ~operand.longConst; }                     // prefix: bit complement


    // float values: extra value tests

    int resultValueType = resultCastLong ? value_isLong : opValueType;

    if (resultValueType == value_isFloat) {                                                                     // floats only
        if (isnan(opResult.floatConst)) { return result_undefined; }
        else if (!isfinite(opResult.floatConst)) { return result_overflow; }
    }


    // (5) post process
    // ----------------

    // decrement or increment operation: store value in variable (variable type does not change) 

    bool isIncrDecr = ((terminalCode == termcod_incr) || (terminalCode == termcod_decr));
    if (isIncrDecr) { *pOperandStackLvl->varOrConst.value.pFloatConst = opResult.floatConst; }                  // line is valid for long integers as well (same size)


    // if a prefix increment / decrement, then keep variable reference on the stack
    // if a postfix increment / decrement, replace variable reference in stack by UNMODIFIED value as intermediate constant
    //  if not a decrement / increment, replace value in stack by a new value (intermediate constant)

    if (!(isIncrDecr && isPrefix)) {                                                                            // prefix increment / decrement: keep variable reference (skip)
        pOperandStackLvl->varOrConst.value = isIncrDecr ? operand : opResult;                                   // replace stack entry with unmodified or modified value as intermediate constant
        pOperandStackLvl->varOrConst.valueType = resultValueType;
        pOperandStackLvl->varOrConst.tokenType = tok_isConstant;                                                // use generic constant type
        pOperandStackLvl->varOrConst.valueAttributes = constIsIntermediate;
        pOperandStackLvl->varOrConst.sourceVarScopeAndFlags = 0x00;                                             // not an array, not an array element (it's a constant) 
    }

    pOperandStackLvl->varOrConst.valueAttributes &= ~(isPrintTabRequest | isPrintColumnRequest);                // clear tab() and col() function flags

    //  clean up stack (drop operator)

    _pEvalStackTop = pOperandStackLvl;
    evalStack.deleteListElement(pUnaryOpStackLvl);
    _pEvalStackMinus1 = (LE_evalStack*)evalStack.getPrevListElement(_pEvalStackTop);
    _pEvalStackMinus2 = (LE_evalStack*)evalStack.getPrevListElement(_pEvalStackMinus1);

    return result_execOK;
}


// -------------------------------
// *   execute infix operation   *
// -------------------------------

Justina_interpreter::execResult_type  Justina_interpreter::execInfixOperation() {

    Val operand1, operand2, opResult;                                                                           // operands and result

    _activeFunctionData.errorProgramCounter = _pEvalStackMinus1->terminal.tokenAddress;                         // in the event of an error


    // (1) Fetch operator info, whether operands are variables, and operand value types 
    // --------------------------------------------------------------------------------

    // operator
    int operatorCode = _terminals[_pEvalStackMinus1->terminal.index & 0x7F].terminalCode;
    bool operationIncludesAssignment = ((_terminals[_pEvalStackMinus1->terminal.index & 0x7F].infix_priority & 0x1F) == 0x01);
    bool requiresLongOp = (_terminals[_pEvalStackMinus1->terminal.index & 0x7F].infix_priority & op_long);
    bool resultCastLong = (_terminals[_pEvalStackMinus1->terminal.index & 0x7F].infix_priority & res_long);

    // operands
    bool operand1IsVar = (_pEvalStackMinus2->varOrConst.tokenType == tok_isVariable);
    char operand1valueType = operand1IsVar ? (*_pEvalStackMinus2->varOrConst.varTypeAddress & value_typeMask) : _pEvalStackMinus2->varOrConst.valueType;
    bool op1isLong = ((uint8_t)operand1valueType == value_isLong);
    bool op1isFloat = ((uint8_t)operand1valueType == value_isFloat);
    bool op1isString = ((uint8_t)operand1valueType == value_isStringPointer);

    bool operand2IsVar = (_pEvalStackTop->varOrConst.tokenType == tok_isVariable);
    char operand2valueType = operand2IsVar ? (*_pEvalStackTop->varOrConst.varTypeAddress & value_typeMask) : _pEvalStackTop->varOrConst.valueType;
    bool op2isLong = ((uint8_t)operand2valueType == value_isLong);
    bool op2isFloat = ((uint8_t)operand2valueType == value_isFloat);
    bool op2isString = ((uint8_t)operand2valueType == value_isStringPointer);

    // (2) apply RULES: check for value type errors. ERROR if:
    // -------------------------------------------------------

    // - '=' (pure assignment) : if assignment to an array, the value to be assigned OR the (fixed) value type of the array is string, the other value type is numeric (long, float) 
    // - infix '+' (math plus or string concat operator): not both operands are either strings or numeric (long, float)
    // - %, %=, and &, |, ^, &=, |=, ^=, and <<, >>, <<=, >>= (bitwise operators): not both operands are long 
    // - other operators: not both operands are numeric (long, float)

    // main if...else level conditions: only include operatorCode tests
    if (operatorCode == termcod_assign) { if ((op1isString != op2isString) && (_pEvalStackMinus2->varOrConst.sourceVarScopeAndFlags & var_isArray)) { return result_array_valueTypeIsFixed; } }
    else if (((operatorCode == termcod_plus) || (operatorCode == termcod_plusAssign))) { if (op1isString != op2isString) { return result_operandsNumOrStringExpected; } }
    else if (requiresLongOp) { if (!op1isLong || !op2isLong) { return result_integerTypeExpected; } }
    else { if (op1isString || op2isString) { return result_numberExpected; } }


    // (3) fetch operands: numeric constants or pointers to character strings - line is valid for long integers as well
    // ----------------------------------------------------------------------------------------------------------------

    if (op1isLong || op1isFloat) { operand1.floatConst = (operand1IsVar ? (*_pEvalStackMinus2->varOrConst.value.pFloatConst) : _pEvalStackMinus2->varOrConst.value.floatConst); }
    else { operand1.pStringConst = (operand1IsVar ? (*_pEvalStackMinus2->varOrConst.value.ppStringConst) : _pEvalStackMinus2->varOrConst.value.pStringConst); }
    if (op2isLong || op2isFloat) { operand2.floatConst = (operand2IsVar ? (*_pEvalStackTop->varOrConst.value.pFloatConst) : _pEvalStackTop->varOrConst.value.floatConst); }
    else { operand2.pStringConst = (operand2IsVar ? (*_pEvalStackTop->varOrConst.value.ppStringConst) : _pEvalStackTop->varOrConst.value.pStringConst); }


    // (4) if required, promote an OPERAND to float (after rules as per (1) have been applied)
    // ---------------------------------------------------------------------------------------

    // - '=' (pure assignment) : no action (operand 2 will overwrite 1)
    // - '**' (power): promote any long operand to float
    // - other operators: promote a long operand to float if the other operand is float

    // main if...else level conditions: only include operatorCode tests
    bool promoteOperandsToFloat{ false };
    if (operatorCode == termcod_assign) {}           // pure assignment: no action 
    else if (operatorCode == termcod_pow) { promoteOperandsToFloat = op1isLong || op2isLong; }
    else { promoteOperandsToFloat = op1isFloat ^ op2isFloat; }

    if (promoteOperandsToFloat) {
        if (op1isLong) { operand1.floatConst = operand1.longConst; op1isLong = false; op1isFloat = true; }
        if (op2isLong) { operand2.floatConst = operand2.longConst; op2isLong = false; op2isFloat = true; }
    }


    // (5) execute infix operator
    // --------------------------

    bool opResultLong = op2isLong || requiresLongOp || resultCastLong;                                      // before checking array value type, if assigning to array, ...
    bool opResultFloat = op2isFloat && !(requiresLongOp || resultCastLong);                                 // ...operand value types: after promotion, if promoted
    bool opResultString = op2isString && !requiresLongOp || resultCastLong;

    switch (operatorCode) {                                                                                 // operation to execute

        case termcod_assign:
            opResult = operand2;
            break;

        case termcod_plus:                                                                                  // also for concatenation
        case termcod_plusAssign:
            if (opResultString) {      // then operands are strings as well
                bool op1emptyString = (operand1.pStringConst == nullptr);
                bool op2emptyString = (operand2.pStringConst == nullptr);

                // concatenate two operand strings objects and store pointer to it in result
                int stringlen = 0;                                                                          // is both operands are empty strings
                if (!op1emptyString) { stringlen = strlen(operand1.pStringConst); }
                if (!op2emptyString) { stringlen += strlen(operand2.pStringConst); }

                if (stringlen == 0) { opResult.pStringConst = nullptr; }                                    // empty strings are represented by a nullptr (conserve heap space)
                else {                                                                                      // string to be assigned is not empty
                    _intermediateStringObjectCount++;
                    opResult.pStringConst = new char[stringlen + 1];
                #if PRINT_HEAP_OBJ_CREA_DEL
                    _pDebugOut->print("+++++ (Intermd str) ");   _pDebugOut->println((uint32_t)opResult.pStringConst, HEX);
                #endif
                    opResult.pStringConst[0] = '\0';                                                        // init: in case first operand is nullptr
                    if (!op1emptyString) { strcpy(opResult.pStringConst, operand1.pStringConst); }
                    if (!op2emptyString) { strcat(opResult.pStringConst, operand2.pStringConst); }
                }
            }

            else {
                opResultLong ? opResult.longConst = operand1.longConst + operand2.longConst : opResult.floatConst = operand1.floatConst + operand2.floatConst;
            }
            break;

        case termcod_minus:
        case termcod_minusAssign:
            opResultLong ? opResult.longConst = operand1.longConst - operand2.longConst : opResult.floatConst = operand1.floatConst - operand2.floatConst;
            break;

        case termcod_mult:
        case termcod_multAssign:
            opResultLong ? opResult.longConst = operand1.longConst * operand2.longConst : opResult.floatConst = operand1.floatConst * operand2.floatConst;
            if (opResultFloat) {
                if (isnan(opResult.floatConst)) { return result_undefined; }
                else if (!isfinite(opResult.floatConst)) { return result_overflow; }
                if ((operand1.floatConst != 0) && (operand2.floatConst != 0) && (!isnormal(opResult.floatConst))) { return result_underflow; }
            }
            break;

        case termcod_div:
        case termcod_divAssign:
            if (opResultFloat) {
                if ((operand1.floatConst != 0) && (operand2.floatConst == 0)) {
                    return result_divByZero;
                }
            }
            else { if (operand2.longConst == 0) { return (operand1.longConst == 0) ? result_undefined : result_divByZero; } }
            opResultLong ? opResult.longConst = operand1.longConst / operand2.longConst : opResult.floatConst = operand1.floatConst / operand2.floatConst;
            if (opResultFloat) {
                if (isnan(opResult.floatConst)) { return result_undefined; }
                else if (!isfinite(opResult.floatConst)) { return result_overflow; }
                if ((operand1.floatConst != 0) && (!isnormal(opResult.floatConst))) { return result_underflow; }
            }
            break;

        case termcod_pow:     // operands always (converted to) floats
            if ((operand1.floatConst == 0) && (operand2.floatConst == 0)) { return result_undefined; }      // C++ pow() provides 1 as result
            opResult.floatConst = pow(operand1.floatConst, operand2.floatConst);
            if (isnan(opResult.floatConst)) { return result_undefined; }
            else if (!isfinite(opResult.floatConst)) { return result_overflow; }
            else if ((operand1.floatConst != 0) && (!isnormal(opResult.floatConst))) { return result_underflow; }
            break;

        case termcod_mod:
        case termcod_modAssign:
            if (operand2.longConst == 0) { return (operand1.longConst == 0) ? result_undefined : result_divByZero; }
            opResult.longConst = operand1.longConst % operand2.longConst;
            break;

        case termcod_bitAnd:
        case termcod_bitAndAssign:
            opResult.longConst = operand1.longConst & operand2.longConst;
            break;

        case termcod_bitOr:
        case termcod_bitOrAssign:
            opResult.longConst = operand1.longConst | operand2.longConst;
            break;

        case termcod_bitXor:
        case termcod_bitXorAssign:
            opResult.longConst = operand1.longConst ^ operand2.longConst;
            break;

        case termcod_bitShLeft:
        case termcod_bitShLeftAssign:
            if ((operand2.longConst < 0) || (operand2.longConst >= 8 * sizeof(long))) { return result_arg_outsideRange; }
            opResult.longConst = operand1.longConst << operand2.longConst;
            break;

        case termcod_bitShRight:
        case termcod_bitShRightAssign:
            if ((operand2.longConst < 0) || (operand2.longConst >= 8 * sizeof(long))) { return result_arg_outsideRange; }
            opResult.longConst = operand1.longConst >> operand2.longConst;
            break;

        case termcod_and:
            opResult.longConst = opResultLong ? (operand1.longConst && operand2.longConst) : (operand1.floatConst && operand2.floatConst);
            break;

        case termcod_or:
            opResult.longConst = opResultLong ? (operand1.longConst || operand2.longConst) : (operand1.floatConst || operand2.floatConst);
            break;

        case termcod_lt:
            opResult.longConst = opResultLong ? (operand1.longConst < operand2.longConst) : (operand1.floatConst < operand2.floatConst);
            break;

        case termcod_gt:
            opResult.longConst = opResultLong ? (operand1.longConst > operand2.longConst) : (operand1.floatConst > operand2.floatConst);
            break;

        case termcod_eq:
            opResult.longConst = opResultLong ? (operand1.longConst == operand2.longConst) : (operand1.floatConst == operand2.floatConst);
            break;

        case termcod_ltoe:
            opResult.longConst = opResultLong ? (operand1.longConst <= operand2.longConst) : (operand1.floatConst <= operand2.floatConst);
            break;

        case termcod_gtoe:
            opResult.longConst = opResultLong ? (operand1.longConst >= operand2.longConst) : (operand1.floatConst >= operand2.floatConst);
            break;

        case termcod_ne:
            opResult.longConst = opResultLong ? (operand1.longConst != operand2.longConst) : (operand1.floatConst != operand2.floatConst);
            break;
    }       // switch



    // (6) store result in variable, if operation is a (pure or compound) assignment
    // -----------------------------------------------------------------------------

    if (operationIncludesAssignment) {    // assign the value (parsed constant, variable value or intermediate result) to the variable
        // if variable currently holds a non-empty string (indicated by a nullptr), delete char string object
        execResult_type execResult = deleteVarStringObject(_pEvalStackMinus2); if (execResult != result_execOK) { return execResult; }

        // the value to be assigned is numeric? upcast or downcast if needed (only for receiving array elements, because arrays cannot change value type)
        if (opResultLong || opResultFloat) {
            bool assignToArray = (_pEvalStackMinus2->varOrConst.sourceVarScopeAndFlags & var_isArray);
            bool castToArrayValueType = (assignToArray && (((uint8_t)operand1valueType == value_isLong) != opResultLong));
            if (castToArrayValueType) {
                opResultLong = ((uint8_t)operand1valueType == value_isLong); opResultFloat = !opResultLong;
                opResultLong ? opResult.longConst = opResult.floatConst : opResult.floatConst = opResult.longConst;
            }
        }

        // the value to be assigned is an empty string ? the value is OK already (nullptr)
        else if (opResultString && (opResult.pStringConst == nullptr)) {    // nothing to do

        }

        // the value to be assigned to the receiving variable is a non-empty string value:
        // clip it if needed (strings stored in variables have a maximum length)
        else {
            // note that for reference variables, the variable type fetched is the SOURCE variable type
            int varScope = _pEvalStackMinus2->varOrConst.sourceVarScopeAndFlags & var_scopeMask;

            // make a copy of the character string and store a pointer to this copy as result (even if operand string is already an intermediate constant)
            // because the value will be stored in a variable, limit to the maximum allowed string length
            char* pUnclippedResultString = opResult.pStringConst;
            int stringlen = min(strlen(pUnclippedResultString), MAX_ALPHA_CONST_LEN);
            (varScope == var_isUser) ? _userVarStringObjectCount++ : ((varScope == var_isGlobal) || (varScope == var_isStaticInFunc)) ? _globalStaticVarStringObjectCount++ : _localVarStringObjectCount++;
            opResult.pStringConst = new char[stringlen + 1];
        #if PRINT_HEAP_OBJ_CREA_DEL
            _pDebugOut->print((varScope == var_isUser) ? "+++++ (usr var str) " : ((varScope == var_isGlobal) || (varScope == var_isStaticInFunc)) ? "+++++ (var string ) " : "+++++ (loc var str) ");
            _pDebugOut->println((uint32_t)opResult.pStringConst, HEX);
        #endif

            memcpy(opResult.pStringConst, pUnclippedResultString, stringlen);                                   // copy the actual string (not the pointer); do not use strcpy
            opResult.pStringConst[stringlen] = '\0';                                                            // add terminating \0

            // compound statement ? then an intermediate string has been created (not pushed to the stack) and needs to be deleted now
            if (operatorCode != termcod_assign) {
            #if PRINT_HEAP_OBJ_CREA_DEL
                _pDebugOut->print("----- (Intermd str) "); _pDebugOut->println((uint32_t)pUnclippedResultString, HEX);
            #endif
                _intermediateStringObjectCount--;
                // compound assignment: pointing to the unclipped result WHICH IS NON-EMPTY: so it's a heap object and must be deleted now
                delete[] pUnclippedResultString;
            }
        }

        // store value in variable and adapt variable value type - next line is valid for long integers as well
        if (opResultLong || opResultFloat) { *_pEvalStackMinus2->varOrConst.value.pFloatConst = opResult.floatConst; }
        else { *_pEvalStackMinus2->varOrConst.value.ppStringConst = opResult.pStringConst; }
        *_pEvalStackMinus2->varOrConst.varTypeAddress = (*_pEvalStackMinus2->varOrConst.varTypeAddress & ~value_typeMask) |
            (opResultLong ? value_isLong : opResultFloat ? value_isFloat : value_isStringPointer);

        // if variable reference, then value type on the stack indicates 'variable reference', so don't overwrite it
        bool operand1IsVarRef = (_pEvalStackMinus2->varOrConst.valueType == value_isVarRef);
        if (!operand1IsVarRef) { // if reference, then value type on the stack indicates 'variable reference', so don't overwrite it
            _pEvalStackMinus2->varOrConst.valueType = (_pEvalStackMinus2->varOrConst.valueType & ~value_typeMask) |
                (opResultLong ? value_isLong : opResultFloat ? value_isFloat : value_isStringPointer);
        }
    }


    // (7) post process
    // ----------------

    // Delete any intermediate result string objects used as operands 

    // if operands are intermediate constant strings, then delete char string object
    deleteIntermStringObject(_pEvalStackTop);
    deleteIntermStringObject(_pEvalStackMinus2);


    //  clean up stack

    // drop highest 2 stack levels( operator and operand 2 ) 
    evalStack.deleteListElement(_pEvalStackTop);                                                                // operand 2 
    evalStack.deleteListElement(_pEvalStackMinus1);                                                             // operator
    _pEvalStackTop = _pEvalStackMinus2;
    _pEvalStackMinus1 = (LE_evalStack*)evalStack.getPrevListElement(_pEvalStackTop);
    _pEvalStackMinus2 = (LE_evalStack*)evalStack.getPrevListElement(_pEvalStackMinus1);


    //  if operation did not include an assignment, store result in stack as an intermediate constant

    // if assignment, then result is already stored in variable and the stack top still contains the reference to the variable
    if (!operationIncludesAssignment) {
        _pEvalStackTop->varOrConst.value = opResult;                        // float or pointer to string
        _pEvalStackTop->varOrConst.valueType = opResultLong ? value_isLong : opResultFloat ? value_isFloat : value_isStringPointer;     // value type of second operand  
        _pEvalStackTop->varOrConst.tokenType = tok_isConstant;                                                  // use generic constant type
        _pEvalStackTop->varOrConst.sourceVarScopeAndFlags = 0x00;                                               // not an array, not an array element (it's a constant) 
        _pEvalStackTop->varOrConst.valueAttributes = constIsIntermediate;
    }

    _pEvalStackTop->varOrConst.valueAttributes &= ~(isPrintTabRequest | isPrintColumnRequest);                  // clear tab() and col() function flags

#if PRINT_DEBUG_INFO
    _pDebugOut->print("eval stack depth "); _pDebugOut->print(evalStack.getElementCount());  _pDebugOut->println(" - infix operation done");
    _pDebugOut->print("                 result = "); _pDebugOut->println(_pEvalStackTop->varOrConst.value.longConst);

    _pDebugOut->print("    eval stack depth: "); _pDebugOut->print(evalStack.getElementCount()); _pDebugOut->print(", list element address: "); _pDebugOut->println((uint32_t)_pEvalStackTop, HEX);
    if (opResultLong) { _pDebugOut->print("    'op': stack top long value "); _pDebugOut->println(_pEvalStackTop->varOrConst.value.longConst); }
    else if (opResultFloat) { _pDebugOut->print("    'op': stack top float value "); _pDebugOut->println(_pEvalStackTop->varOrConst.value.floatConst); }
    else { _pDebugOut->print("    'op': stack top string value "); _pDebugOut->println(_pEvalStackTop->varOrConst.value.pStringConst); }
#endif
    return result_execOK;
}


<<<<<<< HEAD
=======
// ------------------------------------------------
// *   execute external cpp (user cpp) function   *
// ------------------------------------------------

Justina_interpreter::execResult_type Justina_interpreter::execExternalCppFunction(LE_evalStack*& pFunctionStackLvl, LE_evalStack*& pFirstArgStackLvl, int suppliedArgCount) {

    _activeFunctionData.errorProgramCounter = pFunctionStackLvl->function.tokenAddress;

    int returnValueType = pFunctionStackLvl->function.returnValueType;
    int funcIndexInType = pFunctionStackLvl->function.funcIndexInType;

    char fcnResultValueType{};  // init
    Val fcnResult;

    // variable references to store (arguments 2[..4]) 
    const char isVariable = 0x80;                                                                                   // mask: is variable (not a constant) 

    // if more than 8 arguments are supplied, excess arguments are discarded
    // to keep it simple for the c++ user writing the user routine, we always pass const void pointers, to variables and constants
    // but for constants, the pointer will point to a copy of the data

    Val args[8]{}, dummyArgs[8]{};                                                                                                  // values to be passed to user routine
    char valueType[8]{ };                                                                                                           // value types (long, float, char string)
    char varScope[8]{};                                                                                                             // if variable: variable scope (user, program global, static, local)
    bool argIsNonConstantVar[8]{};                                                                                                  // flag: is variable (scalar or aray)
    bool argIsArray[8]{};                                                                                                           // flag: is array element

    const void* pValues_copy[8]{};                                                                                                  // copies for safety
    char valueTypes_copy[8];
    int suppliedArgCount_copy{ suppliedArgCount };

    LE_evalStack* pStackLvl = pFirstArgStackLvl;

    // any data to pass ? (optional arguments 1 to 8: data)
    if (suppliedArgCount >= 1) {                                                                                                    // first argument (callback procedure) processed (but still on the stack)
        copyValueArgsFromStack(pStackLvl, suppliedArgCount, argIsNonConstantVar, argIsArray, valueType, args, true, dummyArgs);
        pStackLvl = pFirstArgStackLvl;                                                                                              // set stack level again to first value argument
        for (int i = 0; i < suppliedArgCount; i++) {
            if (argIsNonConstantVar[i]) {                                                                                           // is this a 'changeable' variable ? (not a constant & not a constant variable)
                valueType[i] |= isVariable;                                                                                         // flag as 'changeable' variable (scalar or array element)
                varScope[i] = (pStackLvl->varOrConst.sourceVarScopeAndFlags & var_scopeMask);                                       // remember variable scope (user, program global, local, static) 
            }
            pValues_copy[i] = args[i].pBaseValue;                                                                                   // copy pointers for safety (protect original pointers from changes by c++ routine) 
            valueTypes_copy[i] = valueType[i];
            pStackLvl = (LE_evalStack*)evalStack.getNextListElement(pStackLvl);
        }
    }

    int intExecResult{ (int)result_execOK };

    switch (returnValueType) {
        case 0: fcnResult.longConst = (long)((CppBoolFunction*)_pExtCppFunctions[0])[funcIndexInType].func(pValues_copy, valueTypes_copy, suppliedArgCount_copy, intExecResult); break;        // bool-> long
        case 1: fcnResult.longConst = (long)((CppCharFunction*)_pExtCppFunctions[1])[funcIndexInType].func(pValues_copy, valueTypes_copy, suppliedArgCount_copy, intExecResult); break;        // char to long   
        case 2: fcnResult.longConst = (long)((CppIntFunction*)_pExtCppFunctions[2])[funcIndexInType].func(pValues_copy, valueTypes_copy, suppliedArgCount_copy, intExecResult); break;         // int to long   
        case 3: fcnResult.longConst = ((CppLongFunction*)_pExtCppFunctions[3])[funcIndexInType].func(pValues_copy, valueTypes_copy, suppliedArgCount_copy, intExecResult); break;              // long   
        case 4: fcnResult.floatConst = ((CppFloatFunction*)_pExtCppFunctions[4])[funcIndexInType].func(pValues_copy, valueTypes_copy, suppliedArgCount_copy, intExecResult); break;            // float
        case 5: fcnResult.pStringConst = ((Cpp_pCharFunction*)_pExtCppFunctions[5])[funcIndexInType].func(pValues_copy, valueTypes_copy, suppliedArgCount_copy, intExecResult); break;         // char*   
        case 6:((CppVoidFunction*)_pExtCppFunctions[6])[funcIndexInType].func(pValues_copy, valueTypes_copy, suppliedArgCount_copy, intExecResult); fcnResult.longConst = 0; break;            // void -> returns zero
    }
    if (intExecResult != (int)result_execOK) { return (execResult_type)intExecResult; }
    fcnResultValueType = (returnValueType == 4) ? value_isFloat : (returnValueType == 5) ? value_isStringPointer : value_isLong;    // long: for bool, char, int, long return types


    // postprocess: check any strings RETURNED by callback procedure
    // -------------------------------------------------------------

    if (returnValueType == 5) {
        // NO NEW OBJECTS may be CREATED in the user cpp routine
        // so the pointer returned points to one of the arguments passed to the user routine 

        // empty string returned by user cpp function ? replace by a null pointer  
        int len = strlen(fcnResult.pStringConst);
        if (len == 0) { fcnResult.pStringConst = nullptr; }
        else {
            // string returned is not empty: CREATE NEW char string OBJECT and return pointer to this new object 
            char* temp = fcnResult.pStringConst;
            _intermediateStringObjectCount++;
            fcnResult.pStringConst = new char[len + 1];
        #if PRINT_HEAP_OBJ_CREA_DEL
            _pDebugOut->print("+++++ (Intermd str) ");   _pDebugOut->println((uint32_t)fcnResult.pStringConst, HEX);
        #endif
            strcpy(fcnResult.pStringConst, temp);
        }
    }

    pStackLvl = pFirstArgStackLvl;                                                                             // set stack level again to first value argument
    for (int i = 0; i < suppliedArgCount; i++) {
        if ((valueType[i] & value_typeMask) == value_isStringPointer) {
            // string argument was a constant (including a CONST variable) - OR it was empty (null pointer) ?  
            // => a string copy or a new string solely consisting of a '\0' terminator (intermediate string) was passed to user routine and needs to be deleted 
            if (valueType[i] & passCopyToCallback) {
            #if PRINT_HEAP_OBJ_CREA_DEL
                _pDebugOut->print("----- (Intermd str) "); _pDebugOut->println((uint32_t)args[i].pStringConst, HEX);
            #endif
                _intermediateStringObjectCount--;
                delete[] args[i].pStringConst;                                                                      // delete temporary string
            }

            // string argument was a (NON-CONSTANT) variable string: no copy was made, the string itself was passed to the user routine
            // did the user routine change it to an empty, '\0' terminated string ?
            // then this variable string object needs to be deleted and the pointer to it needs to be replaced by a null pointer (Justnia convention)
            else if (strlen(args[i].pStringConst) == 0) {

            #if PRINT_HEAP_OBJ_CREA_DEL 
                _pDebugOut->print((varScope[i] == var_isUser) ? "----- (usr var str) " : ((varScope[i] == var_isGlobal) || (varScope[i] == var_isStaticInFunc)) ? "----- (var string ) " : "----- (loc var str) ");
                _pDebugOut->println((uint32_t)args[i].pStringConst, HEX);
            #endif
                (varScope[i] == var_isUser) ? _userVarStringObjectCount-- : ((varScope[i] == var_isGlobal) || (varScope[i] == var_isStaticInFunc)) ? _globalStaticVarStringObjectCount-- : _localVarStringObjectCount--;
                delete[]args[i].pStringConst;                                                                       // delete original variable string
                *pStackLvl->varOrConst.value.ppStringConst = nullptr;                                               // change pointer to string (in variable) to null pointer
            }
            }
        pStackLvl = (LE_evalStack*)evalStack.getNextListElement(pStackLvl);
            }

    clearEvalStackLevels(suppliedArgCount + 1);                                                                         // clean up: delete evaluation stack elements for supplied arguments

    // push result to stack
    // --------------------

    _pEvalStackTop = (LE_evalStack*)evalStack.appendListElement(sizeof(VarOrConstLvl));
    _pEvalStackMinus1 = (LE_evalStack*)evalStack.getPrevListElement(_pEvalStackTop);
    _pEvalStackMinus2 = (LE_evalStack*)evalStack.getPrevListElement(_pEvalStackMinus1);

    _pEvalStackTop->varOrConst.value = fcnResult;                                                                       // long, float or pointer to string
    _pEvalStackTop->varOrConst.valueType = fcnResultValueType;                                                          // value type of second operand  
    _pEvalStackTop->varOrConst.tokenType = tok_isConstant;                                                              // use generic constant type
    _pEvalStackTop->varOrConst.sourceVarScopeAndFlags = 0x00;                                                           // not an array, not an array element (it's a constant) 
    _pEvalStackTop->varOrConst.valueAttributes = constIsIntermediate;

    return result_execOK;
        }


// -------------------------------
// *   launch Justina function   *
// -------------------------------

Justina_interpreter::execResult_type  Justina_interpreter::launchJustinaFunction(LE_evalStack*& pFunctionStackLvl, LE_evalStack*& pFirstArgStackLvl, int suppliedArgCount) {

    // remember token address of the Justina function token (this is where the Justina function is called), in case an error occurs (while passing arguments etc.)   
    _activeFunctionData.errorProgramCounter = pFunctionStackLvl->function.tokenAddress;

    // push caller function data (or main = user entry level in immediate mode) on FLOW CONTROL stack 
    // ----------------------------------------------------------------------------------------------

    _pFlowCtrlStackTop = (OpenFunctionData*)flowCtrlStack.appendListElement(sizeof(OpenFunctionData));
    *((OpenFunctionData*)_pFlowCtrlStackTop) = _activeFunctionData;                                 // push caller function data to stack
    ++_callStackDepth;                                                                              // caller can be main, another Justina function or an eval() string

    _activeFunctionData.functionIndex = pFunctionStackLvl->function.index;                          // index of Justina function to call
    _activeFunctionData.blockType = block_JustinaFunction;
    _activeFunctionData.activeCmd_ResWordCode = cmdcod_none;                                        // command execution ended      


    // create local variable storage for Justina function to be called
    // ---------------------------------------------------------------

    int localVarCount = justinaFunctionData[_activeFunctionData.functionIndex].localVarCountInFunction;
    int paramCount = justinaFunctionData[_activeFunctionData.functionIndex].paramOnlyCountInFunction;

    if (localVarCount > 0) {
        _localVarValueAreaCount++;
        _activeFunctionData.pLocalVarValues = new Val[localVarCount];                               // local variable value: real, pointer to string or array, or (if reference): pointer to 'source' (referenced) variable
        _activeFunctionData.ppSourceVarTypes = new char* [localVarCount];                           // only if local variable is reference to variable or array element: pointer to 'source' variable value type  
        _activeFunctionData.pVariableAttributes = new char[localVarCount];                          // local variable: value type (float, local string or reference); 'source' (if reference) or local variable scope (user, global, static; local, param) 

    #if PRINT_HEAP_OBJ_CREA_DEL
        _pDebugOut->print("+++++ (LOCAL STORAGE) ");   _pDebugOut->println((uint32_t)_activeFunctionData.pLocalVarValues, HEX);
    #endif
    }


    // init local variables: parameters with supplied arguments (scalar and array var refs) and with default values (scalars only), local variables (scalar and array)
    // ---------------------------------------------------------------------------------------------------------------------------------------------------------------

    initFunctionParamVarWithSuppliedArg(suppliedArgCount, pFirstArgStackLvl);
    char* calledFunctionTokenStep = justinaFunctionData[_activeFunctionData.functionIndex].pJustinaFunctionStartToken;
    initFunctionDefaultParamVariables(calledFunctionTokenStep, suppliedArgCount, paramCount);       // return with first token after function definition...
    initFunctionLocalNonParamVariables(calledFunctionTokenStep, paramCount, localVarCount);         // ...and create storage for local array variables


    // delete function name token from evaluation stack
    // ------------------------------------------------
    _pEvalStackTop = (LE_evalStack*)evalStack.getPrevListElement(pFunctionStackLvl);
    _pEvalStackMinus1 = (LE_evalStack*)evalStack.getPrevListElement(_pEvalStackTop);
    _pEvalStackMinus2 = (LE_evalStack*)evalStack.getPrevListElement(_pEvalStackMinus1);
    evalStack.deleteListElement(pFunctionStackLvl);

    _activeFunctionData.callerEvalStackLevels = evalStack.getElementCount();                        // store evaluation stack levels in use by callers (call stack)


    // set next step to start of called function
    // -----------------------------------------

    // A function can only stop on its first statement if it's NOT called from the command line (or from within an eval() function). To circumvent that, make the (non-executable)
    // function() statement itself the 'first' function statement to execute (will be skipped during execution anyway), but only if called from the command line (or from within an eval() function).
    bool isCallFromWithinProgram = (pFunctionStackLvl->function.tokenAddress < _programStorage + _progMemorySize);
    if (!isCallFromWithinProgram) { calledFunctionTokenStep = justinaFunctionData[_activeFunctionData.functionIndex].pJustinaFunctionStartToken - sizeof(TokenIsResWord); }

    _activeFunctionData.pNextStep = calledFunctionTokenStep;
    _activeFunctionData.errorStatementStartStep = calledFunctionTokenStep;
    _activeFunctionData.errorProgramCounter = calledFunctionTokenStep;

    return  result_execOK;
}


// --------------------------------------------------------
// *   launch parsing and execution of an eval() string   *
// --------------------------------------------------------

Justina_interpreter::execResult_type  Justina_interpreter::launchEval(LE_evalStack*& pFunctionStackLvl, char* parsingInput) {

    execResult_type execResult{ result_execOK };

    if (parsingInput == nullptr) { return result_eval_emptyString; }


    // push current command line storage to command line stack, to make room for the evaluation string (to parse) 
    // ----------------------------------------------------------------------------------------------------------

    // the parsed command line pushed, contains the parsed statements 'calling' (parsing and executing) the eval() string 
    // this is either an outer level parsed eval() string, or the parsed command line where execution started  

#if PRINT_PARSED_CMD_STACK
    _pDebugOut->print("  >> PUSH parsed statements (launch eval): steps = "); _pDebugOut->println(_lastUserCmdStep - (_programStorage + _progMemorySize));
#endif
    long parsedUserCmdLen = _lastUserCmdStep - (_programStorage + _progMemorySize) + 1;
    _pParsedCommandLineStackTop = (char*)parsedCommandLineStack.appendListElement(sizeof(char*) + parsedUserCmdLen);
    *(char**)_pParsedCommandLineStackTop = _lastUserCmdStep;
    memcpy(_pParsedCommandLineStackTop + sizeof(char*), (_programStorage + _progMemorySize), parsedUserCmdLen);

    // parse eval() string
    // -------------------
    char* pDummy{};
    char* holdProgramCounter = _programCounter;
    _programCounter = _programStorage + _progMemorySize;                                                    // parsed statements go to immediate mode program memory
    _parsingEvalString = true;

    // create a temporary string to hold expressions to parse, with an extra semicolon added at the end (in case it's missing)
    _systemVarStringObjectCount++;
    char* pEvalParsingInput = new char[strlen(parsingInput) + 2]; // room for additional semicolon (in case string is not ending with it) and terminating '\0'
#if PRINT_HEAP_OBJ_CREA_DEL
    _pDebugOut->print("+++++ (system var str) "); _pDebugOut->println((uint32_t)pEvalParsingInput, HEX);
#endif

    strcpy(pEvalParsingInput, parsingInput);                                                                // copy the actual string
    pEvalParsingInput[strlen(parsingInput)] = term_semicolon[0];
    pEvalParsingInput[strlen(parsingInput) + 1] = '\0';
    char* pParsingInput_temp = pEvalParsingInput;                                                           // temp, because value will be changed upon return (preserve original pointer value)
    // note: application flags are not adapted (would not be passed to caller immediately)
    int dummy{};
    parsingResult_type result = parseStatement(pParsingInput_temp, pDummy, dummy);                       // parse all eval() expressions in ONE go (which is not the case for standard parsing and trace string parsing)
#if PRINT_HEAP_OBJ_CREA_DEL
    _pDebugOut->print("----- (system var str) "); _pDebugOut->println((uint32_t)pEvalParsingInput, HEX);
#endif
    _systemVarStringObjectCount--;
    delete[] pEvalParsingInput;
    _parsingEvalString = false;

    if (result != result_parsing_OK) {
        // immediate mode program memory now contains a PARTIALLY parsed eval() expression string...
        // ...(up to the token producing a parsing error) and a few string constants may have been created in the process.
        // restore the situation from BEFORE launching the parsing of this now partially parsed eval() expression:   
        // delete any newly parsed string constants created in the parsing attempt
        // pop the original imm.mode parsed statement stack top level again to imm. mode program memory
        // a corresponding entry in flow ctrl stack has not yet been created: no stack element to be deleted there

        deleteConstStringObjects(_programStorage + _progMemorySize);      // string constants that were created just now 
        memcpy((_programStorage + _progMemorySize), _pParsedCommandLineStackTop + sizeof(char*), parsedUserCmdLen);
        parsedCommandLineStack.deleteListElement(_pParsedCommandLineStackTop);
        _pParsedCommandLineStackTop = (char*)parsedCommandLineStack.getLastListElement();

    #if PRINT_PARSED_CMD_STACK
        _pDebugOut->print("  >> POP parsed statements (launch eval parse error): steps = "); _pDebugOut->println(_lastUserCmdStep - (_programStorage + _progMemorySize));
    #endif

        _evalParseErrorCode = result;       // remember
        return result_eval_parsingError;
}

    // last step of just parsed eval() string. Note: adding sizeof(tok_no_token) because not yet added
    _lastUserCmdStep = _programCounter + sizeof(tok_no_token);                                              // if parsing error, do not change

    *(_programCounter) = tok_isEvalEnd | 0x10;                                                              // replace '\0' after parsed statements with 'end eval ()' token (length 1 in upper 4 bits)
    *(_programCounter + 1) = tok_no_token;

    if (pFunctionStackLvl != nullptr) { _programCounter = holdProgramCounter; }                                                                   // original program counter (points to closing par. of eval() function)


    // note current token (Justina function 'eval' token) position, in case an error happens IN THE CALLER immediately upon return from function to be called
    // ------------------------------------------------------------------------------------------------------------------------------------------------------

    if (pFunctionStackLvl != nullptr) { _activeFunctionData.errorProgramCounter = pFunctionStackLvl->function.tokenAddress; }                     // CALLER function 'eval' token position, before pushing caller function data to stack   


    // push caller function data (or main = user entry level in immediate mode) on FLOW CONTROL stack 
    // ----------------------------------------------------------------------------------------------

    _pFlowCtrlStackTop = (OpenFunctionData*)flowCtrlStack.appendListElement(sizeof(OpenFunctionData));
    *((OpenFunctionData*)_pFlowCtrlStackTop) = _activeFunctionData;                                         // push caller function data to stack
    ++_callStackDepth;                                                                                      // caller can be main, another Justina function or an eval() string

    if (pFunctionStackLvl != nullptr) { _activeFunctionData.functionIndex = pFunctionStackLvl->function.index; }                                  // index of (Justina) eval() function - but will not be used
    _activeFunctionData.blockType = block_eval;                                                             // now executing parsed 'eval' string
    _activeFunctionData.activeCmd_ResWordCode = cmdcod_none;                                                // command execution ended 

    _activeFunctionData.callerEvalStackLevels = evalStack.getElementCount();                                // store evaluation stack levels in use by callers (call stack)

    // set next step to start of called function
    // -----------------------------------------

    _activeFunctionData.pNextStep = _programStorage + _progMemorySize;                                      // first step in first statement in parsed eval() string
    _activeFunctionData.errorStatementStartStep = _programStorage + _progMemorySize;
    _activeFunctionData.errorProgramCounter = _programStorage + _progMemorySize;

    return  result_execOK;
    }


// ------------------------------------------------------------------------------------------------
// *   init parameter variables with supplied arguments (scalar parameters with default values)   *
// ------------------------------------------------------------------------------------------------

void Justina_interpreter::initFunctionParamVarWithSuppliedArg(int suppliedArgCount, LE_evalStack*& pFirstArgStackLvl) {
    // save function caller's arguments to function's local storage and remove them from evaluation stack

#if DEBUG_PRINT
    _pDebugOut->println("******** INIT SUPPLIED FUNCTION PARAMETERS");
    _pDebugOut->print("         supplied argument count: "); _pDebugOut->println(suppliedArgCount);
#endif
    if (suppliedArgCount > 0) {
        LE_evalStack* pStackLvl = pFirstArgStackLvl;                                                                        // pointing to first argument on stack
        for (int i = 0; i < suppliedArgCount; i++) {
            int valueType = pStackLvl->varOrConst.valueType;
            bool operandIsLong = (valueType == value_isLong);
            bool operandIsFloat = (valueType == value_isFloat);
            bool operandIsVariable = (pStackLvl->varOrConst.tokenType == tok_isVariable);
            bool opIsConstantVar = operandIsVariable ? (*pStackLvl->varOrConst.varTypeAddress & var_isConstantVar) : false;

            // non_constant variable (could be an array) passed ?
            if (operandIsVariable && !opIsConstantVar) {                                                                    // function argument is a variable => local value is a reference to 'source' variable
                _activeFunctionData.pLocalVarValues[i].pBaseValue = pStackLvl->varOrConst.value.pBaseValue;                 // pointer to 'source' variable
                _activeFunctionData.ppSourceVarTypes[i] = pStackLvl->varOrConst.varTypeAddress;                             // pointer to 'source' variable value type
                _activeFunctionData.pVariableAttributes[i] = value_isVarRef |
                    (pStackLvl->varOrConst.sourceVarScopeAndFlags & (var_scopeMask | var_isArray | var_isConstantVar));     // local 'ref var' value type + source variable scope, 'is array' and 'is constant' flags
            }

            // parsed, or intermediate, constant OR constant variable, passed as argument (constant: never an array)
            else {
                _activeFunctionData.pVariableAttributes[i] = valueType;                                                     // local variable value type (long, float, char*)
                if (operandIsLong || operandIsFloat) {
                    _activeFunctionData.pLocalVarValues[i].floatConst = operandIsVariable ? *pStackLvl->varOrConst.value.pFloatConst : pStackLvl->varOrConst.value.floatConst;

                #if DEBUG_OUT
                    _pDebugOut->print("**** INIT SUPPLIED FUNCTION PARAMETER ** value: "); _pDebugOut->println(pStackLvl->varOrConst.value.longConst);
                    _pDebugOut->print("              start local values at address   : "); _pDebugOut->println((uint32_t)(_activeFunctionData.pLocalVarValues), HEX);
                    _pDebugOut->print("              variable address                : "); _pDebugOut->println((uint32_t)(_activeFunctionData.pLocalVarValues + i), HEX);
                #endif
                }
                else {                                                                                                      // function argument is string constant: create a local copy
                    _activeFunctionData.pLocalVarValues[i].pStringConst = nullptr;                                          // init (empty string)
                    char* tempString{};
                    tempString = operandIsVariable ? *pStackLvl->varOrConst.value.ppStringConst : pStackLvl->varOrConst.value.pStringConst;
                    if (tempString != nullptr) {
                        int stringlen = strlen(tempString);
                        _localVarStringObjectCount++;
                        _activeFunctionData.pLocalVarValues[i].pStringConst = new char[stringlen + 1];
                    #if PRINT_HEAP_OBJ_CREA_DEL
                        _pDebugOut->print("+++++ (loc var str) ");   _pDebugOut->println((uint32_t)_activeFunctionData.pLocalVarValues[i].pStringConst, HEX);
                    #endif
                        strcpy(_activeFunctionData.pLocalVarValues[i].pStringConst, tempString);
                    }
                };
            }

            // if intermediate constant string, then delete char string object (tested within called routine)            
            deleteIntermStringObject(pStackLvl);
            pStackLvl = (LE_evalStack*)evalStack.deleteListElement(pStackLvl);                                              // argument saved: remove argument from stack and point to next argument
                    }
                }
            }


// ------------------------------------------------------------------------------------------------------------
// *   init function parameter variables for non_supplied arguments (scalar parameters with default values)   *
// ------------------------------------------------------------------------------------------------------------

void Justina_interpreter::initFunctionDefaultParamVariables(char*& pStep, int suppliedArgCount, int paramCount) {
    int tokenType = *pStep & 0x0F;                                                                                          // function name token of called function

    if (suppliedArgCount < paramCount) {                                                                                    // missing arguments: use parameter default values to init local variables
        int count = 0, terminalCode = 0;
        tokenType = jumpTokens(1, pStep);
        // now positioned at opening parenthesis in called function (after FUNCTION token)
        // find n-th argument separator (comma), with n is number of supplied arguments (stay at left parenthesis if none provided)
        while (count < suppliedArgCount) { tokenType = findTokenStep(pStep, true, tok_isTerminalGroup1, termcod_comma); count++; }

        // now positioned before first parameter for non-supplied scalar argument. It always has an initializer
        // we only need the constant value, because we know the variable value index already (count): skip variable and assignment 
        while (count < paramCount) {
            tokenType = jumpTokens(((count == suppliedArgCount) ? 3 : 4), pStep);

            // now positioned at constant initializer
            char valueType = ((*(char*)pStep) >> 4) & value_typeMask;
            bool operandIsLong = (valueType == value_isLong);
            bool operandIsFloat = (valueType == value_isFloat);

            _activeFunctionData.pVariableAttributes[count] = valueType;                                                     // long, float or string (array flag is reset here)

            if (operandIsLong) {                                                                                            // operand is float constant
                memcpy(&_activeFunctionData.pLocalVarValues[count].longConst, ((TokenIsConstant*)pStep)->cstValue.longConst, sizeof(long));
            }
            else if (operandIsFloat) {                                                                                      // operand is float constant
                memcpy(&_activeFunctionData.pLocalVarValues[count].floatConst, ((TokenIsConstant*)pStep)->cstValue.floatConst, sizeof(float));
            }
            else {                                                                                                          // operand is parsed string constant: create a local copy and store in variable
                char* s{ nullptr };
                memcpy(&s, ((TokenIsConstant*)pStep)->cstValue.pStringConst, sizeof(char*));                                // copy the pointer, NOT the string  

                _activeFunctionData.pLocalVarValues[count].pStringConst = nullptr;                                          // init (if empty string)
                if (s != nullptr) {
                    int stringlen = strlen(s);
                    _localVarStringObjectCount++;
                    _activeFunctionData.pLocalVarValues[count].pStringConst = new char[stringlen + 1];
                #if PRINT_HEAP_OBJ_CREA_DEL
                    _pDebugOut->print("+++++ (loc var str) ");   _pDebugOut->println((uint32_t)_activeFunctionData.pLocalVarValues[count].pStringConst, HEX);
                #endif
                    strcpy(_activeFunctionData.pLocalVarValues[count].pStringConst, s);
                }
            }
            count++;
        }
    }

    // skip (remainder of) function definition
    findTokenStep(pStep, true, tok_isTerminalGroup1, termcod_semicolon, termcod_semicolon_BPset, termcod_semicolon_BPallowed);
};



// --------------------------------------------
// *   init local variables (non-parameter)   *
// --------------------------------------------

void Justina_interpreter::initFunctionLocalNonParamVariables(char* pStep, int paramCount, int localVarCount) {
    // upon entry, positioned at first token after FUNCTION statement

    int tokenType{}, terminalCode{};

    int count = paramCount;                                                                                                 // sum of mandatory and optional parameters
    while (count != localVarCount) {
        findTokenStep(pStep, true, tok_isReservedWord, cmdcod_var, cmdcod_constVar);                                              // find local 'var' or 'const' keyword (always there)

        do {
            // in case variable is not an array and it does not have an initializer: init now as zero (float). Arrays without initializer will be initialized later
            _activeFunctionData.pLocalVarValues[count].floatConst = 0;
            _activeFunctionData.pVariableAttributes[count] = value_isFloat;                                                 // for now, assume scalar

            tokenType = jumpTokens(2, pStep, terminalCode);                                                                 // either left parenthesis, assignment, comma or semicolon separator (always a terminal)

            // handle array definition dimensions 
            // ----------------------------------

            int dimCount = 0, arrayElements = 1;
            int arrayDims[MAX_ARRAY_DIMS]{ 0 };

            if (terminalCode == termcod_leftPar) {                                                                          // array opening parenthesis
                do {
                    tokenType = jumpTokens(1, pStep);                                                                       // dimension

                    // increase dimension count and calculate elements (checks done during parsing)
                    char valueType = ((*(char*)pStep) >> 4) & value_typeMask;
                    bool isLong = (valueType == value_isLong);                                                              // or float (checked during parsing)
                    Val dimSubscript{};
                    if (isLong) { memcpy(&dimSubscript, ((TokenIsConstant*)pStep)->cstValue.longConst, sizeof(long)); }
                    else { memcpy(&dimSubscript, ((TokenIsConstant*)pStep)->cstValue.floatConst, sizeof(float)); dimSubscript.longConst = (long)dimSubscript.floatConst; }
                    arrayElements *= dimSubscript.longConst;
                    arrayDims[dimCount] = dimSubscript.longConst;
                    dimCount++;

                    tokenType = jumpTokens(1, pStep, terminalCode);                                                         // comma (dimension separator) or right parenthesis
                } while (terminalCode != termcod_rightPar);

                // create array (init later)
                _localArrayObjectCount++;
                float* pArray = new float[arrayElements + 1];
            #if PRINT_HEAP_OBJ_CREA_DEL
                _pDebugOut->print("+++++ (loc ar stor) "); _pDebugOut->println((uint32_t)pArray, HEX);
            #endif
                _activeFunctionData.pLocalVarValues[count].pArray = pArray;
                _activeFunctionData.pVariableAttributes[count] |= var_isArray;                                              // set array bit

                // store dimensions in element 0: char 0 to 2 is dimensions; char 3 = dimension count 
                for (int i = 0; i < MAX_ARRAY_DIMS; i++) {
                    ((char*)pArray)[i] = arrayDims[i];
                }
                ((char*)pArray)[3] = dimCount;                                                                              // (note: for param arrays, set to max dimension count during parsing)

                tokenType = jumpTokens(1, pStep, terminalCode);                                                             // assignment, comma or semicolon
            }


            // handle initialisation (if initializer provided)
            // -----------------------------------------------

            if (terminalCode == termcod_assign) {
                tokenType = jumpTokens(1, pStep);                                                                           // constant

                // fetch constant
                tokenType = *pStep & 0x0F;

                Val initializer{ };                                                                                         // last token is a number constant: dimension
                char* pString{ nullptr };

                char valueType = ((*(char*)pStep) >> 4) & value_typeMask;
                bool isLong = (valueType == value_isLong);
                bool isFloat = (valueType == value_isFloat);

                if (isLong) { memcpy(&initializer, ((TokenIsConstant*)pStep)->cstValue.longConst, sizeof(long)); }
                if (isFloat) { memcpy(&initializer, ((TokenIsConstant*)pStep)->cstValue.floatConst, sizeof(float)); }
                else { memcpy(&pString, ((TokenIsConstant*)pStep)->cstValue.pStringConst, sizeof(pString)); }               // copy pointer to string (not the string itself)
                int length = (isLong || isFloat) ? 0 : (pString == nullptr) ? 0 : strlen(pString);                          // only relevant for strings
                _activeFunctionData.pVariableAttributes[count] =
                    (_activeFunctionData.pVariableAttributes[count] & ~value_typeMask) | valueType;

                // array: initialize (note: test for non-empty string - which are not allowed as initializer - done during parsing)
                if ((_activeFunctionData.pVariableAttributes[count] & var_isArray) == var_isArray) {
                    void* pArray = ((void**)_activeFunctionData.pLocalVarValues)[count];                                    // void pointer to an array 
                    // fill up with numeric constants or (empty strings:) null pointers
                    if (isLong) { for (int elem = 1; elem <= arrayElements; elem++) { ((long*)pArray)[elem] = initializer.longConst; } }
                    else if (isFloat) { for (int elem = 1; elem <= arrayElements; elem++) { ((float*)pArray)[elem] = initializer.floatConst; } }
                    else { for (int elem = 1; elem <= arrayElements; elem++) { ((char**)pArray)[elem] = nullptr; } }
                }
                // scalar: initialize
                else {
                    if (isLong) { _activeFunctionData.pLocalVarValues[count].longConst = initializer.longConst; }           // store numeric constant

                    else if (isFloat) { _activeFunctionData.pLocalVarValues[count].floatConst = initializer.floatConst; }   // store numeric constant
                    else {
                        if (length == 0) { _activeFunctionData.pLocalVarValues[count].pStringConst = nullptr; }             // an empty string does not create a heap object
                        else { // create string object and store string
                            _localVarStringObjectCount++;
                            char* pVarString = new char[length + 1];                                                        // create char array on the heap to store alphanumeric constant, including terminating '\0'
                        #if PRINT_HEAP_OBJ_CREA_DEL
                            _pDebugOut->print("+++++ (loc var str) "); _pDebugOut->println((uint32_t)pVarString, HEX);
                        #endif

                            // store alphanumeric constant in newly created character array
                            strcpy(pVarString, pString);                                                                    // including terminating \0
                            _activeFunctionData.pLocalVarValues[count].pStringConst = pVarString;                           // store pointer to string
                        }
                    }
                }

                tokenType = jumpTokens(1, pStep, terminalCode);                                                             // comma or semicolon
        }

            else {  // no initializer: if array, initialize it now (scalar has been initialized already)
                if ((_activeFunctionData.pVariableAttributes[count] & var_isArray) == var_isArray) {
                    void* pArray = ((void**)_activeFunctionData.pLocalVarValues)[count];                                    // void pointer to an array 
                    for (int elem = 1; elem <= arrayElements; elem++) { ((float*)pArray)[elem] = 0.; }                      // float (by default)
                }
            }
            count++;

                } while (terminalCode == termcod_comma);

            }
    };


// ----------------------------------
// *   terminate Justina function   *
// ----------------------------------

void Justina_interpreter::terminateJustinaFunction(bool addZeroReturnValue) {
    if (addZeroReturnValue) {
        _pEvalStackMinus2 = _pEvalStackMinus1; _pEvalStackMinus1 = _pEvalStackTop;
        _pEvalStackTop = (LE_evalStack*)evalStack.appendListElement(sizeof(VarOrConstLvl));
        _pEvalStackTop->varOrConst.tokenType = tok_isConstant;                                                              // use generic constant type
        _pEvalStackTop->varOrConst.value.longConst = 0;                                                                     // default return value (long)
        _pEvalStackTop->varOrConst.valueType = value_isLong;
        _pEvalStackTop->varOrConst.sourceVarScopeAndFlags = 0x00;
        _pEvalStackTop->varOrConst.valueAttributes = constIsIntermediate;
    }
    else { makeIntermediateConstant(_pEvalStackTop); }                                                                      // if not already an intermediate constant

    // delete local variable arrays and strings (only if local variable is not a reference)

    int localVarCount = justinaFunctionData[_activeFunctionData.functionIndex].localVarCountInFunction;                     // of function to be terminated
    int paramOnlyCount = justinaFunctionData[_activeFunctionData.functionIndex].paramOnlyCountInFunction;                   // of function to be terminated

    if (localVarCount > 0) {
        deleteStringArrayVarsStringObjects(_activeFunctionData.pLocalVarValues, _activeFunctionData.pVariableAttributes, localVarCount, paramOnlyCount, false, false, true);
        deleteVariableValueObjects(_activeFunctionData.pLocalVarValues, _activeFunctionData.pVariableAttributes, localVarCount, paramOnlyCount, false, false, true);

    #if PRINT_HEAP_OBJ_CREA_DEL
        _pDebugOut->print("----- (LOCAL STORAGE) ");   _pDebugOut->println((uint32_t)_activeFunctionData.pLocalVarValues, HEX);
    #endif
        _localVarValueAreaCount--;
        // release local variable storage for function that has been called
        delete[] _activeFunctionData.pLocalVarValues;
        delete[] _activeFunctionData.pVariableAttributes;
        delete[] _activeFunctionData.ppSourceVarTypes;
    }

    char blockType = block_none;                                                                                            // init
    do {
        blockType = ((openBlockGeneric*)_pFlowCtrlStackTop)->blockType;                                                                             // always at least one level present for caller (because returning to it)

        // load local storage pointers again for caller function and restore pending step & active function information for caller function
        if ((blockType == block_JustinaFunction) || (blockType == block_eval)) { _activeFunctionData = *(OpenFunctionData*)_pFlowCtrlStackTop; }    // caller level

        // delete FLOW CONTROL stack level (any optional CALLED function open block stack level) 
        flowCtrlStack.deleteListElement(_pFlowCtrlStackTop);
        _pFlowCtrlStackTop = flowCtrlStack.getLastListElement();

    } while ((blockType != block_JustinaFunction) && (blockType != block_eval));                                            // caller level can be caller eval() or caller Justina function
    --_callStackDepth;                                                                                                      // caller reached: call stack depth decreased by 1


    if ((_activeFunctionData.pNextStep >= (_programStorage + _progMemorySize)) && (_callStackDepth == 0)) {                 // not within a function, not within eval() execution, and not in debug mode       
        if (_localVarValueAreaCount != 0) {
        #if PRINT_OBJECT_COUNT_ERRORS
            _pDebugOut->print("*** Local variable storage area objects cleanup error. Remaining: "); _pDebugOut->println(_localVarValueAreaCount);
        #endif
            _localVarValueAreaErrors += abs(_localVarValueAreaCount);
            _localVarValueAreaCount = 0;
        }

        if (_localVarStringObjectCount != 0) {
        #if PRINT_OBJECT_COUNT_ERRORS
            _pDebugOut->print("*** Local variable string objects cleanup error. Remaining: "); _pDebugOut->println(_localVarStringObjectCount);
        #endif
            _localVarStringObjectErrors += abs(_localVarStringObjectCount);
            _localVarStringObjectCount = 0;
        }

        if (_localArrayObjectCount != 0) {
        #if PRINT_OBJECT_COUNT_ERRORS
            _pDebugOut->print("*** Local array objects cleanup error. Remaining: "); _pDebugOut->println(_localArrayObjectCount);
        #endif
            _localArrayObjectErrors += abs(_localArrayObjectCount);
            _localArrayObjectCount = 0;
        }
    }
}


// -----------------------------------------------
// *   terminate execution of an eval() string   *
// -----------------------------------------------

void Justina_interpreter::terminateEval() {

    char blockType = block_none;                                                                                            // init
    do {
        blockType = ((openBlockGeneric*)_pFlowCtrlStackTop)->blockType;                                                                             // always at least one level present for caller (because returning to it)

        // load local storage pointers again for caller function and restore pending step & active function information for caller function
        if ((blockType == block_JustinaFunction) || (blockType == block_eval)) { _activeFunctionData = *(OpenFunctionData*)_pFlowCtrlStackTop; }

        // delete FLOW CONTROL stack level (any optional CALLED function open block stack level) 
        flowCtrlStack.deleteListElement(_pFlowCtrlStackTop);
        _pFlowCtrlStackTop = flowCtrlStack.getLastListElement();

} while ((blockType != block_JustinaFunction) && (blockType != block_eval));                                            // caller level can be caller eval() or caller Justina function
--_callStackDepth;                                                                                                      // caller reached: call stack depth decreased by 1

// overwrite the parsed 'EVAL' string expressions
// before removing, delete any parsed strng constants for that command line

_lastUserCmdStep = *(char**)_pParsedCommandLineStackTop;                                                                     // pop parsed user cmd length
long parsedUserCmdLen = _lastUserCmdStep - (_programStorage + _progMemorySize) + 1;
deleteConstStringObjects(_programStorage + _progMemorySize);
memcpy((_programStorage + _progMemorySize), _pParsedCommandLineStackTop + sizeof(char*), parsedUserCmdLen);
parsedCommandLineStack.deleteListElement(_pParsedCommandLineStackTop);
_pParsedCommandLineStackTop = (char*)parsedCommandLineStack.getLastListElement();
#if PRINT_PARSED_CMD_STACK
_pDebugOut->print("  >> POP parsed statements (terminate eval): steps = "); _pDebugOut->println(_lastUserCmdStep - (_programStorage + _progMemorySize));
#endif
}


>>>>>>> dacb0e5e
// -----------------------------------------------
// *   push terminal token to evaluation stack   *
// -----------------------------------------------

void Justina_interpreter::pushTerminalToken(int& tokenType) {                                                               // terminal token is assumed

    // push terminal index to stack

    _pEvalStackMinus2 = _pEvalStackMinus1; _pEvalStackMinus1 = _pEvalStackTop;

    _pEvalStackTop = (LE_evalStack*)evalStack.appendListElement(sizeof(TerminalTokenLvl));
    _pEvalStackTop->terminal.tokenType = tokenType;
    _pEvalStackTop->terminal.tokenAddress = _programCounter;                                                                // only for finding source error position during unparsing (for printing)

    _pEvalStackTop->terminal.index = (*_programCounter >> 4) & 0x0F;                                                        // terminal token only: calculate from partial index stored in high 4 bits of token type 
    _pEvalStackTop->terminal.index += ((tokenType == tok_isTerminalGroup2) ? 0x10 : (tokenType == tok_isTerminalGroup3) ? 0x20 : 0);
};


// -----------------------------------------------------------------
// *   push internal cpp function name token to evaluation stack   *
// -----------------------------------------------------------------

void Justina_interpreter::pushInternCppFunctionName(int& tokenType) {                                                       // internal cpp function token is assumed

    // push internal cpp function index to stack
    _pEvalStackMinus2 = _pEvalStackMinus1; _pEvalStackMinus1 = _pEvalStackTop;

    _pEvalStackTop = (LE_evalStack*)evalStack.appendListElement(sizeof(FunctionLvl));
    _pEvalStackTop->function.tokenType = tokenType;
    _pEvalStackTop->function.tokenAddress = _programCounter;                                                                // only for finding source error position during unparsing (for printing)

    _pEvalStackTop->function.index = ((TokenIsInternCppFunction*)_programCounter)->tokenIndex;                              // internal cpp functions only
};


// -----------------------------------------------------------------
// *   push external cpp function name token to evaluation stack   *
// -----------------------------------------------------------------

void Justina_interpreter::pushExternCppFunctionName(int& tokenType) {                                                       // external cpp function token is assumed

    // push external cpp function return value type and index within functions for a specific return value type to stack
    _pEvalStackMinus2 = _pEvalStackMinus1; _pEvalStackMinus1 = _pEvalStackTop;

    _pEvalStackTop = (LE_evalStack*)evalStack.appendListElement(sizeof(FunctionLvl));
    _pEvalStackTop->function.tokenType = tokenType;
    _pEvalStackTop->function.tokenAddress = _programCounter;                                                                // only for finding source error position during unparsing (for printing)

    _pEvalStackTop->function.returnValueType = ((TokenIsExternCppFunction*)_programCounter)->returnValueType;               // 0 = bool, 1 = char, 2 = int, 3 = long, 4 = float, 5 = char*, 6 = void (but returns zero to Justina)               
    _pEvalStackTop->function.funcIndexInType = ((TokenIsExternCppFunction*)_programCounter)->funcIndexInType;
};


// ------------------------------------------------------------
// *   push Justina function name token to evaluation stack   *
// ------------------------------------------------------------

void Justina_interpreter::pushJustinaFunctionName(int& tokenType) {                                                         // Justina function token is assumed

    // push Justina function index to stack
    _pEvalStackMinus2 = _pEvalStackMinus1; _pEvalStackMinus1 = _pEvalStackTop;

    _pEvalStackTop = (LE_evalStack*)evalStack.appendListElement(sizeof(FunctionLvl));
    _pEvalStackTop->function.tokenType = tokenType;
    _pEvalStackTop->function.tokenAddress = _programCounter;                                                                // only for finding source error position during unparsing (for printing)

    _pEvalStackTop->function.index = ((TokenIsJustinaFunction*)_programCounter)->identNameIndex;
};


// -------------------------------------------------------------
// *   push real or string constant token to evaluation stack   *
// -------------------------------------------------------------

void Justina_interpreter::pushConstant(int& tokenType) {                                                                                    // float or string constant token is assumed

    // push real or string parsed constant, value type and array flag (false) to stack
    _pEvalStackMinus2 = _pEvalStackMinus1; _pEvalStackMinus1 = _pEvalStackTop;

    _pEvalStackTop = (LE_evalStack*)evalStack.appendListElement(sizeof(VarOrConstLvl));
    _pEvalStackTop->varOrConst.tokenType = tok_isConstant;                                                                                  // use generic constant type
    _pEvalStackTop->varOrConst.tokenAddress = _programCounter;                                                                              // only for finding source error position during unparsing (for printing)

    _pEvalStackTop->varOrConst.valueType = ((*(char*)_programCounter) >> 4) & value_typeMask;                                               // for constants, upper 4 bits contain the value type
    _pEvalStackTop->varOrConst.sourceVarScopeAndFlags = 0x00;
    _pEvalStackTop->varOrConst.valueAttributes = 0x00;

    if ((_pEvalStackTop->varOrConst.valueType & value_typeMask) == value_isLong) {
        memcpy(&_pEvalStackTop->varOrConst.value.longConst, ((TokenIsConstant*)_programCounter)->cstValue.longConst, sizeof(long));         // float  not necessarily aligned with word size: copy memory instead
    }
    else if ((_pEvalStackTop->varOrConst.valueType & value_typeMask) == value_isFloat) {
        memcpy(&_pEvalStackTop->varOrConst.value.floatConst, ((TokenIsConstant*)_programCounter)->cstValue.floatConst, sizeof(float));      // float  not necessarily aligned with word size: copy memory instead
    }
    else {
        memcpy(&_pEvalStackTop->varOrConst.value.pStringConst, ((TokenIsConstant*)_programCounter)->cstValue.pStringConst, sizeof(void*));  // char pointer not necessarily aligned with word size: copy pointer instead
    }
};


// ---------------------------------------------------
// *   push generic name token to evaluation stack   *
// ---------------------------------------------------

void Justina_interpreter::pushGenericName(int& tokenType) {                                                                 // float or string constant token is assumed

    // push real or string parsed constant, value type and array flag (false) to stack
    _pEvalStackMinus2 = _pEvalStackMinus1; _pEvalStackMinus1 = _pEvalStackTop;

    // just push the string pointer to the generic name (no indexes, ...)
    _pEvalStackTop = (LE_evalStack*)evalStack.appendListElement(sizeof(GenericNameLvl));
    _pEvalStackTop->varOrConst.tokenType = tok_isGenericName;                                                               // use generic constant type
    _pEvalStackTop->varOrConst.tokenAddress = _programCounter;                                                              // only for finding source error position during unparsing (for printing)

    char* pAnum{ nullptr };
    memcpy(&pAnum, ((TokenIsConstant*)_programCounter)->cstValue.pStringConst, sizeof(pAnum));                              // char pointer not necessarily aligned with word size: copy pointer instead
    _pEvalStackTop->genericName.pStringConst = pAnum;                                                                       // store char* in stack 
};


// ----------------------------------------------
// *   push variable token to evaluation stack   *
// ----------------------------------------------

void Justina_interpreter::pushVariable(int& tokenType) {                                                                    // with variable token type

    // push variable base address, variable value type (real, string) and array flag to stack
    _pEvalStackMinus2 = _pEvalStackMinus1; _pEvalStackMinus1 = _pEvalStackTop;

    _pEvalStackTop = (LE_evalStack*)evalStack.appendListElement(sizeof(VarOrConstLvl));
    _pEvalStackTop->varOrConst.tokenType = tokenType;
    _pEvalStackTop->varOrConst.tokenAddress = _programCounter;

    void* varAddress = fetchVarBaseAddress((TokenIsVariable*)_programCounter, _pEvalStackTop->varOrConst.varTypeAddress, _pEvalStackTop->varOrConst.valueType,
        _pEvalStackTop->varOrConst.sourceVarScopeAndFlags);
    _pEvalStackTop->varOrConst.value.pBaseValue = varAddress;                                                               // base address of variable
    _pEvalStackTop->varOrConst.valueAttributes = 0;                                                                         // init

#if DEBUG_PRINT
    _pDebugOut->print("\r\n**** PUSH ** stack element address: "); _pDebugOut->println((uint32_t)_pEvalStackTop, HEX);
    _pDebugOut->print("     variable address: "); _pDebugOut->println((uint32_t)varAddress, HEX);
    _pDebugOut->print("     variable value: "); _pDebugOut->println(*(long*)varAddress);
#endif
}


// -----------------------------------
// *   fetch variable base address   *
// -----------------------------------

void* Justina_interpreter::fetchVarBaseAddress(TokenIsVariable* pVarToken, char*& sourceVarTypeAddress, char& selfValueType, char& sourceVarScopeAndFlags) {

    // this function fetches the data stored in a parsed token, which should have token type 'tok_isVariable' and then returns a number of data elements to be pushed on the...
    // ... evaluation stack by the caller of this function

    // Justina function parameters receiving a variable (not an expression result) as a caller's argument:
    // ->  the function's local 'parameter type' variable will not contain a copy of the 'source' variable, but a reference to it (value type 'value_isVarRef')
    //     the prefix 'self' then refers to the Justina function 'parameter' variable(indicated by the token), the prefix 'source' refers to the Jusina caller's argument variable   
    // All other cases: Justina global, static and user variables, local variables, 'parameter' variables receiving an expression result or not receiving a caller's argument (default initialisation):
    // ->  the prefix 'self' and 'source' both refer to the Justina variable itself (indicated by the token)

    // upon entry, pVarToken argument must point to a variable token in Justina PROGRAM memory 
    // upon return:
    // - selfValueType contains the value type (long, float, char* or reference) of the Justina variable indicated by the token
    // - sourceVarScopeAndFlags contains the SOURCE variable's scope, 'is array' and 'is constant variable' (declared with 'const') flags, respectively
    // - sourceVarTypeAddress points to (contains the address of) source variable's attributes (value type, ...) 
    // - return pointer will point to (contain the address of) the 'self' variable base address (Justina variable indicated by the token): the address where the variable's value is stored
    //   note that this 'value' can be an address itself: for referenced variables, but alse for arrays and strings (char*)

    int varNameIndex = pVarToken->identNameIndex;
    uint8_t varScope = pVarToken->identInfo & var_scopeMask;                                                                // global, user, local, static or parameter
    bool isUserVar = (varScope == var_isUser);
    bool isGlobalVar = (varScope == var_isGlobal);
    bool isStaticVar = (varScope == var_isStaticInFunc);

    int valueIndex = pVarToken->identValueIndex;

    if (isUserVar) {
        selfValueType = userVarType[valueIndex] & value_typeMask;                                                           // value type (indicating long, float, char* or 'variable reference')
        sourceVarTypeAddress = userVarType + valueIndex;                                                                    // pointer to source variable's attributes          
        sourceVarScopeAndFlags = pVarToken->identInfo & (var_scopeMask | var_isArray | var_isConstantVar);
        return &userVarValues[valueIndex];                                                                                  // pointer to value (long, float, char* or (array variables, strings) pointer to array or string)
    }
    else if (isGlobalVar) {
        selfValueType = globalVarType[valueIndex] & value_typeMask;                                                         // value type (indicating long, float, char* or 'variable reference')
        sourceVarTypeAddress = globalVarType + valueIndex;                                                                  // pointer to source variable's attributes
        sourceVarScopeAndFlags = pVarToken->identInfo & (var_scopeMask | var_isArray | var_isConstantVar);
        return &globalVarValues[valueIndex];                                                                                // pointer to value (long, float, char* or (array variables, strings) pointer to array or string)
    }
    else if (isStaticVar) {
        selfValueType = staticVarType[valueIndex] & value_typeMask;                                                         // value type (indicating long, float, char* or 'variable reference')
        sourceVarTypeAddress = staticVarType + valueIndex;                                                                  // pointer to source variable's attributes
        sourceVarScopeAndFlags = pVarToken->identInfo & (var_scopeMask | var_isArray | var_isConstantVar);
        return &staticVarValues[valueIndex];                                                                                // pointer to value (long, float, char* or (array variables, strings) pointer to array or string)
    }

    // local variables (including parameters)    
    else {
        // first locate the debug command level (either in active function data or down in the flow control stack)
        // from there onwards, find the first flow control stack level containing a 'function' block type  
        // The open function data (function where the program was stopped) needed to retrieve function variable data will referenced in that flow control stack level
        //
        // note: levels in between debug command level and open function level may exist, containing open block data for the debug command level
        // these levels can NOT refer to an eval() string execution level, because a program can not be stopped during the execution of an eval() string
        // (although it can during a Justina function called from an eval() string)

        int blockType = _activeFunctionData.blockType;                                                                      // init
        void* pFlowCtrlStackLvl = _pFlowCtrlStackTop;                                                                       // one level below _activeFunctionData

        // variable is a local (including parameter) value: if the current flow control stack level does not refer to a function, but to a command line or eval() block type,
        // then the variable is a local variable of a stopped program's open function 
        bool isStoppedFunctionVar = (blockType == block_JustinaFunction) ? (_activeFunctionData.pNextStep >= (_programStorage + _progMemorySize)) : true;     // command line or eval() block type

        // if a trigger string is being executed, this means a program is running. Function data for the function where control is, is currently stored in _activeFunctionData
        if (isStoppedFunctionVar && !_parsingExecutingTriggerString) {
            bool isDebugCmdLevel = (blockType == block_JustinaFunction) ? (_activeFunctionData.pNextStep >= (_programStorage + _progMemorySize)) : false;

            if (!isDebugCmdLevel) {       // find debug level in flow control stack instead
                do {
                    blockType = ((openBlockGeneric*)pFlowCtrlStackLvl)->blockType;
                    isDebugCmdLevel = (blockType == block_JustinaFunction) ? (((OpenFunctionData*)pFlowCtrlStackLvl)->pNextStep >= (_programStorage + _progMemorySize)) : false;
                    pFlowCtrlStackLvl = flowCtrlStack.getPrevListElement(pFlowCtrlStackLvl);
                } while (!isDebugCmdLevel);                                                                                 // stack level for open function found immediate below debug line found (always match)
            }

            blockType = ((OpenFunctionData*)pFlowCtrlStackLvl)->blockType;
            while (blockType != block_JustinaFunction) {
                pFlowCtrlStackLvl = flowCtrlStack.getPrevListElement(pFlowCtrlStackLvl);
                blockType = ((OpenFunctionData*)pFlowCtrlStackLvl)->blockType;
            }
        }

        else {                                                                                                              
            // the variable is a local variable of the function referenced in _activeFunctionData
            pFlowCtrlStackLvl = &_activeFunctionData;
        }


        // note (function parameter variables only): when a function is called with a variable argument (always passed by reference), 
        // the parameter value type has been set to 'reference' when the function was called
        selfValueType = ((OpenFunctionData*)pFlowCtrlStackLvl)->pVariableAttributes[valueIndex] & value_typeMask;           // local variable value type (indicating long, float, string or REFERENCE)

        if (selfValueType == value_isVarRef) {
            sourceVarTypeAddress = ((OpenFunctionData*)pFlowCtrlStackLvl)->ppSourceVarTypes[valueIndex];                    // pointer to 'source' variable attributes
            // 'SOURCE'source' variable scope (user, global, static; local, param), 'is array' and 'is constant variable' flags
            sourceVarScopeAndFlags = ((OpenFunctionData*)pFlowCtrlStackLvl)->pVariableAttributes[valueIndex] & ~value_typeMask;
            return   ((Val**)((OpenFunctionData*)pFlowCtrlStackLvl)->pLocalVarValues)[valueIndex];                          // pointer to 'source' variable value 
        }

        // local variable OR parameter variable that received the result of an expression (or constant) as argument (passed by value); optional parameter variable that received no value (default initialization) 
        else {
            sourceVarTypeAddress = ((OpenFunctionData*)pFlowCtrlStackLvl)->pVariableAttributes + valueIndex;                // pointer to variable attributes
            // local variable value type; 'is array'  and 'is constant var' flags
            sourceVarScopeAndFlags = pVarToken->identInfo & (var_scopeMask | var_isArray | var_isConstantVar);
            return (Val*)&(((OpenFunctionData*)pFlowCtrlStackLvl)->pLocalVarValues[valueIndex]);
        }
    }
}

<|MERGE_RESOLUTION|>--- conflicted
+++ resolved
@@ -486,6 +486,13 @@
                     _pEvalStackMinus1 = (LE_evalStack*)evalStack.getPrevListElement(_pEvalStackTop);
                     _pEvalStackMinus2 = (LE_evalStack*)evalStack.getPrevListElement(_pEvalStackMinus1);
 
+                    // execute internal cpp, external cpp or Justina function, OR (if array closing parenthesis) calculate array element address OR remove parenthesis around single argument 
+                    execResult = execParenthesesPair(pPrecedingStackLvl, pStackLvl, argCount, appFlagsRequestStop, appFlagsRequestAbort);
+                #if PRINT_DEBUG_INFO
+                    _pDebugOut->print("    right par.: exec result "); _pDebugOut->println(execResult);
+                #endif
+                    if (execResult != result_execOK) { doCaseBreak = true; }
+
                     // the left parenthesis and the argument(s) are now removed and replaced by a single scalar (function result, array element, single argument)
                     // check if additional operators preceding the left parenthesis can now be executed.
                     // when an operation is executed, check whether lower priority operations can now be executed as well (example: 3+5*7: first execute 5*7 yielding 35, then execute 3+35)
@@ -579,12 +586,36 @@
             break;  // (case label)
 
 
+            // parsed eval() statements end ?
+            // ------------------------------
+
+            case tok_isEvalEnd:                                                                                         // ALL expressions in an eval() string have been executed 
+            {
+            #if PRINT_PROCESSED_TOKEN        
+                _pDebugOut->print("=== process 'eval end' token : address "); _pDebugOut->print(_programCounter - _programStorage);  _pDebugOut->print(", eval stack depth "); _pDebugOut->print(evalStack.getElementCount()); _pDebugOut->print(" [ ");
+                _pDebugOut->print("(eval end token)");   _pDebugOut->println(" ]");
+            #endif
+
+                if (evalStack.getElementCount() - _activeFunctionData.callerEvalStackLevels >= 1) {
+                    makeIntermediateConstant(_pEvalStackTop);                                                           // expression result is always a constant
+                }
+
+                else { execResult = result_eval_nothingToEvaluate; break; }                                             // string, although not empty (""), does not contain an expression  
+
+                terminateEval();
+                if (evalStack.getElementCount() - _activeFunctionData.callerEvalStackLevels >= 1) {
+                    execResult = execAllProcessedOperators();                                                         // process operators OUTSIDE terminating eval() function
+                    if (execResult != result_execOK) { break; }
+                }
+
+                // after evaluation stack has been updated and before breaking because of error
+            }
+            break;
+
         } // end 'switch (tokenType)'
 
 
 
-<<<<<<< HEAD
-=======
         // if error trapping is on, trap any error. This effectively clears the error condition. A subsequent call to err() will return the error number 
         // ---------------------------------------------------------------------------------------------------------------------------------------------
         // did an error occur in a Justina function, the (debug) command line or an eval() string ? 
@@ -602,7 +633,6 @@
             if (isTriggerEvalEnd) { checkTriggerResult(execResult); }
         }
 
->>>>>>> dacb0e5e
         // token has been processed (with or without error): advance to next token
         // -----------------------------------------------------------------------
         _programCounter = _activeFunctionData.pNextStep;                                                    // note: will be altered when calling a Justina function and upon return of a called function
@@ -658,13 +688,9 @@
             bool executingEvalString = (_activeFunctionData.blockType == block_eval);
 
             if (!_parsingExecutingTraceString && !_parsingExecutingTriggerString && !executingEvalString && (execResult == result_execOK)) {
-<<<<<<< HEAD
-                bool isActiveBreakpoint{ false }, doStopForDebugNow{ false }, doSkip{ false };
-=======
                 bool isActiveBreakpoint{ false }, doStopForDebugNow{ false };
                 checkForStop(isActiveBreakpoint, doStopForDebugNow, appFlagsRequestStop, isFunctionReturn, programCnt_previousStatementStart);
                 tokenType = *_programCounter & 0x0F;             // adapt next token type (could be changed by a breakpoint trigger string)
->>>>>>> dacb0e5e
 
                 if (appFlagsRequestAbort) { execResult = result_abort; }
                 else if (doStopForDebugNow) { execResult = (isActiveBreakpoint ? result_stopForBreakpoint : result_stopForDebug); }
@@ -734,7 +760,7 @@
                 char* fmtString = isLong ? _dispIntegerFmtString : isFloat ? _dispFloatFmtString : _dispStringFmtString;
                 printToString(_dispWidth, isLong ? _dispIntegerPrecision : isFloat ? _dispFloatPrecision : MAX_STRCHAR_TO_PRINT,
                     (!isLong && !isFloat), isLong, lastResultTypeFiFo, lastResultValueFiFo, fmtString, toPrint, charsPrinted, (_printLastResult == 2));
-                /*temp*/Serial.println( toPrint.pStringConst);
+                printlnTo(0, toPrint.pStringConst);
 
                 if (toPrint.pStringConst != nullptr) {
                 #if PRINT_HEAP_OBJ_CREA_DEL
@@ -803,8 +829,6 @@
 };
 
 
-<<<<<<< HEAD
-=======
 // --------------------------------------------------------------------------------------------------------------------------
 // *   if error trapping is on, trap any error. This effectively clears the error condition                                 *
 // *   error trapping can be set in the function where the error occurs or in any caller, up to the (debug) command level   *
@@ -1163,7 +1187,6 @@
 }
 
 
->>>>>>> dacb0e5e
 // -----------------------------------------------------------------------------------------
 // *   jump n token steps, return token type and (for terminals and keywords) token code   *
 // -----------------------------------------------------------------------------------------
@@ -1552,8 +1575,6 @@
 }
 
 
-<<<<<<< HEAD
-=======
 // --------------------------------------------------------------------------------------------------------------------------------------------
 // *   execute internal cpp, external cpp or Justina function, calculate array element address or remove parentheses around single argument   *
 // --------------------------------------------------------------------------------------------------------------------------------------------
@@ -1602,7 +1623,6 @@
     return result_execOK;
 }
 
->>>>>>> dacb0e5e
 // -----------------------------------------------------------------------------------------------------------------
 // *   replace array variable base address and subscripts with the array element address on the evaluation stack   *
 // -----------------------------------------------------------------------------------------------------------------
@@ -2245,8 +2265,6 @@
 }
 
 
-<<<<<<< HEAD
-=======
 // ------------------------------------------------
 // *   execute external cpp (user cpp) function   *
 // ------------------------------------------------
@@ -2933,7 +2951,6 @@
 }
 
 
->>>>>>> dacb0e5e
 // -----------------------------------------------
 // *   push terminal token to evaluation stack   *
 // -----------------------------------------------
