--- conflicted
+++ resolved
@@ -29,7 +29,7 @@
 #include "Justina.h"
 
 #define printCreateDeleteListHeapObjects 0
-#define printProcessedTokens 1
+#define printProcessedTokens 0
 #define debugPrint 0
 #define printParsedStatementStack 0
 
@@ -862,11 +862,11 @@
 
     isFunctionReturn = false;  // init
     execResult_type execResult = result_execOK;
-    int cmdArgCount = evalStack.getElementCount() - _activeFunctionData.callerEvalStackLevels;
+    int cmdParamCount = evalStack.getElementCount() - _activeFunctionData.callerEvalStackLevels;
 
     // note supplied argument count and go to first argument (if any)
     LE_evalStack* pStackLvl = _pEvalStackTop;
-    for (int i = 1; i < cmdArgCount; i++) {                                                                               // skipped if no arguments, or if one argument
+    for (int i = 1; i < cmdParamCount; i++) {                                                                               // skipped if no arguments, or if one argument
         pStackLvl = (LE_evalStack*)evalStack.getPrevListElement(pStackLvl);                                                 // iterate to first argument
     }
 
@@ -904,13 +904,13 @@
             // - value is 0: keep interpreter in memory on quitting, value is 1: clear all and exit Justina 
             // 'quit' behaves as if an error occured, in order to follow the same processing logic  
 
-            if (cmdArgCount != 0) {                                                                                           // 'Quit' command only                                                                                      
+            if (cmdParamCount != 0) {                                                                                           // 'Quit' command only                                                                                      
                 bool argIsVar[1];
                 bool argIsArray[1];
                 char valueType[1];
                 Val args[1];
 
-                copyValueArgsFromStack(pStackLvl, cmdArgCount, argIsVar, argIsArray, valueType, args);            // copy arguments from stack
+                copyValueArgsFromStack(pStackLvl, cmdParamCount, argIsVar, argIsArray, valueType, args);            // copy arguments from stack
                 if (((uint8_t)(valueType[0]) != value_isLong) && ((uint8_t)(valueType[0]) != value_isFloat)) { return result_arg_numValueExpected; }
                 if ((uint8_t)(valueType[0]) == value_isFloat) { args[1].longConst = (int)args[1].floatConst; }
                 _keepInMemory = (args[0].longConst == 0);       // silent mode (even not possible to cancel)
@@ -943,7 +943,7 @@
             _appFlags &= ~appFlag_waitingForUser;    // bit b6 reset: NOT waiting for user interaction
 
             // clean up
-            clearEvalStackLevels(cmdArgCount);      // clear evaluation stack and intermediate strings
+            clearEvalStackLevels(cmdParamCount);      // clear evaluation stack and intermediate strings
             _activeFunctionData.activeCmd_ResWordCode = cmdcod_none;        // command execution ended
         }
         break;
@@ -1121,7 +1121,7 @@
             }
 
             // clean up
-            clearEvalStackLevels(cmdArgCount);                                                                                // clear evaluation stack and intermediate strings
+            clearEvalStackLevels(cmdParamCount);                                                                                // clear evaluation stack and intermediate strings
             _activeFunctionData.activeCmd_ResWordCode = cmdcod_none;        // command execution ended
         }
         break;
@@ -1262,7 +1262,7 @@
             char valueType[3];
             Val args[3];
 
-            copyValueArgsFromStack(pStackLvl, cmdArgCount, argIsVar, argIsArray, valueType, args);
+            copyValueArgsFromStack(pStackLvl, cmdParamCount, argIsVar, argIsArray, valueType, args);
 
             if (valueType[0] != value_isStringPointer) { return result_arg_stringExpected; }                                    // prompt 
 
@@ -1277,15 +1277,8 @@
 
             do {                                                                                                                // until valid answer typed
                 if (isInput) {                                                                                                  // input command
-<<<<<<< HEAD
-                    if (cmdArgCount == 3) {                                                                                   // 'allow default' if not zero 
-                        if (((uint8_t)(valueType[2]) != value_isLong) && ((uint8_t)(valueType[2]) != value_isFloat)) { return result_arg_numValueExpected; }    // flag: with default 
-                        checkForDefault = (((uint8_t)(valueType[2]) == value_isLong) ? args[2].longConst != 0 : args[2].floatConst != 0.);
-                    }
-=======
                     if (((uint8_t)(valueType[2]) != value_isLong) && ((uint8_t)(valueType[2]) != value_isFloat)) { return result_arg_numValueExpected; }    // flag: with default 
                     checkForDefault = (((uint8_t)(valueType[2]) == value_isLong) ? args[2].longConst != 0 : args[2].floatConst != 0.);
->>>>>>> 57ee3118
                     checkForCancel = true;
 
                     if ((argIsArray[1]) && (valueType[1] != value_isStringPointer)) { return result_array_valueTypeIsFixed; }   // an array cannot change type: it needs to be string to receive result
@@ -1299,7 +1292,7 @@
                 }
 
                 else {                                                                                                          // info command
-                    if (cmdArgCount == 2) {
+                    if (cmdParamCount == 2) {
                         if (((uint8_t)(valueType[1]) != value_isLong) && ((uint8_t)(valueType[1]) != value_isFloat)) { return result_arg_numValueExpected; }
                         if ((uint8_t)(valueType[1]) == value_isFloat) { args[1].longConst = (int)args[1].floatConst; }
                         if ((args[1].longConst < 0) || (args[1].longConst > 3)) { execResult = result_arg_invalid; return execResult; };
@@ -1341,7 +1334,7 @@
                     }
                     else  if (isInput) {
 
-                        LE_evalStack* pStackLvl = (cmdArgCount == 3) ? _pEvalStackMinus1 : _pEvalStackTop;
+                        LE_evalStack* pStackLvl = (cmdParamCount == 3) ? _pEvalStackMinus1 : _pEvalStackTop;
                         // if  variable currently holds a non-empty string (indicated by a nullptr), delete char string object
                         execResult_type execResult = deleteVarStringObject(pStackLvl); if (execResult != result_execOK) { return execResult; }
 
@@ -1370,7 +1363,7 @@
                 }
 
 
-                if (cmdArgCount == (isInput ? 3 : 2)) {       // last argument (optional second if Info, third if Input statement) serves a dual purpose: allow cancel (on entry) and signal 'canceled' (on exit)
+                if (cmdParamCount == (isInput ? 3 : 2)) {       // last argument (optional second if Info, third if Input statement) serves a dual purpose: allow cancel (on entry) and signal 'canceled' (on exit)
                     // store result in variable and adapt variable value type
                     // 0 if canceled, 1 if 'OK' or 'Yes',  -1 if 'No' (variable is already numeric: no variable string to delete)
                     *_pEvalStackTop->varOrConst.value.pLongConst = doCancel ? 0 : answerIsNo ? -1 : 1;                          // 1: 'OK' or 'Yes' (yes / no question) answer                       
@@ -1383,7 +1376,7 @@
             _appFlags &= ~appFlag_waitingForUser;    // bit b6 reset: NOT waiting for user interaction
 
             // clean up
-            clearEvalStackLevels(cmdArgCount);                                                                                // clear evaluation stack and intermediate strings
+            clearEvalStackLevels(cmdParamCount);                                                                                // clear evaluation stack and intermediate strings
             _activeFunctionData.activeCmd_ResWordCode = cmdcod_none;        // command execution ended
         }
         break;
@@ -1398,12 +1391,12 @@
         {
 
             long pauseTime = 1000;      // default: 1 second
-            if (cmdArgCount == 1) {       // copy pause delay, in seconds, from stack, if provided
+            if (cmdParamCount == 1) {       // copy pause delay, in seconds, from stack, if provided
                 bool argIsVar[1];
                 bool argIsArray[1];
                 char valueType[1];
                 Val args[1];
-                copyValueArgsFromStack(pStackLvl, cmdArgCount, argIsVar, argIsArray, valueType, args);
+                copyValueArgsFromStack(pStackLvl, cmdParamCount, argIsVar, argIsArray, valueType, args);
 
                 if ((valueType[0] != value_isLong) && (valueType[0] != value_isFloat)) { return result_arg_numValueExpected; }
                 pauseTime = (valueType[0] == value_isLong) ? args[0].longConst : (int)args[0].floatConst;    // in seconds
@@ -1425,7 +1418,7 @@
             do {                                                                                                            // until new line character encountered
                 char c{ 0xFF };                                                           // init: no character available
                 // read a character, if available in buffer
-                if (getKey(c)) { execResult = result_kill; return execResult; }      // return value true: kill Justina interpreter (buffer is now flushed until new line character)
+                if (getKey(c)) { execResult = result_kill; return execResult; }      // return value true: kill Justina interpreter (buffer is now flushed until next line character)
 
                 if (c != 0xFF) {                                                                           // terminal character available for reading ?
                     if (c == '\n') { if (_activeFunctionData.activeCmd_ResWordCode == cmdcod_halt) { break; } }
@@ -1452,7 +1445,7 @@
             else if (doStop) { userRequestsStop = true; }                                                           // '\s': stop a running program (do not produce stop event yet, wait until program statement executed)
 
             // clean up
-            clearEvalStackLevels(cmdArgCount);                                                                                // clear evaluation stack and intermediate strings
+            clearEvalStackLevels(cmdParamCount);                                                                                // clear evaluation stack and intermediate strings
             _activeFunctionData.activeCmd_ResWordCode = cmdcod_none;        // command execution ended
         }
         break;
@@ -1467,7 +1460,7 @@
 
         case cmdcod_print:
         {
-            for (int i = 1; i <= cmdArgCount; i++) {
+            for (int i = 1; i <= cmdParamCount; i++) {
                 bool operandIsVar = (pStackLvl->varOrConst.tokenType == tok_isVariable);
                 char valueType = operandIsVar ? (*pStackLvl->varOrConst.varTypeAddress & value_typeMask) : pStackLvl->varOrConst.valueType;
                 bool opIsLong = ((uint8_t)valueType == value_isLong);
@@ -1497,7 +1490,7 @@
             }
 
             // clean up
-            clearEvalStackLevels(cmdArgCount);      // clear evaluation stack and intermediate strings
+            clearEvalStackLevels(cmdParamCount);      // clear evaluation stack and intermediate strings
             _activeFunctionData.activeCmd_ResWordCode = cmdcod_none;        // command execution ended
         }
         break;
@@ -1535,12 +1528,12 @@
             char valueType[4];
             Val args[4];
 
-            if (cmdArgCount > 4) { execResult = result_arg_tooManyArgs; return execResult; }
-            copyValueArgsFromStack(pStackLvl, cmdArgCount, argIsVar, argIsArray, valueType, args);
+            if (cmdParamCount > 4) { execResult = result_arg_tooManyArgs; return execResult; }
+            copyValueArgsFromStack(pStackLvl, cmdParamCount, argIsVar, argIsArray, valueType, args);
 
             // set format for numbers and strings
 
-            execResult_type execResult = checkFmtSpecifiers(true, false, cmdArgCount, valueType, args, _dispNumSpecifier[0],
+            execResult_type execResult = checkFmtSpecifiers(true, false, cmdParamCount, valueType, args, _dispNumSpecifier[0],
                 _dispWidth, _dispNumPrecision, _dispFmtFlags);
             if (execResult != result_execOK) { return execResult; }
 
@@ -1551,7 +1544,7 @@
             strcpy(_dispStringFmtString, "%*.*s%n");                                                           // strings: set characters to print to display width
 
             // clean up
-            clearEvalStackLevels(cmdArgCount);      // clear evaluation stack and intermediate strings
+            clearEvalStackLevels(cmdParamCount);      // clear evaluation stack and intermediate strings
             _activeFunctionData.activeCmd_ResWordCode = cmdcod_none;        // command execution ended
         }
         break;
@@ -1571,9 +1564,9 @@
             char valueType[2];               // 2 arguments
             Val args[2];
 
-            copyValueArgsFromStack(pStackLvl, cmdArgCount, argIsVar, argIsArray, valueType, args);
-
-            for (int i = 0; i < cmdArgCount; i++) {           // always 2 parameters
+            copyValueArgsFromStack(pStackLvl, cmdParamCount, argIsVar, argIsArray, valueType, args);
+
+            for (int i = 0; i < cmdParamCount; i++) {           // always 2 parameters
                 bool argIsLong = (valueType[i] == value_isLong);
                 bool argIsFloat = (valueType[i] == value_isFloat);
                 if (!(argIsLong || argIsFloat)) { execResult = result_arg_numValueExpected; return execResult; }
@@ -1588,7 +1581,7 @@
             _promptAndEcho = args[0].longConst, _printLastResult = args[1].longConst;
 
             // clean up
-            clearEvalStackLevels(cmdArgCount);      // clear evaluation stack and intermediate strings
+            clearEvalStackLevels(cmdParamCount);      // clear evaluation stack and intermediate strings
             _activeFunctionData.activeCmd_ResWordCode = cmdcod_none;        // command execution ended
         }
         break;
@@ -1621,16 +1614,11 @@
             const char isVariable = 0x80;                                                               // mask: is variable (not a constant) 
 
             // if more than 8 arguments are supplied, excess arguments are discarded
-<<<<<<< HEAD
-            Val args[8]{  };                                                                            // values to be passed to user routine
-            char valueType[8]{};                             // value types (long, float, char string)
-=======
             // to keep it simple for the c++ user writing the user routine, we always pass const void pointers, to variables and constants
             // but for constants, the pointer will point to a copy of the data
 
             Val args[8]{}, dummyArgs[8]{};                                                                            // values to be passed to user routine
             char valueType[8]{ };                             // value types (long, float, char string)
->>>>>>> 57ee3118
             char varScope[8]{};                                                                         // if variable: variable scope (user, program global, static, local)
             bool argIsNonConstantVar[8]{};                                                                         // flag: is variable (scalar or aray)
             bool argIsArray[8]{};                                                                       // flag: is array element
@@ -1639,16 +1627,6 @@
             char valueTypes_copy[8];
             int cmdParamCount_copy{ cmdParamCount };
 
-<<<<<<< HEAD
-            // any data to pass ? (optional arguments 2 to 9)
-            if (cmdArgCount >= 2) {                                                                   // first argument (callback procedure) processed (but still on the stack)
-                copyValueArgsFromStack(pStackLvl, cmdArgCount - 1, argIsVar, argIsArray, valueType, args, true);  // creates a NEW temporary string object if empty string OR or constant (non-variable) string 
-                pStackLvl = pStackLvlFirstValueArg;     // set stack level again to first value argument
-                for (int i = 0; i < cmdArgCount - 1; i++) {
-                    if (argIsVar[i]) {                                                                  // is this a variable ? (not a constant)
-                        valueType[i] |= isVariable;                                                     // flag as variable (scalar or array element)
-                        varScope[i] = (pStackLvl->varOrConst.variableAttributes & var_scopeMask);       // remember variable scope (user, program global, local, static) 
-=======
             // any data to pass ? (optional arguments 2 to 9: data)
             if (cmdParamCount >= 2) {                                                                   // first argument (callback procedure) processed (but still on the stack)
                 copyValueArgsFromStack(pStackLvl, cmdParamCount - 1, argIsNonConstantVar, argIsArray, valueType, args, true, dummyArgs);
@@ -1657,7 +1635,6 @@
                     if (argIsNonConstantVar[i]) {                                                                  // is this a 'changeable' variable ? (not a constant & not a constant variable)
                         valueType[i] |= isVariable;                                                     // flag as 'changeable' variable (scalar or array element)
                         varScope[i] = (pStackLvl->varOrConst.sourceVarScopeAndFlags & var_scopeMask);       // remember variable scope (user, program global, local, static) 
->>>>>>> 57ee3118
                     }
                     pValues_copy[i] = args[i].pBaseValue;                                                   // copy pointers for safety (protect original pointers from changes by c++ routine) 
                     valueTypes_copy[i] = valueType[i];
@@ -1669,11 +1646,7 @@
             // call user routine
             // -----------------
 
-<<<<<<< HEAD
-            _callbackUserProcStart[index](values, valueType, cmdArgCount-1);                                           // call back user procedure
-=======
             _callbackUserProcStart[index](pValues_copy, valueTypes_copy, cmdParamCount_copy - 1);     // value pointers, value types copied for safety (if constants are passed, even te values have been copied: dummyArgs[])
->>>>>>> 57ee3118
 
 
             // postprocess: check any strings RETURNED by callback procedure
@@ -1711,7 +1684,7 @@
 
 
             // clean up
-            clearEvalStackLevels(cmdArgCount);                                                        // clear evaluation stack and intermediate strings
+            clearEvalStackLevels(cmdParamCount);                                                        // clear evaluation stack and intermediate strings
             _activeFunctionData.activeCmd_ResWordCode = cmdcod_none;        // command execution ended
         }
         break;
@@ -1753,7 +1726,7 @@
                     ((OpenBlockTestData*)_pFlowCtrlStackTop)->nextTokenAddress = _activeFunctionData.pNextStep;
 
                     bool controlVarIsLong{ false }, finalValueIsLong{ false }, stepIsLong{ false };
-                    for (int i = 1; i <= cmdArgCount; i++) {        // skipped if no arguments
+                    for (int i = 1; i <= cmdParamCount; i++) {        // skipped if no arguments
                         Val operand;                                                                                            // operand and result
                         bool operandIsVar = (pStackLvl->varOrConst.tokenType == tok_isVariable);
                         char valueType = operandIsVar ? (*pStackLvl->varOrConst.varTypeAddress & value_typeMask) : pStackLvl->varOrConst.valueType;
@@ -1782,7 +1755,7 @@
                         pStackLvl = (LE_evalStack*)evalStack.getNextListElement(pStackLvl);
                     }
 
-                    if (cmdArgCount < 3) {        // step not specified: init with default (1.)  
+                    if (cmdParamCount < 3) {        // step not specified: init with default (1.)  
                         stepIsLong = false;
                         ((OpenBlockTestData*)_pFlowCtrlStackTop)->step.floatConst = 1.;     // init as float
                     }
@@ -1848,7 +1821,7 @@
             }
 
             // clean up
-            clearEvalStackLevels(cmdArgCount);      // clear evaluation stack
+            clearEvalStackLevels(cmdParamCount);      // clear evaluation stack
             _activeFunctionData.activeCmd_ResWordCode = cmdcod_none;        // command execution ended
         }
         break;
@@ -1954,7 +1927,7 @@
         case cmdcod_return:
         {
             isFunctionReturn = true;
-            bool returnWithZero = (cmdArgCount == 0);                    // RETURN statement without expression, or END statement: return a zero
+            bool returnWithZero = (cmdParamCount == 0);                    // RETURN statement without expression, or END statement: return a zero
             execResult = terminateExternalFunction(returnWithZero);
             if (execResult != result_execOK) { return execResult; }
 
@@ -3079,11 +3052,7 @@
     int arrayPattern = _functions[functionIndex].arrayPattern;      // available, just in case it's needed
     int minArgs = _functions[functionIndex].minArgs;
     int maxArgs = _functions[functionIndex].maxArgs;
-<<<<<<< HEAD
-    char fcnResultValueType {};  // init
-=======
     char fcnResultValueType{};  // init
->>>>>>> 57ee3118
     Val fcnResult;
     char argValueType[16];
     Val args[16];
@@ -3612,6 +3581,7 @@
             else if (functionCode == fnccod_byteRead) { fcnResult.longConst = pBytes[args[1].longConst]; }                              // requires variable; contents of 1 byte is returned
             else if (functionCode == fnccod_byteWrite) { pBytes[args[1].longConst] = args[2].longConst; fcnResult.longConst = args[0].longConst; }  // new variable value is returned
         }
+
 
         // function modifies variable (first argument) ?
         if ((functionCode == fnccod_bitClear) || (functionCode == fnccod_bitSet) || (functionCode == fnccod_bitWrite) ||
@@ -4308,27 +4278,10 @@
 // copy command arguments or internal function arguments from evaluation stack
 // ---------------------------------------------------------------------------
 
-<<<<<<< HEAD
-Justina_interpreter::execResult_type Justina_interpreter::copyValueArgsFromStack(LE_evalStack*& pStackLvl, int argCount, bool* argIsVar, bool* argIsArray, char* valueType, Val* args, 
-    bool prepareForCallback) {
-    
-=======
 Justina_interpreter::execResult_type Justina_interpreter::copyValueArgsFromStack(LE_evalStack*& pStackLvl, int argCount, bool* argIsNonConstantVar, bool* argIsArray, char* valueType, Val* args, bool prepareForCallback, Val* dummyArgs) {
->>>>>>> 57ee3118
     execResult_type execResult;
 
 
-<<<<<<< HEAD
-        // argument is long or float: if preparing for callback, return pointer to value. Otherwise, return value itself
-        if ((valueType[i] & value_typeMask) == value_isLong) {
-            if (prepareForCallback) { args[i].pLongConst = (argIsVar[i] ? (pStackLvl->varOrConst.value.pLongConst) : &pStackLvl->varOrConst.value.longConst); }
-            else { args[i].longConst = (argIsVar[i] ? (*pStackLvl->varOrConst.value.pLongConst) : pStackLvl->varOrConst.value.longConst); }
-        }
-        else if ((valueType[i] & value_typeMask) == value_isFloat) {
-            if (prepareForCallback) { args[i].pFloatConst = (argIsVar[i] ? (pStackLvl->varOrConst.value.pFloatConst) : &pStackLvl->varOrConst.value.floatConst); }
-            else { args[i].floatConst = (argIsVar[i] ? (*pStackLvl->varOrConst.value.pFloatConst) : pStackLvl->varOrConst.value.floatConst); }
-        }
-=======
     for (int i = 0; i < argCount; i++) {
         bool argIsVar = (pStackLvl->varOrConst.tokenType == tok_isVariable);                                                        // could be a constant variable
         argIsNonConstantVar[i] = argIsVar && (!(pStackLvl->varOrConst.sourceVarScopeAndFlags & var_isConstantVar));                 // is a constant variable
@@ -4345,7 +4298,6 @@
                 if (argIsConstant) { dummyArgs[i].longConst = args[i].longConst; args[i].pLongConst = &(dummyArgs[i].longConst); }  // pure or variable constant: pass address of copied value
                 else { args[i].pLongConst = pStackLvl->varOrConst.value.pLongConst; }                                               // changeable variable: retrieve address of original value
             }
->>>>>>> 57ee3118
 
             // string argument ?
             else if ((valueType[i] & value_typeMask) == value_isStringPointer) {        // for callback calls only      
@@ -4676,11 +4628,7 @@
     int count = paramCount;         // sum of mandatory and optional parameters
 
     while (count != localVarCount) {
-<<<<<<< HEAD
-        findTokenStep(tok_isReservedWord, cmdcod_var, pStep);     // find 'var' keyword (always there)
-=======
         findTokenStep(pStep, tok_isReservedWord, cmdcod_var, cmdcod_constVar);     // find local 'var' or 'const' keyword (always there)
->>>>>>> 57ee3118
 
         do {
             // in case variable is not an array and it does not have an initializer: init now as zero (float). Arrays without initializer will be initialized later
