/***************************************************************************************
    Justina interpreter library for Arduino Nano 33 IoT and Arduino RP2040.

    Version:    v1.00 - xx/xx/2022
    Author:     Herwig Taveirne

    Justina is an interpreter which does NOT require you to use an IDE to write
    and compile programs. Programs are written on the PC using any text processor
    and transferred to the Arduino using any serial terminal capable of sending files.
    Justina can store and retrieve programs and other data on an SD card as well.

    See GitHub for more information and documentation: //// <links>

    This program is free software: you can redistribute it and/or modify
    it under the terms of the GNU General Public License as published by
    the Free Software Foundation, either version 3 of the License, or
    (at your option) any later version.

    This program is distributed in the hope that it will be useful,
    but WITHOUT ANY WARRANTY; without even the implied warranty of
    MERCHANTABILITY or FITNESS FOR A PARTICULAR PURPOSE. See the
    GNU General Public License for more details.

    You should have received a copy of the GNU General Public License
    along with this program.  If not, see <http://www.gnu.org/licenses/>.
***************************************************************************************/


#include "Justina.h"

#define printCreateDeleteListHeapObjects 0
#define printParsedTokens 1
#define debugPrint 0


// *****************************************************************
// ***        class Justina_interpreter - implemantation         ***
// *****************************************************************

// -------------------------------------------------------------------------------------
// *   delete all identifier names (char strings)                                      *
// *   note: this excludes generic identifier names stored as alphanumeric constants   *
// -------------------------------------------------------------------------------------

void Justina_interpreter::deleteIdentifierNameObjects(char** pIdentNameArray, int identifiersInUse, bool isUserVar) {
    int index = 0;          // points to last variable in use
    while (index < identifiersInUse) {                       // points to variable in use
    #if printCreateDeleteListHeapObjects
        Serial.print(isUserVar ? "----- (usrvar name) " : "----- (ident name ) "); Serial.println((uint32_t) * (pIdentNameArray + index) - RAMSTART);
    #endif
        delete[] * (pIdentNameArray + index);
        isUserVar ? _userVarNameStringObjectCount-- : _identifierNameStringObjectCount--;
        index++;
    }
}


// --------------------------------------------------------------------------------------------------------------
// *   all string array variables of a specified scope: delete array element character strings (heap objects)   *
// --------------------------------------------------------------------------------------------------------------

void Justina_interpreter::deleteStringArrayVarsStringObjects(Justina_interpreter::Val* varValues, char* sourceVarScopeAndFlags, int varNameCount, int paramOnlyCount, bool checkIfGlobalValue, bool isUserVar, bool isLocalVar) {
    int index = paramOnlyCount;                    // skip parameters (if function, otherwise must be zero) - if parameter variables are arrays, they are always a reference variable 
    while (index < varNameCount) {
        if (!checkIfGlobalValue || (sourceVarScopeAndFlags[index] & (var_nameHasGlobalValue))) { // if only for global values: is it a global value ?

            if ((sourceVarScopeAndFlags[index] & (var_isArray | value_typeMask)) == (var_isArray | value_isStringPointer)) {              // array of strings
                /*
                void* pArrayStorage = varValues[index].pArray;        // void pointer to an array of string pointers; element 0 contains dimensions and dimension count
                int dimensions = (((char*)pArrayStorage)[3]);  // can range from 1 to MAX_ARRAY_DIMS
                int arrayElements = 1;                                  // determine array size
                for (int dimCnt = 0; dimCnt < dimensions; dimCnt++) { arrayElements *= (int)((((char*)pArrayStorage)[dimCnt])); }

                // delete non-empty strings
                for (int arrayElem = 1; arrayElem <= arrayElements; arrayElem++) {  // array element 0 contains dimensions and count
                    char* pString = ((char**)pArrayStorage)[arrayElem];
                    uint32_t stringPointerAddress = (uint32_t) & (((char**)pArrayStorage)[arrayElem]);
                    if (pString != nullptr) {
                    #if printCreateDeleteListHeapObjects
                        Serial.print(isUserVar ? "----- (usr arr str) " : isLocalVar ? "-----(loc arr str)" : "----- (arr string ) "); Serial.println((uint32_t)pString - RAMSTART);     // applicable to string and array (same pointer)
                    #endif
                        delete[]  pString;                                  // applicable to string and array (same pointer)
                        isUserVar ? _userVarStringObjectCount-- : isLocalVar ? _localVarStringObjectCount-- : _globalStaticVarStringObjectCount--;
                    }
                }
                */ ////
                deleteOneArrayVarStringObjects(varValues, index, isUserVar, isLocalVar);
            }
        }
        index++;
    }
}


// --------------------------------------------------------------------------------------------
// *   delete variable heap objects: array variable character strings for ONE array variable  *
// --------------------------------------------------------------------------------------------

// no checks are made - make sure the variable is an array variable storing strings

void Justina_interpreter::deleteOneArrayVarStringObjects(Justina_interpreter::Val* varValues, int index, bool isUserVar, bool isLocalVar) {
    void* pArrayStorage = varValues[index].pArray;        // void pointer to an array of string pointers; element 0 contains dimensions and dimension count
    int dimensions = (((char*)pArrayStorage)[3]);  // can range from 1 to MAX_ARRAY_DIMS
    int arrayElements = 1;                                  // determine array size
    for (int dimCnt = 0; dimCnt < dimensions; dimCnt++) { arrayElements *= (int)((((char*)pArrayStorage)[dimCnt])); }

    // delete non-empty strings
    for (int arrayElem = 1; arrayElem <= arrayElements; arrayElem++) {  // array element 0 contains dimensions and count
        char* pString = ((char**)pArrayStorage)[arrayElem];
        uint32_t stringPointerAddress = (uint32_t) & (((char**)pArrayStorage)[arrayElem]);
        if (pString != nullptr) {
        #if printCreateDeleteListHeapObjects
            Serial.print(isUserVar ? "----- (usr arr str) " : isLocalVar ? "-----(loc arr str)" : "----- (arr string ) "); Serial.println((uint32_t)pString - RAMSTART);     // applicable to string and array (same pointer)
        #endif
            delete[]  pString;                                  // applicable to string and array (same pointer)
            isUserVar ? _userVarStringObjectCount-- : isLocalVar ? _localVarStringObjectCount-- : _globalStaticVarStringObjectCount--;
        }
    }
}


// ----------------------------------------------------------------------------------------------
// *   delete variable heap objects: scalar variable strings and array variable array storage   *
// ----------------------------------------------------------------------------------------------

// note: make sure array variable element string objects have been deleted prior to calling this routine

void Justina_interpreter::deleteVariableValueObjects(Justina_interpreter::Val* varValues, char* varType, int varNameCount, int paramOnlyCount, bool checkIfGlobalValue, bool isUserVar, bool isLocalVar) {

    int index = 0;                          // do NOT skip parameters if deleting function variables: with constant args, a local copy is created (always scalar) and must be deleted if non-empty string
    while (index < varNameCount) {
        if (!checkIfGlobalValue || (varType[index] & (var_nameHasGlobalValue))) { // global value ?
            // check for arrays before checking for strings (if both 'var_isArray' and 'value_isStringPointer' bits are set: array of strings, with strings already deleted)
            if (((varType[index] & value_typeMask) != value_isVarRef) && (varType[index] & var_isArray)) {       // variable is an array: delete array storage          
            #if printCreateDeleteListHeapObjects
                Serial.print(isUserVar ? "----- (usr ar stor) " : isLocalVar ? "----- (loc ar stor) " : "----- (array stor ) "); Serial.println((uint32_t)varValues[index].pStringConst - RAMSTART);
            #endif
                delete[]  varValues[index].pArray;
                isUserVar ? _userArrayObjectCount-- : isLocalVar ? _localArrayObjectCount-- : _globalStaticArrayObjectCount--;
            }
            else if ((varType[index] & value_typeMask) == value_isStringPointer) {       // variable is a scalar containing a string
                if (varValues[index].pStringConst != nullptr) {
                #if printCreateDeleteListHeapObjects
                    Serial.print(isUserVar ? "----- (usr var str) " : isLocalVar ? "----- (loc var str)" : "----- (var string ) "); Serial.println((uint32_t)varValues[index].pStringConst - RAMSTART);
                #endif
                    delete[]  varValues[index].pStringConst;
                    isUserVar ? _userVarStringObjectCount-- : isLocalVar ? _localVarStringObjectCount-- : _globalStaticVarStringObjectCount--;
                }
            }
        }
        index++;
    }
}


// --------------------------------------------------------------------
// *   delete variable heap objects: last value Fifo string objects   *
// --------------------------------------------------------------------

void Justina_interpreter::deleteLastValueFiFoStringObjects() {
    if (_lastValuesCount == 0) return;

    for (int i = 0; i < _lastValuesCount; i++) {
        bool isNonEmptyString = (lastResultTypeFiFo[i] == value_isStringPointer) ? (lastResultValueFiFo[i].pStringConst != nullptr) : false;
        if (isNonEmptyString) {
        #if printCreateDeleteListHeapObjects
            Serial.print("----- (FiFo string) "); Serial.println((uint32_t)lastResultValueFiFo[i].pStringConst - RAMSTART);
        #endif
            delete[] lastResultValueFiFo[i].pStringConst;
            _lastValuesStringObjectCount--;
        }
    }
}


// -----------------------------------------------------------------------------------------
// *   delete all parsed alphanumeric constant value heap objects                          *
// *   note: this includes UNQUALIFIED identifier names stored as alphanumeric constants   *
// -----------------------------------------------------------------------------------------

// must be called before deleting tokens (list elements) 

void Justina_interpreter::deleteConstStringObjects(char* pFirstToken) {
    char* pAnum;
    TokenPointer prgmCnt;

    prgmCnt.pTokenChars = pFirstToken;
    uint8_t tokenType = *prgmCnt.pTokenChars & 0x0F;
    while (tokenType != tok_no_token) {                                                                    // for all tokens in token list
        bool isStringConst = (tokenType == tok_isConstant) ? (((*prgmCnt.pTokenChars >> 4) & value_typeMask) == value_isStringPointer) : false;

        if (isStringConst || (tokenType == tok_isGenericName)) {
            memcpy(&pAnum, prgmCnt.pCstToken->cstValue.pStringConst, sizeof(pAnum));                         // pointer not necessarily aligned with word size: copy memory instead
            if (pAnum != nullptr) {
            #if printCreateDeleteListHeapObjects
                Serial.print("----- (parsed str ) ");   Serial.print((uint32_t)pAnum - RAMSTART); Serial.print(", string: "); Serial.println(pAnum);
            #endif
                delete[] pAnum;
                _parsedStringConstObjectCount--;
            }
        }
        uint8_t tokenLength = (tokenType >= tok_isTerminalGroup1) ? sizeof(TokenIsTerminal) :
            (tokenType == tok_isConstant) ? sizeof(TokenIsConstant) : (*prgmCnt.pTokenChars >> 4) & 0x0F;
        prgmCnt.pTokenChars += tokenLength;
        tokenType = *prgmCnt.pTokenChars & 0x0F;
    }
}


// -------------------------
// *   reset interpreter   *
// -------------------------

void Justina_interpreter::resetMachine(bool withUserVariables) {

    // delete all objects created on the heap
    // --------------------------------------

    // note: objects living only during execution do not need to be deleted: they are all always deleted when the execution phase ends (even if with execution errors)
    // more in particular: evaluation stack, intermediate alphanumeric constants, local storage areas, local variable strings, local array objects

    // delete identifier name objects on the heap (variable names, external function names) 
    deleteIdentifierNameObjects(programVarNames, _programVarNameCount);
    deleteIdentifierNameObjects(extFunctionNames, _extFunctionCount);
    if (withUserVariables) { deleteIdentifierNameObjects(userVarNames, _userVarCount, true); }

    // delete variable heap objects: array variable element string objects
    deleteStringArrayVarsStringObjects(globalVarValues, globalVarType, _programVarNameCount, 0, true);
    deleteStringArrayVarsStringObjects(staticVarValues, staticVarType, _staticVarCount, 0, false);
    if (withUserVariables) {
        deleteStringArrayVarsStringObjects(userVarValues, userVarType, _userVarCount, 0, false, true);
        deleteLastValueFiFoStringObjects();
    }

    // delete variable heap objects: scalar variable strings and array variable array storage 
    deleteVariableValueObjects(globalVarValues, globalVarType, _programVarNameCount, 0, true);
    deleteVariableValueObjects(staticVarValues, staticVarType, _staticVarCount, 0, false);
    if (withUserVariables) {
        deleteVariableValueObjects(userVarValues, userVarType, _userVarCount, 0, false, true);

        if (_pTraceString != nullptr) {        // internal trace 'variable'
        #if printCreateDeleteListHeapObjects
            Serial.print("----- (system var str) "); Serial.println((uint32_t)_pTraceString - RAMSTART);
        #endif
            delete[] _pTraceString; _pTraceString = nullptr;      // old trace string
            _systemVarStringObjectCount--;
        }
    }

    // delete all elements of the immediate mode parsed statements stack
    // (parsed immediate mode statements can be temporarily pushed on the immediate mode stack to be replaced either by parsed debug command lines or parsed eval() strings) 
    // also delete all parsed alphanumeric constants: (1) in the currently parsed program program, (2) in parsed immediate mode statements (including those on the imm.mode parsed statements stack)) 

    clearImmediateCmdStack(immModeCommandStack.getElementCount());      // including parsed string constants
    deleteConstStringObjects(_programStorage);
    deleteConstStringObjects(_programStorage + PROG_MEM_SIZE);

    // delete all elements of the flow control stack 
    // in the process, delete all local variable areas referenced in elements of the flow control stack referring to functions, including local variable string and array values
    int dummy{};
    clearFlowCtrlStack(dummy);

    // clear expression evaluation stack
    clearEvalStack();

    // delete parsing stack (keeps track of open parentheses and open command blocks during parsing)
    parsingStack.deleteList();


    // check that all heap objects are deleted (in fact only the count is checked)
    // ---------------------------------------------------------------------------
    danglingPointerCheckAndCount(withUserVariables);     // check and count


    // initialize interpreter object variables
    // ---------------------------------------
    initInterpreterVariables(withUserVariables);


    Serial.println();       //// _pConsole ???
}


// ---------------------------------------------------------------------------------------
// *   perform consistency checks: verify that all objects created are destroyed again   *
// ---------------------------------------------------------------------------------------

void Justina_interpreter::danglingPointerCheckAndCount(bool withUserVariables) {

    // note: the evaluation stack, intermediate string objects, function local storage, and function local variable strings and arrays exist solely during execution
    //       relevant checks are performed each time execution terminates 

    // parsing stack: no need to check if any elements were left (the list has just been deleted)
    // note: this stack does not contain any pointers to heap objects

    // string and array heap objects: any objects left ?
    if (_identifierNameStringObjectCount != 0) {
        Serial.print("*** Variable / function name objects cleanup error. Remaining: "); Serial.println(_identifierNameStringObjectCount); //// _pConsole ???
        _identifierNameStringObjectErrors += abs(_identifierNameStringObjectCount);
    }

    if (_parsedStringConstObjectCount != 0) {
        Serial.print("*** Parsed constant string objects cleanup error. Remaining: "); Serial.println(_parsedStringConstObjectCount);
        _parsedStringConstObjectErrors += abs(_parsedStringConstObjectCount);
    }

    if (_globalStaticVarStringObjectCount != 0) {
        Serial.print("*** Variable string objects cleanup error. Remaining: "); Serial.println(_globalStaticVarStringObjectCount);
        _globalStaticVarStringObjectErrors += abs(_globalStaticVarStringObjectCount);
    }

    if (_globalStaticArrayObjectCount != 0) {
        Serial.print("*** Array objects cleanup error. Remaining: "); Serial.println(_globalStaticArrayObjectCount);
        _globalStaticArrayObjectErrors += abs(_globalStaticArrayObjectCount);
    }

#if debugPrint
    Serial.print("\r\n** Reset stats\r\n    parsed strings "); Serial.print(_parsedStringConstObjectCount);

    Serial.print(", prog name strings "); Serial.print(_identifierNameStringObjectCount);
    Serial.print(", prog var strings "); Serial.print(_globalStaticVarStringObjectCount);
    Serial.print(", prog arrays "); Serial.print(_globalStaticArrayObjectCount);
#endif

    if (withUserVariables) {
        if (_userVarNameStringObjectCount != 0) {
            Serial.print("*** User variable name objects cleanup error. Remaining: "); Serial.println(_userVarNameStringObjectCount);
            _userVarNameStringObjectErrors += abs(_userVarNameStringObjectCount);
        }

        if (_userVarStringObjectCount != 0) {
            Serial.print("*** User variable string objects cleanup error. Remaining: "); Serial.println(_userVarStringObjectCount);
            _userVarStringObjectErrors += abs(_userVarStringObjectCount);
        }

        if (_userArrayObjectCount != 0) {
            Serial.print("*** User array objects cleanup error. Remaining: "); Serial.println(_userArrayObjectCount);
            _userArrayObjectErrors += abs(_userArrayObjectCount);
        }

        if (_systemVarStringObjectCount != 0) {
            Serial.print("*** System variable string objects cleanup error. Remaining: "); Serial.println(_systemVarStringObjectCount);
            _systemVarStringObjectErrors += abs(_systemVarStringObjectCount);
        }

        if (_lastValuesStringObjectCount != 0) {
            Serial.print("*** Last value FiFo string objects cleanup error. Remaining: "); Serial.print(_lastValuesStringObjectCount);
            _lastValuesStringObjectErrors += abs(_lastValuesStringObjectCount);
        }

    #if debugPrint
        Serial.print(", user var names "); Serial.print(_userVarNameStringObjectCount);
        Serial.print(", user var strings "); Serial.print(_userVarStringObjectCount);
        Serial.print(", user arrays "); Serial.print(_userArrayObjectCount);

        Serial.print(", last value strings "); Serial.print(_lastValuesStringObjectCount);
    #endif
    }
}


// --------------------------------------------
// *   initialise interpreter object fields   *
// --------------------------------------------

void Justina_interpreter::initInterpreterVariables(bool withUserVariables) {

    // intialised at cold start AND each time the interpreter is reset

    _blockLevel = 0;
    _extFunctionCount = 0;
    _paramOnlyCountInFunction = 0;
    _localVarCountInFunction = 0;
    _localVarCount = 0;
    _staticVarCountInFunction = 0;
    _staticVarCount = 0;
    _extFunctionBlockOpen = false;

    _programVarNameCount = 0;
    if (withUserVariables) { _userVarCount = 0; }
    else {
        int index = 0;          // clear user variable flag 'variable is used by program'
        while (index++ < _userVarCount) { userVarType[index] = userVarType[index] & ~var_userVarUsedByProgram; }
    }
    _userCBprocAliasSet_count = 0;   // note: _userCBprocStartSet_count: only reset when starting interpreter

    *_programStorage = tok_no_token;                                                        //  set as current end of program 
    *(_programStorage + PROG_MEM_SIZE) = tok_no_token;                                      //  set as current end of program (immediate mode)
    _programCounter = _programStorage + PROG_MEM_SIZE;                          // start of 'immediate mode' program area

    _programName[0] = '\0';

    _pEvalStackTop = nullptr;   _pEvalStackMinus2 = nullptr; _pEvalStackMinus1 = nullptr;
    _pFlowCtrlStackTop = nullptr;   _pFlowCtrlStackMinus2 = nullptr; _pFlowCtrlStackMinus1 = nullptr;
    _pImmediateCmdStackTop = nullptr;

    _intermediateStringObjectCount = 0;      // reset at the start of execution
    _localVarValueAreaCount = 0;
    _localVarStringObjectCount = 0;
    _localArrayObjectCount = 0;

    _activeFunctionData.callerEvalStackLevels = 0;          // this is the highest program level
    _callStackDepth = 0;                                            // equals flow control stack depth minus open loop (if, for, ...) blocks (= blocks being executed)
    _openDebugLevels = 0;                                           // equals imm mode cmd stack depth minus open eval() strings (= eval() strings being executed)


    // reset counters for heap objects
    // -------------------------------

    _identifierNameStringObjectCount = 0;
    _parsedStringConstObjectCount = 0;

    _globalStaticVarStringObjectCount = 0;
    _globalStaticArrayObjectCount = 0;

    if (withUserVariables) {
        _lastValuesCount = 0;                                       // current last result FiFo depth (values currently stored)

        _userVarNameStringObjectCount = 0;
        _userVarStringObjectCount = 0;
        _userArrayObjectCount = 0;
        _systemVarStringObjectCount = 0;

        _lastValuesStringObjectCount = 0;
    }


    // initialize format settings for numbers and strings (width, characters to print, flags, ...)
    // -------------------------------------------------------------------------------------------

    // calculation result print format
    _dispWidth = DEFAULT_PRINT_WIDTH, _dispNumPrecision = DEFAULT_NUM_PRECISION;
    _dispCharsToPrint = DEFAULT_STRCHAR_TO_PRINT; _dispFmtFlags = _defaultPrintFlags;
    _dispNumSpecifier[0] = 'G'; _dispNumSpecifier[1] = '\0';
    _dispIsIntFmt = false;
    makeFormatString(_dispFmtFlags, false, _dispNumSpecifier, _dispNumberFmtString);       // for numbers
    strcpy(_dispStringFmtString, "%*.*s%n");                                                           // for strings

    // print command argument format
    _printWidth = DEFAULT_PRINT_WIDTH, _printNumPrecision = DEFAULT_NUM_PRECISION;
    _printCharsToPrint = DEFAULT_STRCHAR_TO_PRINT, _printFmtFlags = _defaultPrintFlags;
    _printNumSpecifier[0] = 'G'; _printNumSpecifier[1] = '\0';

    // display output settings
    _promptAndEcho = 2, _printLastResult = true;
}


// -------------------------------------------------------------------------
// *   check if identifier storage exists already, optionally create new   *
// -------------------------------------------------------------------------

int Justina_interpreter::getIdentifier(char** pIdentNameArray, int& identifiersInUse, int maxIdentifiers, char* pIdentNameToCheck, int identLength, bool& createNewName, bool isUserVar) {

    char* pIdentifierName;
    int index = 0;          // points to last variable in use
    while (index < identifiersInUse) {                       // points to variable in use
        pIdentifierName = pIdentNameArray[index];
        if (strlen(pIdentifierName) == identLength) {                                    // identifier with name with same length found
            if (strncmp(pIdentifierName, pIdentNameToCheck, identLength) == 0) { break; } // storage for identifier name was created already 
        }
        index++;
    }
    if (index == identifiersInUse) { index = -1; }                                  // not found
    if (!createNewName) { return index; }                                                 // if check only: identNameIndex to identifier name or -1, createNewName = false

    createNewName = (index == -1);                                       // create new ?

    // create new identifier if it does not exist yet ?
    // upon return, createNew indicates whether new identifier storage NEEDED to be created ...
    // and if it was possible, identifiersInUse will be set to the new identifier count

    if (createNewName) {
        if (identifiersInUse == maxIdentifiers) { return index; }                // create identifier name failed: return -1 with createNewName = true
        pIdentifierName = new char[MAX_IDENT_NAME_LEN + 1 + 1];                      // create standard length char array on the heap, including '\0' and an extra character 
        isUserVar ? _userVarNameStringObjectCount++ : _identifierNameStringObjectCount++;
    #if printCreateDeleteListHeapObjects
        Serial.print(isUserVar ? "+++++ (usrvar name) " : "+++++ (ident name ) "); Serial.println((uint32_t)pIdentifierName - RAMSTART);
    #endif
        strncpy(pIdentifierName, pIdentNameToCheck, identLength);                            // store identifier name in newly created character array
        pIdentifierName[identLength] = '\0';                                                 // string terminating '\0'
        pIdentNameArray[identifiersInUse] = pIdentifierName;
        identifiersInUse++;
        return identifiersInUse - 1;                                                   // identNameIndex to newly created identifier name
    }
}


// --------------------------------------------------------------
// *   initialize a variable or an array with (a) constant(s)   *
// --------------------------------------------------------------

bool Justina_interpreter::initVariable(uint16_t varTokenStep, uint16_t constTokenStep) {
    long l{ 0 };
    float f{ 0. };        // last token is a number constant: dimension spec
    char* pString{ nullptr };

    // parsing: initialize variables and arrays with a constant number or (arrays: empty) string

    // fetch variable location and attributes
    bool isArrayVar = ((TokenIsVariable*)(_programStorage + varTokenStep))->identInfo & var_isArray;
    bool isGlobalVar = (((TokenIsVariable*)(_programStorage + varTokenStep))->identInfo & var_scopeMask) == var_isGlobal;
    bool isUserVar = (((TokenIsVariable*)(_programStorage + varTokenStep))->identInfo & var_scopeMask) == var_isUser;
    int varValueIndex = ((TokenIsVariable*)(_programStorage + varTokenStep))->identValueIndex;
    void* pVarStorage = isGlobalVar ? globalVarValues : isUserVar ? userVarValues : staticVarValues;
    char* pVarTypeStorage = isGlobalVar ? globalVarType : isUserVar ? userVarType : staticVarType;
    void* pArrayStorage;        // array storage (if array) 

    // fetch constant (numeric or alphanumeric) 
    char valueType = (((TokenIsConstant*)(_programStorage + constTokenStep))->tokenType >> 4) & value_typeMask;
    bool isLongConst = (valueType == value_isLong);
    bool isFloatConst = (valueType == value_isFloat);
    bool isStringConst = (valueType == value_isStringPointer);

    if (isLongConst) { memcpy(&l, ((TokenIsConstant*)(_programStorage + constTokenStep))->cstValue.longConst, sizeof(l)); }        // copy float
    else if (isFloatConst) { memcpy(&f, ((TokenIsConstant*)(_programStorage + constTokenStep))->cstValue.floatConst, sizeof(f)); }        // copy float
    else { memcpy(&pString, ((TokenIsConstant*)(_programStorage + constTokenStep))->cstValue.pStringConst, sizeof(pString)); }     // copy pointer to string (not the string itself)
    int length = (!isStringConst) ? 0 : (pString == nullptr) ? 0 : strlen(pString);       // only relevant for strings

    if (isArrayVar) {
        pArrayStorage = ((void**)pVarStorage)[varValueIndex];        // void pointer to an array 
        int dimensions = (((char*)pArrayStorage)[3]);  // can range from 1 to MAX_ARRAY_DIMS
        int arrayElements = 1;                                  // determine array size
        for (int dimCnt = 0; dimCnt < dimensions; dimCnt++) { arrayElements *= (int)((((char*)pArrayStorage)[dimCnt])); }
        // fill up with numeric constants or (empty strings:) null pointers
        if (isLongConst) { for (int arrayElem = 1; arrayElem <= arrayElements; arrayElem++) { ((long*)pArrayStorage)[arrayElem] = l; } }
        else if (isFloatConst) { for (int arrayElem = 1; arrayElem <= arrayElements; arrayElem++) { ((float*)pArrayStorage)[arrayElem] = f; } }
        else {                                                      // alphanumeric constant
            if (length != 0) { return false; };       // to limit memory usage, no mass initialisation with non-empty strings
            for (int arrayElem = 1; arrayElem <= arrayElements; arrayElem++) {
                ((char**)pArrayStorage)[arrayElem] = nullptr;
            }
        }
    }

    else {                                  // scalar
        if (isLongConst) { ((long*)pVarStorage)[varValueIndex] = l; }      // store numeric constant
        else if (isFloatConst) { ((float*)pVarStorage)[varValueIndex] = f; }      // store numeric constant
        else {                                                  // alphanumeric constant
            if (length == 0) {
                ((char**)pVarStorage)[varValueIndex] = nullptr;       // an empty string does not create a heap object
            }
            else { // create string object and store string
                char* pVarAlphanumValue = new char[length + 1];          // create char array on the heap to store alphanumeric constant, including terminating '\0'
                isUserVar ? _userVarStringObjectCount++ : _globalStaticVarStringObjectCount++;
            #if printCreateDeleteListHeapObjects
                Serial.print(isUserVar ? "+++++ (usr var str) " : "+++++ (var string ) "); Serial.println((uint32_t)pVarAlphanumValue - RAMSTART);
            #endif
                // store alphanumeric constant in newly created character array
                strcpy(pVarAlphanumValue, pString);              // including terminating \0
                ((char**)pVarStorage)[varValueIndex] = pVarAlphanumValue;       // store pointer to string
            }
        }
    }


    pVarTypeStorage[varValueIndex] = (pVarTypeStorage[varValueIndex] & ~value_typeMask) |
        (isLongConst ? value_isLong : isFloatConst ? value_isFloat : value_isStringPointer);
    return true;
};


// --------------------------------------------------------------
// *   check if all external functions referenced are defined   *
// --------------------------------------------------------------

bool Justina_interpreter::allExternalFunctionsDefined(int& index) {
    index = 0;
    while (index < _extFunctionCount) {                       // points to variable in use
        if (extFunctionData[index].pExtFunctionStartToken == nullptr) { return false; }
        index++;
    }
    return true;
}


// -----------------------------------------------
// *   parse and exec trace string expressions   *
// -----------------------------------------------

// trace string may not contain keywords, external functions, generic names

void Justina_interpreter::parseAndExecTraceString() {
    char* pNextParseStatement{};

    if (_pTraceString == nullptr) { return; }       // no trace string: nothing to trace

    // trace string expressions will be parsed and executed from immediate mode program storage: 
    // before overwriting user statements that were just parsed and executed, delete parsed strings
    deleteConstStringObjects(_programStorage + PROG_MEM_SIZE);

    bool valuePrinted{ false };
    char* pTraceParsingInput = _pTraceString;  // copy pointer to start of trace string
    _parsingExecutingTraceString = true;

    _pConsole->print("TRACE ==>> ");
    do {
        // init
        *(_programStorage + PROG_MEM_SIZE) = tok_no_token;          // in case no valid tokens will be stored
        _programCounter = _programStorage + PROG_MEM_SIZE;                     // start of 'immediate mode' program area

        // skip any spaces and semi-colons in the input stream
        while ((pTraceParsingInput[0] == ' ') || (pTraceParsingInput[0] == term_semicolon[0])) { pTraceParsingInput++; }
        if (*pTraceParsingInput == '\0') { break; } // could occur if semicolons skipped

        // parse ONE trace string expression only
        if (valuePrinted) { _pConsole->print(", "); }                    // separate values (if more than one)

        // note: application flags are not adapted (would not be passed to caller immediately)
        int dummy{};
        parseTokenResult_type result = parseStatement(pTraceParsingInput, pNextParseStatement, dummy);
        if (result == result_tokenFound) {
            prettyPrintStatements(0);         // do NOT pretty print if parsing error, to avoid bad-looking partially printed statements (even if there will be an execution error later)
            _pConsole->print(": ");                 // resulting value will follow
            pTraceParsingInput = pNextParseStatement;
        }
        else {
            char  errStr[12];                   // includes place for terminating '\0'
            sprintf(errStr, "<ErrP%d>", (int)result);       // if parsing error, print error instead of value AND CONTINUE with next trace expression (if any)
            _pConsole->print(errStr);
            // pNextParseStatement not yet correctly positioned: set to next statement
            while ((pTraceParsingInput[0] != term_semicolon[0]) && (pTraceParsingInput[0] != '\0')) { ++pTraceParsingInput; }
            if (pTraceParsingInput[0] == term_semicolon[0]) { ++pTraceParsingInput; }
        }

        // if parsing went OK: execute ONE parsed expression (just parsed now)
        execResult_type execResult{ result_execOK };
        if (result == result_tokenFound) {
            execResult = exec(_programStorage + PROG_MEM_SIZE);        // note: value or exec. error is printed from inside exec()
        }

        valuePrinted = true;

        // execution finished: delete parsed strings in imm mode command (they are on the heap and not needed any more)
        deleteConstStringObjects(_programStorage + PROG_MEM_SIZE);  // always
        *(_programStorage + PROG_MEM_SIZE) = tok_no_token;                                      //  current end of program (immediate mode)

    } while (*pTraceParsingInput != '\0');                                              // exit loop if all expressions handled

    _parsingExecutingTraceString = false;
    _pConsole->println();       // go to next output line

    return;
}


// ----------------------------------------------------------------------------------------------------------------------
// *   parse ONE instruction in a character string, ended by an optional ';' character and a '\0' mandatary character   *
// ----------------------------------------------------------------------------------------------------------------------

Justina_interpreter::parseTokenResult_type Justina_interpreter::parseStatement(char*& pInputStart, char*& pNextParseStatement, int& clearIndicator) {
    _lastTokenType_hold = tok_no_token;
    _lastTokenType = tok_no_token;                                                      // no token yet
    _lastTokenIsString = false;
    _lastTokenIsTerminal = false;
    _lastTokenIsPrefixOp = false;
    _lastTokenIsPostfixOp = false;
    _lastTokenIsPrefixIncrDecr = false;

    // expression syntax check
    _thisLvl_lastIsVariable = false;                               // init
    _thislvl_lastIsConstVar = false;
    _thisLvl_assignmentStillPossible = true;                             // assume for now
    _thisLvl_lastOpIsIncrDecr = false;                                  // assume for now

    // command argument constraints check: reset before starting to parse an instruction
    _lvl0_withinExpression = false;
    _lvl0_isPurePrefixIncrDecr = false;
    _lvl0_isPureVariable = false;
    _lvl0_isVarWithAssignment = false;

    // initialiser unary operators
    _initVarOrParWithUnaryOp = 0;   // no prefix, plus or minus

    _parenthesisLevel = 0;

    _isCommand = false;

    *_programCounter = tok_no_token;                                                    // in case first token produces error
    parseTokenResult_type result = result_tokenFound;                                   // possible error will be determined during parsing 
    tokenType_type& t = _lastTokenType;
    char* pNext = pInputStart;                                                          // set to first character in instruction
    char* pNext_hold = pNext;

#if printParsedTokens
    Serial.println("\r\n*** START parsing 1 statement");
#endif

    do {                                                                                // parse ONE token in an instruction
        bool isLeftPar = _lastTokenIsTerminal ? (_lastTermCode == termcod_leftPar) : false;
        bool isRightPar = _lastTokenIsTerminal ? (_lastTermCode == termcod_rightPar) : false;
        bool isComma = _lastTokenIsTerminal ? (_lastTermCode == termcod_comma) : false;
        bool isSemicolon = _lastTokenIsTerminal ? (_lastTermCode == termcod_semicolon) : false;
        bool isOperator = _lastTokenIsTerminal ? (_lastTermCode <= termcod_opRangeEnd) : false;

        if ((_lastTokenType == tok_no_token) || isSemicolon) {
            _isProgramCmd = false;
            _isDeclCBcmd = false; _isClearCBcmd = false; _isCallbackCmd = false;
            _isExtFunctionCmd = false; _isGlobalOrUserVarCmd = false; _isLocalVarCmd = false; _isStaticVarCmd = false; _isAnyVarCmd = false, _isConstVarCmd = false;;
            _isForCommand = false;
            _isDeleteVarCmd = false;
            _isClearProgCmd = false;
            _isClearAllCmd = false;
        }
        // determine token group of last token parsed (bits b4 to b0): this defines which tokens are allowed as next token
        _lastTokenGroup_sequenceCheck_bit = isOperator ? lastTokenGroup_0 :
            isComma ? lastTokenGroup_1 :
            ((t == tok_no_token) || isSemicolon || (t == tok_isReservedWord) || (t == tok_isGenericName)) ? lastTokenGroup_2 :
            ((t == tok_isConstant) || isRightPar) ? lastTokenGroup_3 :
            ((t == tok_isInternFunction) || (t == tok_isExternFunction)) ? lastTokenGroup_4 :
            isLeftPar ? lastTokenGroup_5 : lastTokenGroup_6;     // token group 5: scalar or array variable name

        // a space may be required between last token and next token (not yet known), if one of them is a keyword
        // and the other token is either a keyword, an alphanumeric constant or a parenthesis
        // space check result is OK if a check is not required or if a space is present anyway
        _leadingSpaceCheck = ((t == tok_isReservedWord) || _lastTokenIsString || isRightPar) && (pNext[0] != ' ');

        // move to the first non-space character of next token 
        while (pNext[0] == ' ') { pNext++; }                                         // skip leading spaces
        if (pNext[0] == '\0') { pNextParseStatement = pNext; break; }                // end of instruction: prepare to quit parsing  

        // trace string ? exit after each individual expression
        if (_parsingExecutingTraceString && isSemicolon) { pNextParseStatement = pNext;  break; }        // within trace : only parse one instruction at a time, then execute it first


        _lastTokenType_hold = _lastTokenType;                                       // remember the last parsed token during parsing of a next token
        _lastTermCode_hold = _lastTermCode;                                         // only relevant for certain tokens
        _lastTokenIsTerminal_hold = _lastTokenIsTerminal;

        pNext_hold = pNext;


        // try to parse a token
        // --------------------
        do {                                                                                                                // one loop only
            // parsing routines below try to parse characters as a token of a specific type
            // if a function returns true, then either proceed OR skip reminder of loop ('continue') if 'result' indicates a token has been found
            // if a function returns false, then break with 'result' containing the error

            char* lastProgramByte = _programStorage + PROG_MEM_SIZE + (_programMode ? 0 : IMM_MEM_SIZE) - 1;
            if ((_programCounter + sizeof(TokenIsConstant) + 1) > lastProgramByte) { result = result_progMemoryFull; break; };

            if (!parseAsResWord(pNext, result)) { break; } if (result == result_tokenFound) { break; }             // check before checking for identifier  
            if (!parseTerminalToken(pNext, result)) { break; }  if (result == result_tokenFound) { break; }       // check before checking for number
            if (!parseAsNumber(pNext, result)) { break; }  if (result == result_tokenFound) { break; }
            if (!parseAsStringConstant(pNext, result)) { break; }  if (result == result_tokenFound) { break; }
            if (!parseAsInternFunction(pNext, result)) { break; }  if (result == result_tokenFound) { break; }     // check before checking for identifier (ext. function / variable) 
            if (!parseAsExternFunction(pNext, result)) { break; }  if (result == result_tokenFound) { break; }     // check before checking for variable
            if (!parseAsVariable(pNext, result)) { break; }  if (result == result_tokenFound) { break; }
            if (!parseAsIdentifierName(pNext, result)) { break; }  if (result == result_tokenFound) { break; }     // at the end
            result = result_token_not_recognised;
        } while (false);
        // one token parsed (or error)
        if (result != result_tokenFound) { break; }                                   // exit loop if token error (syntax, ...). Checked before checking command syntax


        // command ? Perform additional syntax checks 
        // ------------------------------------------

        bool isStatementStart = (_lastTokenType_hold == tok_no_token) || (_lastTokenIsTerminal_hold ? (_lastTermCode_hold == termcod_semicolon) : false);
        bool isCommandStart = false;
        if (isStatementStart) {
            isCommandStart = (_lastTokenType == tok_isReservedWord);                       // keyword at start of statement ? is start of a command 
            _isCommand = isCommandStart;                                                                // is start of a command ? then within a command now. Otherwise, it's an 'expression only' statement
            if (_isCommand) { if (!checkCommandKeyword(result)) { ; pNext = pNext_hold; break; } }         // start of a command: keyword
        }

        bool isCommandArgToken = (!isCommandStart && _isCommand);
        if (!isCommandStart && _isCommand) { if (!checkCommandArgToken(result, clearIndicator)) { pNext = pNext_hold; break; } }

    } while (true);

    // one instruction parsed (or error: no token found OR command syntax error OR semicolon encountered)


    pInputStart = pNext;                                                                // set to next character (if error: indicates error position)

    return result;
}


// -------------------------------------------------------------------------
// * Check a command keyword token (apply additional command syntax rules) *
// -------------------------------------------------------------------------

bool Justina_interpreter::checkCommandKeyword(parseTokenResult_type& result) {                    // command syntax checks

    _pCmdAllowedParTypes = _resWords[_tokenIndex].pCmdAllowedParTypes;         // remember allowed parameter types
    _cmdParSpecColumn = 0;                                                          // reset actual command parameter counter
    _cmdArgNo = 0;

    CmdBlockDef cmdBlockDef = _resWords[_tokenIndex].cmdBlockDef;

    _isExtFunctionCmd = _resWords[_tokenIndex].resWordCode == cmdcod_function;
    _isProgramCmd = _resWords[_tokenIndex].resWordCode == cmdcod_program;
    _isDeclCBcmd = _resWords[_tokenIndex].resWordCode == cmdcod_declCB;
    _isClearCBcmd = _resWords[_tokenIndex].resWordCode == cmdcod_clearCB;
    _isCallbackCmd = _resWords[_tokenIndex].resWordCode == cmdcod_callback;
<<<<<<< HEAD
    _isGlobalOrUserVarCmd = (_resWords[_tokenIndex].resWordCode == cmdcod_var) && !_extFunctionBlockOpen;
    _isLocalVarCmd = (_resWords[_tokenIndex].resWordCode == cmdcod_local) && _extFunctionBlockOpen;
=======
    _isGlobalOrUserVarCmd = ((_resWords[_tokenIndex].resWordCode == cmdcod_var) || (_resWords[_tokenIndex].resWordCode == cmdcod_constVar)) && !_extFunctionBlockOpen;
    _isLocalVarCmd = ((_resWords[_tokenIndex].resWordCode == cmdcod_var) || (_resWords[_tokenIndex].resWordCode == cmdcod_constVar)) && _extFunctionBlockOpen;
>>>>>>> 57ee3118
    _isStaticVarCmd = _resWords[_tokenIndex].resWordCode == cmdcod_static;
    _isConstVarCmd = (_resWords[_tokenIndex].resWordCode == cmdcod_constVar);
    _isForCommand = _resWords[_tokenIndex].resWordCode == cmdcod_for;
    _isDeleteVarCmd = _resWords[_tokenIndex].resWordCode == cmdcod_deleteVar;
    _isClearProgCmd = _resWords[_tokenIndex].resWordCode == cmdcod_clearProg;
    _isClearAllCmd = _resWords[_tokenIndex].resWordCode == cmdcod_clearAll;

    _isAnyVarCmd = _isGlobalOrUserVarCmd || _isLocalVarCmd || _isStaticVarCmd;      //  VAR, LOCAL, STATIC


    // is this command allowed here ? Check restrictions
    // -------------------------------------------------
    char cmdRestriction = _resWords[_tokenIndex].restrictions & cmd_usageRestrictionMask;
    if (cmdRestriction == cmd_onlyProgramTop) {
        if (_lastTokenStep != 0) { result = result_onlyProgramStart; return false; }
    }
    else {
        if (_lastTokenStep == 0) { result = result_programCmdMissing; return false; }
    }
    if (_programMode && (cmdRestriction == cmd_onlyImmediate)) { result = result_onlyImmediateMode; return false; }
    if (!_programMode && (cmdRestriction == cmd_onlyInProgram)) { result = result_onlyInsideProgram; return false; }
    if (!_extFunctionBlockOpen && (cmdRestriction == cmd_onlyInFunctionBlock)) { result = result_onlyInsideFunction; return false; }
    if (_extFunctionBlockOpen && (cmdRestriction == cmd_onlyOutsideFunctionBlock)) { result = result_onlyOutsideFunction; return false; }
    if (((!_programMode) || _extFunctionBlockOpen) && (cmdRestriction == cmd_onlyInProgOutsideFunc)) { result = result_onlyInProgOutsideFunction; return false; };
    if ((_programMode && !_extFunctionBlockOpen) && (cmdRestriction == cmd_onlyImmOrInsideFuncBlock)) { result = result_onlyImmediateOrInFunction; return false; };
    if ((_programMode || (_blockLevel > 0)) && (cmdRestriction == cmd_onlyImmediateOutsideBlock)) { result = result_onlyImmediateEndOfLine; return false; }
    if (_extFunctionBlockOpen && _isExtFunctionCmd) { result = result_functionDefsCannotBeNested; return false; } // separate message to indicate 'no nesting'

    // not a block command: nothing more to do here 
    if (cmdBlockDef.blockType == block_none) { return true; }


    // perform specific checks related to block commands
    // -------------------------------------------------

    if (cmdBlockDef.blockPosOrAction == block_startPos) {                        // is a block start command ?                          
        _blockLevel++;                                                          // increment stack counter and create corresponding list element
        _pParsingStack = (LE_parsingStack*)parsingStack.appendListElement(sizeof(LE_parsingStack));
        _pParsingStack->openBlock.cmdBlockDef = cmdBlockDef;                // store in stack: block type, block position (start), n/a, n/a

        memcpy(_pParsingStack->openBlock.tokenStep, &_lastTokenStep, sizeof(char[2]));                      // store in stack: pointer to block start command token of open block
        _blockStartCmdTokenStep = _lastTokenStep;                                     // remember pointer to block start command token of open block
        _blockCmdTokenStep = _lastTokenStep;                                          // remember pointer to last block command token of open block
        _extFunctionBlockOpen = _extFunctionBlockOpen || _isExtFunctionCmd;    // open until block closing END command     
        return true;                                                         // nothing more to do
    }

    if (_blockLevel == 0) { result = result_noOpenBlock; return false; }      // not a block start and no open block: error

    if ((cmdBlockDef.blockType == block_alterFlow) && (_blockLevel > 0)) {
        // check for a compatible open block (e.g. a BREAK command can only occur if at least one open loop block exists)
        // parenthesis level is zero, because this is a block start command -> all stack levels are block levels
        LE_parsingStack* pStackLvl = _pParsingStack;                                   // start with current open block level
        while (pStackLvl != nullptr) {
            if ((pStackLvl->openBlock.cmdBlockDef.blockType == block_extFunction) &&   // an open external function block has been found (call or definition)
                (cmdBlockDef.blockPosOrAction == block_inOpenFunctionBlock)) {                // and current flow altering command is allowed in open function block
                // store pointer from 'alter flow' token (command) to block start command token of compatible open block (from RETURN to FUNCTION token)
                memcpy(((TokenIsResWord*)(_programStorage + _lastTokenStep))->toTokenStep, pStackLvl->openBlock.tokenStep, sizeof(char[2]));
                break;                                                                      // -> applicable open block level found
            }
            if (((pStackLvl->openBlock.cmdBlockDef.blockType == block_for) ||
                (pStackLvl->openBlock.cmdBlockDef.blockType == block_while)) &&         // an open loop block has been found (e.g. FOR ... END block)
                (cmdBlockDef.blockPosOrAction == block_inOpenLoopBlock)) {                    // and current flow altering command is allowed in open loop block
                // store pointer from 'alter flow' token (command) to block start command token of compatible open block (e.g. from BREAK to FOR token)
                memcpy(((TokenIsResWord*)(_programStorage + _lastTokenStep))->toTokenStep, pStackLvl->openBlock.tokenStep, sizeof(char[2]));
                break;                                                                      // -> applicable open block level found
            }
            pStackLvl = (LE_parsingStack*)parsingStack.getPrevListElement(pStackLvl);
        }
        if (pStackLvl == nullptr) { result = (cmdBlockDef.blockPosOrAction == block_inOpenLoopBlock) ? result_noOpenLoop : result_noOpenFunction; }
        return (pStackLvl != nullptr);
    }

    if ((cmdBlockDef.blockType != _pParsingStack->openBlock.cmdBlockDef.blockType) &&    // same block type as open block (or block type is generic block end) ?
        (cmdBlockDef.blockType != block_genericEnd)) {
        result = result_notAllowedInThisOpenBlock; return false;                // wrong block type: error
    }

    bool withinRange = (_pParsingStack->openBlock.cmdBlockDef.blockPosOrAction >= cmdBlockDef.blockMinPredecessor) &&     // sequence of block commands OK ?
        (_pParsingStack->openBlock.cmdBlockDef.blockPosOrAction <= cmdBlockDef.blockMaxPredecessor);
    if (!withinRange) { result = result_wrongBlockSequence; return false; }   // sequence of block commands (for current stack level) is not OK: error

    // pointer from previous open block token to this open block token (e.g. pointer from IF token to ELSEIF or ELSE token)
    memcpy(((TokenIsResWord*)(_programStorage + _blockCmdTokenStep))->toTokenStep, &_lastTokenStep, sizeof(char[2]));
    _blockCmdTokenStep = _lastTokenStep;                                              // remember pointer to last block command token of open block


    if (cmdBlockDef.blockPosOrAction == block_endPos) {                          // is this a block END command token ? 
        if (_pParsingStack->openBlock.cmdBlockDef.blockType == block_extFunction) { _extFunctionBlockOpen = false; }       // FUNCTON definition blocks cannot be nested
        memcpy(((TokenIsResWord*)(_programStorage + _lastTokenStep))->toTokenStep, &_blockStartCmdTokenStep, sizeof(char[2]));
        parsingStack.deleteListElement(nullptr);                                   // decrement stack counter and delete corresponding list element
        _blockLevel--;                                                          // also set pointer to currently last element in stack (if it exists)

        if (_blockLevel + _parenthesisLevel > 0) { _pParsingStack = (LE_parsingStack*)parsingStack.getLastListElement(); }
        if (_blockLevel > 0) {
            // retrieve pointer to block start command token and last block command token of open block
            memcpy(&_blockStartCmdTokenStep, _pParsingStack->openBlock.tokenStep, sizeof(char[2]));         // pointer to block start command token of open block       
            uint16_t tokenStep = _blockStartCmdTokenStep;                            // init pointer to last block command token of open block
            uint16_t tokenStepPointedTo;
            memcpy(&tokenStepPointedTo, ((TokenIsResWord*)(_programStorage + tokenStep))->toTokenStep, sizeof(char[2]));
            while (tokenStepPointedTo != 0xFFFF)
            {
                tokenStep = tokenStepPointedTo;
                memcpy(&tokenStepPointedTo, ((TokenIsResWord*)(_programStorage + tokenStep))->toTokenStep, sizeof(char[2]));
            }

            _blockCmdTokenStep = tokenStep;                                        // pointer to last block command token of open block                       
        }
    }
    else { _pParsingStack->openBlock.cmdBlockDef = cmdBlockDef; }           // overwrite (block type (same or generic end), position, min & max predecessor)

    return true;
}


// --------------------------------------------------------------------------
// * Check a command argument token (apply additional command syntax rules) *
// --------------------------------------------------------------------------

bool Justina_interpreter::checkCommandArgToken(parseTokenResult_type& result, int& clearIndicator) {

    // init and adapt variables
    // ------------------------

    static uint8_t allowedParType = cmdPar_none;                                         // init

    bool isResWord = (_lastTokenType == tok_isReservedWord);
    bool isGenIdent = (_lastTokenType == tok_isGenericName);
    bool isSemiColonSep = _lastTokenIsTerminal ? (_terminals[_tokenIndex].terminalCode == termcod_semicolon) : false;
    bool isLeftPar = _lastTokenIsTerminal ? (_terminals[_tokenIndex].terminalCode == termcod_leftPar) : false;
    bool isCommaSep = _lastTokenIsTerminal ? (_terminals[_tokenIndex].terminalCode == termcod_comma) : false;
    bool isLvl0CommaSep = isCommaSep && (_parenthesisLevel == 0);
    bool isAssignmentOp = _lastTokenIsTerminal ? ((_terminals[_tokenIndex].terminalCode == termcod_assign)
        || (_terminals[_tokenIndex].terminalCode == termcod_plusAssign) || (_terminals[_tokenIndex].terminalCode == termcod_minusAssign)
        || (_terminals[_tokenIndex].terminalCode == termcod_multAssign) || (_terminals[_tokenIndex].terminalCode == termcod_divAssign)
        || (_terminals[_tokenIndex].terminalCode == termcod_modAssign) || (_terminals[_tokenIndex].terminalCode == termcod_bitAndAssign)
        || (_terminals[_tokenIndex].terminalCode == termcod_bitOrAssign) || (_terminals[_tokenIndex].terminalCode == termcod_bitXorAssign)
        || (_terminals[_tokenIndex].terminalCode == termcod_bitShLeftAssign) || (_terminals[_tokenIndex].terminalCode == termcod_bitShRightAssign)) : false;

    // is this token part of an expression ? 
    _lvl0_withinExpression = !(isResWord || isGenIdent || isLvl0CommaSep || isSemiColonSep);

    // start of expression: if within expression, AND the preceding token was a level 0 comma separator, keyword or generic name
    bool previousTokenWasCmdArgSep = false;
    previousTokenWasCmdArgSep = (_lastTokenIsTerminal_hold ? (_lastTermCode_hold == termcod_comma) : false) && (_parenthesisLevel == isLeftPar ? 1 : 0);
    bool isExpressionFirstToken = _lvl0_withinExpression &&
        (_lastTokenType_hold == tok_isReservedWord) || (_lastTokenType_hold == tok_isGenericName) || previousTokenWasCmdArgSep;


    // keep track of argument index within command
    // -------------------------------------------

    if (isResWord || isGenIdent || isExpressionFirstToken) { _cmdArgNo++; }

    // if first token of a command parameter or a semicolon: check allowed argument types with respect to command definition (ecpression, identifier, ...) 
    bool multipleParameter = false, optionalParameter = false;
    if (isResWord || isGenIdent || isExpressionFirstToken || isSemiColonSep) {
        allowedParType = (_cmdParSpecColumn == sizeof(_pCmdAllowedParTypes)) ? cmdPar_none : (uint8_t)(_pCmdAllowedParTypes[_cmdParSpecColumn]);
        multipleParameter = (allowedParType & cmdPar_multipleFlag);
        optionalParameter = (allowedParType & cmdPar_optionalFlag);
        if (!multipleParameter) { _cmdParSpecColumn++; }                                   // increase parameter count, unless multiple parameters of this type are accepted  
        allowedParType = allowedParType & ~cmdPar_flagMask;
    }


    // if end of command, test for missing parameters and exit
    // -------------------------------------------------------

    if (isSemiColonSep) {                                                             // semicolon: end of command                                                    
        if ((allowedParType != cmdPar_none) && !multipleParameter && !optionalParameter) {    // missing parameters ?
            result = result_cmdParameterMissing; return false;
        }
        if (_isClearCBcmd) { _userCBprocAliasSet_count = 0; }
        else if (_isClearProgCmd) { clearIndicator = 1; }     // clear program
        else if (_isClearAllCmd) { clearIndicator = 2; }      // clear all

        return true;                                                                    // nothing more to do for this command
    }


    // check command argument validity
    // -------------------------------

    // check each token, but skip tokens within open parenthesis (whatever is in there has no relevance for argument checking) ...
    // ... and skip commas separating arguments (because these commas have just reset variables used for command argument constraints checking, preparing for next command argument (if any))

    if ((_parenthesisLevel == 0) && (!isLvl0CommaSep)) {     // a comma resets variables used for command argument constraint checks
        if (allowedParType == cmdPar_none) { result = result_cmdHasTooManyParameters; return false; }
        if (allowedParType == cmdPar_resWord && !isResWord) { result = result_resWordExpectedAsCmdPar; return false; }                              // does not occur, but keep for completeness
        if (allowedParType == cmdPar_ident && !isGenIdent) { result = result_identExpectedAsCmdPar; return false; }
        if ((allowedParType == cmdPar_expression) && !_lvl0_withinExpression) { result = result_expressionExpectedAsCmdPar; return false; }         // does not occur, but keep for completeness

        if ((allowedParType == cmdPar_varOptAssignment) && (!_lvl0_isPurePrefixIncrDecr && (!_lvl0_isPureVariable && !_isConstVarCmd) && !_lvl0_isVarWithAssignment)) {
            result = (parseTokenResult_type)result_varWithOptionalAssignmentExpectedAsCmdPar; return false;
        }

        if ((allowedParType == cmdPar_varNoAssignment) && !_lvl0_isPureVariable) {
            result = isAssignmentOp ? (parseTokenResult_type)result_varWithoutAssignmentExpectedAsCmdPar : (parseTokenResult_type)result_variableExpectedAsCmdPar; return false;
        }
    }

    return true;
}


// -------------------------------------------------------
// *   try to parse next characters as a keyword   *
// -------------------------------------------------------

bool Justina_interpreter::parseAsResWord(char*& pNext, parseTokenResult_type& result) {
    result = result_tokenNotFound;                                                      // init: flag 'no token found'
    char* pch = pNext;                                                                  // pointer to first character to parse (any spaces have been skipped already)
    int resWordIndex;

    if (!isalpha(pNext[0])) { return true; }                                       // first character is not a letter ? Then it's not a keyword (it can still be something else)
    while (isalnum(pNext[0]) || (pNext[0] == '_')) { pNext++; }                   // do until first character after alphanumeric token (can be anything, including '\0')

    for (resWordIndex = _resWordCount - 1; resWordIndex >= 0; resWordIndex--) {          // for all defined keywords: check against alphanumeric token (NOT ending by '\0')
        if (strlen(_resWords[resWordIndex]._resWordName) != pNext - pch) { continue; }          // token has correct length ? If not, skip remainder of loop ('continue')                            
        if (strncmp(_resWords[resWordIndex]._resWordName, pch, pNext - pch) != 0) { continue; } // token corresponds to keyword ? If not, skip remainder of loop ('continue') 

        // token is keyword, but is it allowed here ? If not, reset pointer to first character to parse, indicate error and return
        if (_parsingExecutingTraceString || _parsingEvalString) { pNext = pch; result = result_trace_eval_resWordNotAllowed; return false; }
        if (_parenthesisLevel > 0) { pNext = pch; result = result_resWordNotAllowedHere; return false; }
        if (!(_lastTokenGroup_sequenceCheck_bit & lastTokenGroups_6_3_2_0)) { pNext = pch; result = result_resWordNotAllowedHere; return false; }
        if ((_lastTokenGroup_sequenceCheck_bit & lastTokenGroup_0) && !(_lastTokenIsPostfixOp)) { pNext = pch; result = result_resWordNotAllowedHere; return false; }

        if (!_isCommand) {                                                             // already within a command: do not test here
            bool lastIsSemiColon = _lastTokenIsTerminal ? (_lastTermCode == termcod_semicolon) : false;
            if (!lastIsSemiColon && (_lastTokenType != tok_no_token)) {
                pNext = pch; result = result_resWordNotAllowedHere; return false;       // keyword only at start of a statement (not within an expression)
            }
        }

        if (_leadingSpaceCheck) { pNext = pch; result = result_spaceMissing; return false; }
        _tokenIndex = resWordIndex;                                                     // needed in case it's the start of a command (to determine parameters)

        // token is a keyword, and it's allowed here

        // expression syntax check 
        _thisLvl_lastIsVariable = false;
        _thislvl_lastIsConstVar = false;
        _thisLvl_assignmentStillPossible = true;                                                 // reset (expression may follow)                          

        // command argument constraints check: reset for next command parameter
        _lvl0_withinExpression = false;
        _lvl0_isPurePrefixIncrDecr = false;
        _lvl0_isPureVariable = false;
        _lvl0_isVarWithAssignment = false;

        // if NOT a block command, bytes for token step are not needed 
        bool hasTokenStep = (_resWords[resWordIndex].cmdBlockDef.blockType != block_none);

        TokenIsResWord* pToken = (TokenIsResWord*)_programCounter;
        pToken->tokenType = tok_isReservedWord | ((sizeof(TokenIsResWord) - (hasTokenStep ? 0 : 2)) << 4);
        pToken->tokenIndex = resWordIndex;
        if (hasTokenStep) { pToken->toTokenStep[0] = 0xFF; pToken->toTokenStep[1] = 0xFF; }                  // -1: no token ref. Because uint16_t not necessarily aligned with word size: store as two sep. bytes                            

        _lastTokenStep = _programCounter - _programStorage;
        _lastTokenType = tok_isReservedWord;
        _lastTokenIsString = false, _lastTokenIsTerminal = false; _lastTokenIsPrefixOp = false; _lastTokenIsPostfixOp = false, _lastTokenIsPrefixIncrDecr = false;

    #if printParsedTokens
        Serial.print("parsing keyword: address is "); Serial.print(_lastTokenStep); Serial.print(" ["); Serial.print(_resWords[resWordIndex]._resWordName);  Serial.println("]");
        Serial.print("- token (re. word) index = "); Serial.println(resWordIndex);
    #endif

        _programCounter += sizeof(TokenIsResWord) - (hasTokenStep ? 0 : 2);
        *_programCounter = tok_no_token;                                                 // indicates end of program
        result = result_tokenFound;                                                     // flag 'valid token found'
        return true;
    }

    pNext = pch;                                                                        // reset pointer to first character to parse (because no token was found)
    return true;                                                                        // token is not a keyword (but can still be something else)
}


// ------------------------------------------------
// *   try to parse next characters as a number   *
// ------------------------------------------------

bool Justina_interpreter::parseAsNumber(char*& pNext, parseTokenResult_type& result) {
    result = result_tokenNotFound;                                                      // init: flag 'no token found'
    char* pch = pNext;                                                                  // pointer to first character to parse (any spaces have been skipped already)

    // all numbers will be positive, because leading '-' or '+' characters are parsed separately as prefix operators
    // this is important if next infix operator (power) has higher priority then this prefix operator: -2^4 <==> -(2^4) <==> -16, AND NOT (-2)^4 <==> 16 
    // exception: variable declarations with initializers: prefix operators are not parsed separately

    // check if number (if valid) will be stored as long or float

    char* pNumStart = pNext;
    float f{ 0 }; long l{ 0 };
    bool isLong{ false };
    int i{ 0 };

    int base = ((pNumStart[0] == '0') && ((pNumStart[1] == 'x') || (pNumStart[1] == 'X'))) ? 16 : ((pNumStart[0] == '0') && ((pNumStart[1] == 'b') || (pNumStart[1] == 'B'))) ? 2 : 10;

    if (base == 10) {      // base 10
        while (isDigit(pNumStart[++i]));
        isLong = ((i > 0) && (pNumStart[i] != '.') && (pNumStart[i] != 'E') && (pNumStart[i] != 'e'));        // no decimal point, no exponent and minimum one digit
    }

    else {       // binary or hexadecimal
        pNumStart += 2;      // skip "0b" or "0x" and start looking for digits at next position
        while ((base == 16) ? isxdigit(pNumStart[++i]) : ((pNumStart[i] == '0') || (pNumStart[i] == '1'))) { ++i; }
        isLong = (i > 0);        // minimum one digit
        if (!isLong) { pNext = pch; result = result_numberInvalidFormat; return false; }  // not a long constant, but not a float either
    }

    if (isLong) {                                                       // token can be parsed as long ?
        l = strtoul(pNumStart, &pNext, base);                       // string to UNSIGNED long before assigning to (signed) long -> 0xFFFFFFFF will be stored as -1, as it should (all bits set)
        if (_initVarOrParWithUnaryOp == -1) { l = -l; }
    }
    else {
        f = strtof(pNumStart, &pNext);
        if (_initVarOrParWithUnaryOp == -1) { f = -f; }
    }                                                    // token can be parsed as float ?

    if (pNumStart == pNext) { return true; }                                                // token is not a number if pointer pNext was not moved


    // is valid number: continue processing

    if (_programCounter == _programStorage) { pNext = pch; result = result_programCmdMissing; return false; }  // program mode and no PROGRAM command
    // token is a number constant, but is it allowed here ? If not, reset pointer to first character to parse, indicate error and return
    if (!(_lastTokenGroup_sequenceCheck_bit & lastTokenGroups_5_2_1_0)) { pNext = pch; result = result_numConstNotAllowedHere; return false; }
    if ((_lastTokenGroup_sequenceCheck_bit & lastTokenGroup_0) && _lastTokenIsPostfixOp) { pNext = pch; result = result_numConstNotAllowedHere; return false; }

    // overflow ? (underflow is not detected with strtof() ) 
    if (!isLong) { if (!isfinite(f)) { pNext = pch; result = result_parse_overflow; return false; } }

    // allow token (pending further tests) if within a command, if in immediate mode and inside a function   
    bool tokenAllowed = (_isCommand || (!_programMode) || _extFunctionBlockOpen);
    if (!tokenAllowed) { pNext = pch; result = result_numConstNotAllowedHere; return false; ; }

    // is a variable required instead of a constant ?
    bool varRequired = _lastTokenIsTerminal ? ((_lastTermCode == termcod_incr) || (_lastTermCode == termcod_decr)) : false;
    if (varRequired) { pNext = pch; result = result_variableNameExpected; return false; }

    // Function command: check that constant can only appear after an equal sign
    // (in a variable declaration statement (VAR,...), this is handled by the keyword 'allowed command parameter' key)
    // Note: in a (variable or parameter) declaration statement, operators other than assignment operators are not allowed, which is detected in terminal token parsing
    bool lastIsPureAssignmentOp = _lastTokenIsTerminal ? (_lastTermCode == termcod_assign) : false;     // not a compound assignment
    if (_isExtFunctionCmd && !lastIsPureAssignmentOp) { pNext = pch; result = result_numConstNotAllowedHere; return false; }

    // array declaration: dimensions must be number constants (global, static, local arrays)
    bool isArrayDimSpec = _isAnyVarCmd && (_parenthesisLevel > 0);
    if (isArrayDimSpec) {
        if (isLong && (l < 1)) { pNext = pch; result = result_arrayDimNotValid; return false; }
        else if ((!isLong) && ((f != int(f)) || (f < 1))) { pNext = pch; result = result_arrayDimNotValid; return false; }
    }

    // token is a number, and it's allowed here

    // expression syntax check 
    _thisLvl_lastIsVariable = false;
    _thislvl_lastIsConstVar = false;

    // command argument constraints check
    _lvl0_withinExpression = true;

    TokenIsConstant* pToken = (TokenIsConstant*)_programCounter;
    pToken->tokenType = tok_isConstant | ((isLong ? value_isLong : value_isFloat) << 4);
    if (isLong) { memcpy(pToken->cstValue.longConst, &l, sizeof(l)); }
    else { memcpy(pToken->cstValue.floatConst, &f, sizeof(f)); }                                           // float not necessarily aligned with word size: copy memory instead
    _lastTokenStep = _programCounter - _programStorage;             // before referencing _lastTokenStep

    _lastTokenType = tok_isConstant;
    _lastTokenIsString = false, _lastTokenIsTerminal = false; _lastTokenIsPrefixOp = false; _lastTokenIsPostfixOp = false, _lastTokenIsPrefixIncrDecr = false;

    bool doNonLocalVarInit = ((_isGlobalOrUserVarCmd || _isStaticVarCmd) && lastIsPureAssignmentOp);
    if (doNonLocalVarInit) { initVariable(_lastVariableTokenStep, _lastTokenStep); }     // initialisation of global / static variable ? (operator: is always assignment)

#if printParsedTokens
    Serial.print("parsing number : address is "); Serial.print(_lastTokenStep); Serial.print(" ["); if (isLong) { Serial.print(l); }
    else { Serial.print(f); }  Serial.println("]");
#endif

    _programCounter += sizeof(TokenIsConstant);
    *_programCounter = tok_no_token;                                                 // indicates end of program
    result = result_tokenFound;                                                         // flag 'valid token found'
    return true;
}


// ----------------------------------------------------------------
// *   try to parse next characters as an alphanumeric constant   *
// ----------------------------------------------------------------

bool Justina_interpreter::parseAsStringConstant(char*& pNext, parseTokenResult_type& result) {
    result = result_tokenNotFound;                                                      // init: flag 'no token found'
    char* pch = pNext;                                                                  // pointer to first character to parse (any spaces have been skipped already)
    int escChars = 0;

    if ((pNext[0] != '\"')) { return true; }                                         // no opening quote ? Is not an alphanumeric cst (it can still be something else)
    pNext++;                                                                            // skip opening quote

    if (_programCounter == _programStorage) { pNext = pch; result = result_programCmdMissing; return false; }  // program mode and no PROGRAM command

    // token is an alphanumeric constant, but is it allowed here ? If not, reset pointer to first character to parse, indicate error and return
    if (!(_lastTokenGroup_sequenceCheck_bit & lastTokenGroups_5_2_1_0)) { pNext = pch; result = result_alphaConstNotAllowedHere; return false; }
    if ((_lastTokenGroup_sequenceCheck_bit & lastTokenGroup_0) && _lastTokenIsPostfixOp) { pNext = pch; result = result_alphaConstNotAllowedHere; return false; }

    // allow token (pending further tests) if within a command, if in immediate mode and inside a function   
    if (_initVarOrParWithUnaryOp != 0) { pNext = pch; result = result_alphaConstNotAllowedHere; return false; } // can only happen with only with initialiser, if constant string is preceded by unary plus or minus operator
    bool tokenAllowed = (_isCommand || (!_programMode) || _extFunctionBlockOpen);
    if (!tokenAllowed) { pNext = pch; result = result_alphaConstNotAllowedHere; return false; }

    // is a variable required instead of a constant ?
    bool varRequired = _lastTokenIsTerminal ? ((_lastTermCode == termcod_incr) || (_lastTermCode == termcod_decr)) : false;
    if (varRequired) { pNext = pch; result = result_variableNameExpected; return false; }

    // Function command: check that constant can only appear after an equal sign
    // (in a variable declaration statement (VAR,...), this is handled by the keyword 'allowed command parameter' key)
    // Note: in a (variable or parameter) declaration statement, operators other than assignment operators are not allowed, which is detected in terminal token parsing
    bool isPureAssignmentOp = _lastTokenIsTerminal ? (_lastTermCode == termcod_assign) : false;          // not a compound assignment
    if (_isExtFunctionCmd && !isPureAssignmentOp) { pNext = pch; result = result_alphaConstNotAllowedHere; return false; }

    // array declaration: dimensions must be number constants (global, static, local arrays)
    bool isArrayDimSpec = _isAnyVarCmd && (_parenthesisLevel > 0);
    if (isArrayDimSpec) { pNext = pch; result = result_arrayDimNotValid; return false; }

    if (_leadingSpaceCheck) { pNext = pch; result = result_spaceMissing; return false; }

    while (pNext[0] != '\"') {                                                       // do until closing quote, if any
        // if no closing quote found, an invalid escape sequence or a control character detected, reset pointer to first character to parse, indicate error and return
        if (pNext[0] == '\0') { pNext = pch; result = result_alphaClosingQuoteMissing; return false; }
        if (pNext[0] < ' ') { pNext = pch; result = result_alphaNoCtrlCharAllowed; return false; }
        if (pNext[0] == '\\') {
            if ((pNext[1] == '\\') || (pNext[1] == '\"')) { pNext++; escChars++; }  // valid escape sequences: ' \\ ' (add backslash) and ' \" ' (add double quote)
            else { pNext = pch; result = result_alphaConstInvalidEscSeq; return false; }
        }
        pNext++;
    };

    // if alphanumeric constant is too long, reset pointer to first character to parse, indicate error and return
    if (pNext - (pch + 1) - escChars > MAX_ALPHA_CONST_LEN) { pNext = pch; result = result_alphaConstTooLong; return false; }

    char* pStringCst = nullptr;                 // init: is empty string (prevent creating a string object to conserve memory)
    if (pNext - (pch + 1) - escChars > 0) {    // not an empty string: create string object 

        // token is an alphanumeric constant, and it's allowed here
        pStringCst = new char[pNext - (pch + 1) - escChars + 1];                                // create char array on the heap to store alphanumeric constant, including terminating '\0'
        _parsedStringConstObjectCount++;
        // store alphanumeric constant in newly created character array
        pStringCst[pNext - (pch + 1) - escChars] = '\0';                                 // store string terminating '\0' (pch + 1 points to character after opening quote, pNext points to closing quote)
        char* pSource = pch + 1, * pDestin = pStringCst;                                  // pSource points to character after opening quote
        while (pSource + escChars < pNext) {                                              // store alphanumeric constant in newly created character array (terminating '\0' already added)
            if (pSource[0] == '\\') { pSource++; escChars--; }                           // if escape sequences found: skip first escape sequence character (backslash)
            pDestin++[0] = pSource++[0];
        }
    #if printCreateDeleteListHeapObjects
        Serial.print("+++++ (parsed str ) "); Serial.print((uint32_t)pStringCst - RAMSTART); Serial.print(", string: "); Serial.println(pStringCst);
    #endif
    }
    pNext++;                                                                            // skip closing quote

    // expression syntax check 
    _thisLvl_lastIsVariable = false;
    _thislvl_lastIsConstVar = false;

    // command argument constraints check
    _lvl0_withinExpression = true;

    TokenIsConstant* pToken = (TokenIsConstant*)_programCounter;
    pToken->tokenType = tok_isConstant | (value_isStringPointer << 4);
    memcpy(pToken->cstValue.pStringConst, &pStringCst, sizeof(pStringCst));            // pointer not necessarily aligned with word size: copy pointer instead

    _lastTokenStep = _programCounter - _programStorage;
    _lastTokenType = tok_isConstant;
    _lastTokenIsString = true, _lastTokenIsTerminal = false; _lastTokenIsPrefixOp = false; _lastTokenIsPostfixOp = false, _lastTokenIsPrefixIncrDecr = false;

    bool isLocalVarInitCheck = (_isLocalVarCmd && isPureAssignmentOp);
    bool doNonLocalVarInit = ((_isGlobalOrUserVarCmd || _isStaticVarCmd) && isPureAssignmentOp);          // (operator: is always assignment)
    bool isArrayVar = ((TokenIsVariable*)(_programStorage + _lastVariableTokenStep))->identInfo & var_isArray;

    if (isLocalVarInitCheck && isArrayVar && (pStringCst != nullptr)) {
        result = result_arrayInit_emptyStringExpected;        // only check (init when function is called)
    }
    if (doNonLocalVarInit) {                                     // initialisation of global / static variable ? 
        if (!initVariable(_lastVariableTokenStep, _lastTokenStep)) {
            result = result_arrayInit_emptyStringExpected;
        };
    }

    if (result == result_arrayInit_emptyStringExpected) {
    #if printCreateDeleteListHeapObjects
        Serial.print("----- (parsed str ) ");   Serial.println((uint32_t)pStringCst - RAMSTART);
    #endif
        delete[] pStringCst;
        _parsedStringConstObjectCount--;
        pToken->tokenType = tok_no_token;       // because already set
        pNext = pch;  return false;
    }

#if printParsedTokens
    Serial.print("parsing alphan : address is "); Serial.print(_lastTokenStep); Serial.print(" ['"); Serial.print(pStringCst);  Serial.println("']");
#endif

    _programCounter += sizeof(TokenIsConstant);
    *_programCounter = tok_no_token;                                                 // indicates end of program
    result = result_tokenFound;                                                         // flag 'valid token found'

    return true;
}


// ---------------------------------------------------------------------------------
// *   try to parse next characters as a terminal token (one- or two-characters)   *
// ---------------------------------------------------------------------------------

// Array parsing: check that max dimension count and maximum array size is not exceeded
// ------------------------------------------------------------------------------------

bool Justina_interpreter::checkArrayDimCountAndSize(parseTokenResult_type& result, int* arrayDef_dims, int& dimCnt) {

    bool lastIsLeftPar = _lastTokenIsTerminal ? (_lastTermCode == termcod_leftPar) : false;
    if (lastIsLeftPar) { result = result_arrayDefNoDims; return false; }

    dimCnt++;

    if (dimCnt > MAX_ARRAY_DIMS) { result = result_arrayDefMaxDimsExceeded; return false; }

    char valueType = (*(_programStorage + _lastTokenStep) >> 4) & value_typeMask;

    long l{};        // last token is a number constant: dimension spec
    float f{ 0 };
    if (valueType == (value_isLong)) {     // float
        memcpy(&l, ((TokenIsConstant*)(_programStorage + _lastTokenStep))->cstValue.longConst, sizeof(l));
    }
    else {
        memcpy(&f, ((TokenIsConstant*)(_programStorage + _lastTokenStep))->cstValue.floatConst, sizeof(f));
        l = int(f);
    }

    if (l < 1) { result = result_arrayDefNegativeDim; return false; }
    if (l > 255) { result = result_arrayDefDimTooLarge; return false; }
    arrayDef_dims[dimCnt - 1] = l;
    int arrayElements = 1;
    for (int cnt = 0; cnt < dimCnt; cnt++) { arrayElements *= arrayDef_dims[cnt]; }
    if (arrayElements > MAX_ARRAY_ELEM) { result = result_arrayDefMaxElementsExceeded; return false; }
    return true;
}


// External function definition statement parsing: check order of mandatory and optional arguments, check if max. n° not exceeded
// -------------------------------------------------------------------------------------------------------------------------------

bool Justina_interpreter::checkExtFunctionArguments(parseTokenResult_type& result, int& minArgCnt, int& maxArgCnt) {
    bool lastIsRightPar = _lastTokenIsTerminal ? (_lastTermCode == termcod_rightPar) : false;

    bool argWasMandatory = (_lastTokenType == tok_isVariable) || lastIsRightPar;         // variable without assignment to a constant or param array def. parenthesis
    bool alreadyOptArgs = (minArgCnt != maxArgCnt);
    if (argWasMandatory && alreadyOptArgs) { result = result_mandatoryArgFoundAfterOptionalArgs; return false; }
    if (argWasMandatory) { minArgCnt++; }
    maxArgCnt++;
    // check that max argument count is not exceeded (number must fit in 4 bits)
    if (maxArgCnt > c_extFunctionMaxArgs) { result = result_functionDefMaxArgsExceeded; return false; }
    return true;
}


// Internal function: check that order of arrays and scalar variables is consistent with function definition 
// ---------------------------------------------------------------------------------------------------------

bool Justina_interpreter::checkInternFuncArgArrayPattern(parseTokenResult_type& result) {
    int funcIndex = _pParsingStack->openPar.identifierIndex;            // note: also stored in stack for FUNCTION definition block level; here we can pick one of both
    char paramIsArrayPattern = _functions[funcIndex].arrayPattern;
    int argNumber = _pParsingStack->openPar.actualArgsOrDims;

    if (argNumber > 0) {
        bool isArray = false;
        if (_lastTokenType == tok_isVariable) {                                      // function call and last token is variable name ? Could be an array name                                                                                      // function call
            // check if variable is defined as array (then it will NOT be part of an expression )
            isArray = (((TokenIsVariable*)(_programStorage + _lastTokenStep))->identInfo) & var_isArray;
        }

        bool arrayArgumentExpected = false;
        if (argNumber >= 8) {
            if (isArray) { result = result_scalarArgExpected; return false; }
        }
        else {
            if (((paramIsArrayPattern >> (argNumber - 1)) & 0b1) != isArray) { result = isArray ? result_scalarArgExpected : result_arrayArgExpected; return false; }
        }
    }
    return true;
}


// External function: check that order of arrays and scalar variables is consistent with previous calls and function definition 
// ----------------------------------------------------------------------------------------------------------------------------

bool Justina_interpreter::checkExternFuncArgArrayPattern(parseTokenResult_type& result, bool isFunctionClosingParenthesis) {

    int funcIndex = _pParsingStack->openPar.identifierIndex;            // note: also stored in stack for FUNCTION definition block level; here we can pick one of both
    int argNumber = _pParsingStack->openPar.actualArgsOrDims;
    uint16_t paramIsArrayPattern{ 0 };
    memcpy(&paramIsArrayPattern, extFunctionData[funcIndex].paramIsArrayPattern, sizeof(char[2]));
    if (argNumber > 0) {

        bool isArray = false;
        bool lastIsRightPar = _lastTokenIsTerminal ? (_lastTermCode == termcod_rightPar) : false;

        if (_isExtFunctionCmd) { isArray = lastIsRightPar; }  // function definition: if variable name followed by empty parameter list ' () ': array parameter
        else if (_lastTokenType == tok_isVariable) {                                      // function call and last token is variable name ? Could be an array name                                                                                      // function call
            // check if variable is defined as array (then it will NOT be part of an expression )
            isArray = (((TokenIsVariable*)(_programStorage + _lastTokenStep))->identInfo) & var_isArray;
        }

        uint16_t paramArrayMask = 1 << (argNumber - 1);
        if (paramIsArrayPattern & 0x8000) {                   // function not used yet (before it was defined now: no need to check, just set array bit)
            paramIsArrayPattern = paramIsArrayPattern | (isArray ? paramArrayMask : 0);
        }
        else {  // error message can not be more specific (scalar expected, array expected) because maybe function has not been defined yet
            if ((paramIsArrayPattern & paramArrayMask) != (isArray ? paramArrayMask : 0)) { result = result_fcnScalarAndArrayArgOrderNotConsistent; return false; }
        }
    }

    if (isFunctionClosingParenthesis) { paramIsArrayPattern = paramIsArrayPattern & ~0x8000; }    // function name used now: order of scalar and array parameters is now fixed
    memcpy(extFunctionData[funcIndex].paramIsArrayPattern, &paramIsArrayPattern, sizeof(char[2]));
    return true;
}


// --------------------------
// * Parse a terminal token * 
// --------------------------

bool Justina_interpreter::parseTerminalToken(char*& pNext, parseTokenResult_type& result) {

    // external function definition statement parsing: count number of mandatory and optional arguments in function definition for storage
    static int extFunctionDef_minArgCounter{ 0 };
    static int extFunctionDef_maxArgCounter{ 0 };

    // array definition statement parsing: record dimensions (if 1 dimension only: set dim 2 to zero) 
    static int array_dimCounter{ 0 };
    static int arrayDef_dims[MAX_ARRAY_DIMS]{ 0 };

    result = result_tokenNotFound;                                                      // init: flag 'no token found'
    char* pch = pNext;                                                                  // pointer to first character to parse (any spaces have been skipped already)
    int termIndex;

    for (termIndex = _terminalCount - 1; termIndex >= 0; termIndex--) {                  // for all defined terminal names: check against alphanumeric token (NOT ending by '\0')
        int len = strlen(_terminals[termIndex].terminalName);    // token has correct length ? If not, skip remainder of loop ('continue')                            
        // do not look for trailing space, to use strncmp() wih number of non-space characters found, because a space is not required after an operator
        if (strncmp(_terminals[termIndex].terminalName, pch, len) == 0) { break; }      // token corresponds to terminal name ? Then exit loop    
    }
    if (termIndex < 0) { return true; }                                                // token is not a one-character token (and it's not a two-char token, because these start with same character)
    pNext += strlen(_terminals[termIndex].terminalName);                                                                            // move to next character

    int nextTermIndex;  // peek: is next token a terminal ? nextTermIndex will be -1 if not
    char* peek = pNext;     // first character of next token (or '\0')
    while (peek[0] == ' ') { peek++; }
    for (nextTermIndex = _terminalCount - 1; nextTermIndex >= 0; nextTermIndex--) {                  // for all defined function names: check against alphanumeric token (NOT ending by '\0')
        int len = strlen(_terminals[nextTermIndex].terminalName);    // token has correct length ? If not, skip remainder of loop ('continue')                            
        // do not look for trailing space, to use strncmp() wih number of non-space characters found, because a space is not required after an operator
        if (strncmp(_terminals[nextTermIndex].terminalName, peek, len) == 0) { break; }      // token corresponds to terminal name ? Then exit loop   
    }


    tokenType_type tokenType;
    uint8_t flags{ B0 };

    switch (_terminals[termIndex].terminalCode) {

        case termcod_leftPar: {
            // -------------------------------------
            // Case 1: is token a left parenthesis ?
            // -------------------------------------

            if (_programCounter == _programStorage) { pNext = pch; result = result_programCmdMissing; return false; }  // program mode and no PROGRAM command

            // token is left parenthesis, but is it allowed here ? If not, reset pointer to first character to parse, indicate error and return
            if (!(_lastTokenGroup_sequenceCheck_bit & lastTokenGroups_6_5_4_2_1_0)) { pNext = pch;  result = result_parenthesisNotAllowedHere; return false; }
            if ((_lastTokenGroup_sequenceCheck_bit & lastTokenGroup_0) && _lastTokenIsPostfixOp) { pNext = pch; result = result_parenthesisNotAllowedHere; return false; }

            // allow token (pending further tests) if within a command, if in immediate mode and inside a function   
            bool tokenAllowed = (_isCommand || (!_programMode) || _extFunctionBlockOpen);
            if (!tokenAllowed) { pNext = pch; result = result_parenthesisNotAllowedHere; return false; ; }

            if (_isAnyVarCmd && (_parenthesisLevel > 0)) { pNext = pch; result = result_parenthesisNotAllowedHere; return false; }     // no parenthesis nesting in array declarations
            // parenthesis nesting in function definitions, only to declare an array parameter AND only if followed by a closing parenthesis 
            if ((_isExtFunctionCmd) && (_parenthesisLevel > 0) && (_lastTokenType != tok_isVariable)) { pNext = pch; result = result_parenthesisNotAllowedHere; return false; }
            if (_isProgramCmd || _isDeleteVarCmd || _isDeclCBcmd) { pNext = pch; result = result_parenthesisNotAllowedHere; return false; }
            if (_isCallbackCmd && (_cmdArgNo == 0)) { pNext = pch; result = result_parenthesisNotAllowedHere; return false; }

            bool varRequired = _lastTokenIsTerminal ? ((_lastTermCode == termcod_incr) || (_lastTermCode == termcod_decr)) : false;
            if (varRequired) { pNext = pch; result = result_variableNameExpected; return false; }

            if (_leadingSpaceCheck) { pNext = pch; result = result_spaceMissing; return false; }

            // token is a left parenthesis, and it's allowed here

            // store specific flags in stack, because if nesting functions or parentheses, values will be overwritten
            flags = (_lastTokenType == tok_isExternFunction) ? extFunctionBit :
                (_lastTokenType == tok_isInternFunction) ? intFunctionBit :
                (_lastTokenType == tok_isVariable) ? arrayBit : openParenthesisBit;     // is it following a(n internal or external) function name ?

            // external function (call or definition) opening parenthesis
            if (_lastTokenType == tok_isExternFunction) {
                if (extFunctionData[_functionIndex].pExtFunctionStartToken != nullptr) { flags = flags | extFunctionPrevDefinedBit; }
            }

            // expression syntax check 
            _thisLvl_lastIsVariable = false;       // currently open block

            if (_thislvl_lastIsConstVar) { flags |= varIsConstantBit; }
            _thislvl_lastIsConstVar = false;

            if (_thisLvl_assignmentStillPossible) { flags = flags | varAssignmentAllowedBit; }          // remember if array element can be assigned to (after closing parenthesis)
            _thisLvl_assignmentStillPossible = true;                                                    // array subscripts: reset assignment allowed flag (init)

            if (_thisLvl_lastOpIsIncrDecr) { flags = flags | varHasPrefixIncrDecrBit; }                 // remember if array element has a prefix incr/decr operator (before opening parenthesis) 
            _thisLvl_lastOpIsIncrDecr = false;                                                           // array subscripts: reset assignment allowed flag 

            // command argument constraints check
            _lvl0_withinExpression = true;

            // if function DEFINITION: initialize variables for counting of allowed mandatory and optional arguments (not an array parameter, would be parenthesis level 1)
            if (_isExtFunctionCmd && (_parenthesisLevel == 0)) {      // not an array parameter (would be parenthesis level 1)
                extFunctionDef_minArgCounter = 0;
                extFunctionDef_maxArgCounter = 0;            // init count; range from 0 to a hardcoded maximum 
            }

            if (_isExtFunctionCmd && (_parenthesisLevel == 1)) {      // array parameter (would be parenthesis level 1)
                if (peek[0] != term_rightPar[0]) { pNext = pch; result = result_arrayParamMustHaveEmptyDims; return false; }
            }

            // if LOCAL, STATIC or GLOBAL array DEFINITION or USE (NOT: parameter array): initialize variables for reading dimensions 
            if (flags & arrayBit) {                    // always count, also if not first definition (could happen for global variables)
                if (_varIsConstant) { pNext = pch; result = result_constantArrayNotAllowed; return false; }
                array_dimCounter = 0;
                for (int i = 0; i < MAX_ARRAY_DIMS; i++) { arrayDef_dims[i] = 0; }        // init dimensions (dimension count will result from dimensions being non-zero
            }

            // left parenthesis only ? (not a function or array opening parenthesis): min & max allowed argument count not yet initialised
            if (_lastTokenGroup_sequenceCheck_bit & lastTokenGroup_5) {
                _minFunctionArgs = 1;                                    // initialize min & max allowed argument count to 1
                _maxFunctionArgs = 1;
            }

            // min & max argument count: either allowed range (if function previously defined), current range of actual args counts (if previous calls only), or not initialized
            _parenthesisLevel++;                                                            // increment stack counter and create corresponding list element
            _pParsingStack = (LE_parsingStack*)parsingStack.appendListElement(sizeof(LE_parsingStack));
            _pParsingStack->openPar.minArgs = _minFunctionArgs;
            _pParsingStack->openPar.maxArgs = _maxFunctionArgs;
            _pParsingStack->openPar.actualArgsOrDims = 0;
            _pParsingStack->openPar.arrayDimCount = _arrayDimCount;         // dimensions of previously defined array. If zero, then this array did not yet exist, or it's a scalar variable
            _pParsingStack->openPar.flags = flags;
            _pParsingStack->openPar.identifierIndex = (_lastTokenType == tok_isInternFunction) ? _functionIndex :
                (_lastTokenType == tok_isExternFunction) ? _functionIndex :
                (_lastTokenType == tok_isVariable) ? _variableNameIndex : 0;
            _pParsingStack->openPar.variableScope = _variableScope;

            _lastTokenIsPrefixOp = false; _lastTokenIsPostfixOp = false, _lastTokenIsPrefixIncrDecr = false;
            break; }


        case termcod_rightPar: {
            // --------------------------------------
            // Case 2: is token a right parenthesis ?
            // --------------------------------------

            if (_programCounter == _programStorage) { pNext = pch; result = result_programCmdMissing; return false; }  // program mode and no PROGRAM command

            // token is right parenthesis, but is it allowed here ? If not, reset pointer to first character to parse, indicate error and return
            if (!(_lastTokenGroup_sequenceCheck_bit & lastTokenGroups_6_5_3_0)) { pNext = pch; result = result_parenthesisNotAllowedHere; return false; }
            if ((_lastTokenGroup_sequenceCheck_bit & lastTokenGroup_0) && !(_lastTokenIsPostfixOp)) { pNext = pch; result = result_parenthesisNotAllowedHere; return false; }

            // allow token (pending further tests) if within a command, if in immediate mode and inside a function   
            bool tokenAllowed = (_isCommand || (!_programMode) || _extFunctionBlockOpen);
            if (!tokenAllowed) { pNext = pch; result = result_parenthesisNotAllowedHere; return false; ; }
            if (_parenthesisLevel == 0) { pNext = pch; result = result_missingLeftParenthesis; return false; }

            flags = _pParsingStack->openPar.flags;

            // expression syntax check 
            _thisLvl_lastIsVariable = (flags & arrayBit);                            // note: parameter array (empty parenthesis): array bit not set
            _thislvl_lastIsConstVar = (flags & varIsConstantBit);
            _thisLvl_assignmentStillPossible = (flags & varAssignmentAllowedBit);    // array subscripts: retrieve assignment allowed flag 
            _thisLvl_lastOpIsIncrDecr = (flags & varHasPrefixIncrDecrBit);


            // 2.1 External function definition (not a call), OR array parameter definition closing parenthesis ?
            // --------------------------------------------------------------------------------------------------

            if (_isExtFunctionCmd) {
                if (_parenthesisLevel == 1) {          // function definition closing parenthesis
                    // stack level will not change until closing parenthesis (because within definition, no nesting of parenthesis is possible)
                    // stack min & max values: current range of args counts that occured in previous calls (not initialized if no earlier calls occured)

                    // if empty function parameter list, then do not increment parameter count (function taking no parameters)

                    bool emptyParamList = _lastTokenIsTerminal ? (_lastTermCode == termcod_leftPar) : false;            // ok because no nesting allowed
                    _pParsingStack->openPar.actualArgsOrDims += (emptyParamList ? 0 : 1);

                    // check order of mandatory and optional arguments, check if max. n° not exceeded
                    if (!emptyParamList) { if (!checkExtFunctionArguments(result, extFunctionDef_minArgCounter, extFunctionDef_maxArgCounter)) { pNext = pch; return false; }; }

                    int funcIndex = _pParsingStack->openPar.identifierIndex;            // note: also stored in stack for FUNCTION definition block level; here we can pick one of both
                    // if previous calls, check if range of actual argument counts that occured in previous calls corresponds to mandatory and optional arguments defined now
                    bool previousCalls = (extFunctionNames[funcIndex][MAX_IDENT_NAME_LEN + 1]) != c_extFunctionFirstOccurFlag;
                    if (previousCalls) {                                                      // stack contains current range of actual args occured in previous calls
                        if (((int)_pParsingStack->openPar.minArgs < extFunctionDef_minArgCounter) ||
                            (int)_pParsingStack->openPar.maxArgs > extFunctionDef_maxArgCounter) {
                            pNext = pch; result = result_prevCallsWrongArgCount; return false;  // argument count in previous calls to this function does not correspond 
                        }
                    }

                    // store min required & max allowed n� of arguments in identifier storage
                    // this replaces the range of actual argument counts that occured in previous calls (if any)
                    extFunctionNames[funcIndex][MAX_IDENT_NAME_LEN + 1] = (extFunctionDef_minArgCounter << 4) | (extFunctionDef_maxArgCounter);

                    // check that order of arrays and scalar variables is consistent with previous callsand function definition
                    if (!checkExternFuncArgArrayPattern(result, true)) { pNext = pch; return false; };       // verify that the order of scalar and array parameters is consistent with arguments
                }
            }


            // 2.2 Array definition closing parenthesis ?
            // ------------------------------------------

            else if (_isAnyVarCmd) {                        // note: parenthesis level is 1 (because no inner parenthesis allowed)
                if (!checkArrayDimCountAndSize(result, arrayDef_dims, array_dimCounter)) { pNext = pch; return false; }

                int varNameIndex = _pParsingStack->openPar.identifierIndex;
                uint8_t varQualifier = _pParsingStack->openPar.variableScope;

                bool isUserVar = (varQualifier == var_isUser);
                bool isGlobalVar = (varQualifier == var_isGlobal);
                bool isStaticVar = (varQualifier == var_isStaticInFunc);
                bool isLocalVar = (varQualifier == var_isLocalInFunc);            // but not function parameter definitions

                float* pArray;
                int arrayElements = 1;              // init
                int valueIndex = (isUserVar || isGlobalVar) ? varNameIndex : programVarValueIndex[varNameIndex];

                // user, global and static arrays: create array on the heap. Array dimensions will be stored in array element 0

                bool arrayWithAssignmentOp = (nextTermIndex < 0) ? false : _terminals[nextTermIndex].terminalCode == termcod_assign;
                bool arrayWithoutInitializer = (nextTermIndex < 0) ? false : ((_terminals[nextTermIndex].terminalCode == termcod_comma) || (_terminals[nextTermIndex].terminalCode == termcod_semicolon));
                if (!arrayWithAssignmentOp && !arrayWithoutInitializer) {
                    if (isUserVar) { --_userVarCount; } // consider user variable not created (relevant for user variables only, because program variables are destroyed anyway if parsing fails)
                    pNext = pch; result = result_assignmentOrTerminatorExpected; return false;
                }  // before array is created

                if (isUserVar || isGlobalVar || isStaticVar) {
                    for (int dimCnt = 0; dimCnt < array_dimCounter; dimCnt++) { arrayElements *= arrayDef_dims[dimCnt]; }
                    pArray = new float[arrayElements + 1];

                    if (!arrayWithAssignmentOp) {   // no explicit initializer: initialize now (as real) 
                        for (int arrayElem = 1; arrayElem <= arrayElements; arrayElem++) { ((float*)pArray)[arrayElem] = 0.; }
                    }
                    isUserVar ? _userArrayObjectCount++ : _globalStaticArrayObjectCount++;

                #if printCreateDeleteListHeapObjects
                    Serial.print(isUserVar ? "+++++ (usr ar stor) " : "+++++ (array stor ) "); Serial.println((uint32_t)pArray - RAMSTART);
                #endif
                    // only now, the array flag can be set, because only now the object exists
                    if (isUserVar) {
                        userVarValues[valueIndex].pArray = pArray;
                        userVarType[varNameIndex] |= var_isArray;             // set array bit
                    }
                    else if (isGlobalVar) {
                        globalVarValues[valueIndex].pArray = pArray;
                        globalVarType[varNameIndex] |= var_isArray;             // set array bit
                    }
                    else if (isStaticVar) {
                        staticVarValues[valueIndex].pArray = pArray;
                        staticVarType[_staticVarCount - 1] |= var_isArray;             // set array bit
                    }
                }

                // local arrays (note: NOT for function parameter arrays): set pointer to dimension storage 
                // the array flag has been set when local variable was created (including function parameters, which are also local variables)
                // dimensions are not stored in array value array (because created at runtime) but are temporarily stored here during function parsing  
                else if (isLocalVar) {
                    pArray = (float*)localVarDims[_localVarCountInFunction - 1];
                }

                // global, static and local arrays: store array dimensions (local arrays: temporary storage during parsing only)
                // store dimensions in element 0: char 0 to 2 is dimensions; char 3 = dimension count 
                for (int i = 0; i < MAX_ARRAY_DIMS; i++) {
                    ((char*)pArray)[i] = arrayDef_dims[i];
                }
                ((char*)pArray)[3] = array_dimCounter;        // (note: for param arrays, set to max dimension count during parsing)
            }


            // 2.3 Internal or external function call, or parenthesis pair, closing parenthesis ?
            // ----------------------------------------------------------------------------------

            else if (flags & (intFunctionBit | extFunctionBit | openParenthesisBit)) {
                // if empty function call argument list, then do not increment argument count (function call without arguments)
                bool emptyArgList = _lastTokenIsTerminal ? (_lastTermCode == termcod_leftPar) : false;            // ok because no nesting allowed
                _pParsingStack->openPar.actualArgsOrDims += (emptyArgList ? 0 : 1);
                int actualArgs = (int)_pParsingStack->openPar.actualArgsOrDims;

                // call to not yet defined external function ? (there might be previous calls)
                bool callToNotYetDefinedFunc = ((flags & (extFunctionBit | extFunctionPrevDefinedBit)) == extFunctionBit);
                if (callToNotYetDefinedFunc) {
                    // check that max argument count is not exceeded (number must fit in 4 bits)
                    if (actualArgs > c_extFunctionMaxArgs) { pNext = pch; result = result_functionDefMaxArgsExceeded; return false; }

                    // if at least one previous call (maybe a nested call) is completely parsed, retrieve current range of actual args that occured in these previous calls
                    // and update this range with the argument count of the current external function call that is at its closing parenthesis
                    int funcIndex = _pParsingStack->openPar.identifierIndex;            // of current function call: stored in stack for current PARENTHESIS level
                    bool prevExtFuncCompletelyParsed = (extFunctionNames[funcIndex][MAX_IDENT_NAME_LEN + 1]) != c_extFunctionFirstOccurFlag;
                    if (prevExtFuncCompletelyParsed) {
                        _pParsingStack->openPar.minArgs = ((extFunctionNames[funcIndex][MAX_IDENT_NAME_LEN + 1]) >> 4) & 0x0F;
                        _pParsingStack->openPar.maxArgs = (extFunctionNames[funcIndex][MAX_IDENT_NAME_LEN + 1]) & 0x0F;
                        if ((int)_pParsingStack->openPar.minArgs > actualArgs) { _pParsingStack->openPar.minArgs = actualArgs; }
                        if ((int)_pParsingStack->openPar.maxArgs < actualArgs) { _pParsingStack->openPar.maxArgs = actualArgs; }
                    }
                    // no previous call: simply set this range to the argument count of the current external function call that is at its closing parenthesis
                    else { _pParsingStack->openPar.minArgs = actualArgs; _pParsingStack->openPar.maxArgs = actualArgs; }

                    // store the up to date range of actual argument counts in identifier storage
                    extFunctionNames[funcIndex][MAX_IDENT_NAME_LEN + 1] = (_pParsingStack->openPar.minArgs << 4) | (_pParsingStack->openPar.maxArgs);
                }

                // if call to previously defined external function, to an internal function, or if open parenthesis, then check argument count 
                else {
                    bool isOpenParenthesis = (flags & openParenthesisBit);
                    if (isOpenParenthesis) { _pParsingStack->openPar.minArgs = 1; _pParsingStack->openPar.maxArgs = 1; }
                    bool argCountWrong = ((actualArgs < (int)_pParsingStack->openPar.minArgs) ||
                        (actualArgs > (int) _pParsingStack->openPar.maxArgs));
                    if (argCountWrong) { pNext = pch; result = result_wrong_arg_count; return false; }
                }

                // check that order of arrays and scalar variables is consistent with function definition and (external functions only: with previous calls) 
                if (flags & intFunctionBit) { if (!checkInternFuncArgArrayPattern(result)) { pNext = pch; return false; }; }
                else if (flags & extFunctionBit) { if (!checkExternFuncArgArrayPattern(result, true)) { pNext = pch; return false; }; }
            }


            // 2.4 Array subscripts closing parenthesis ?
            // ------------------------------------------

            else if (flags & arrayBit) {
                // check if array dimension count corresponds (individual dimension adherence can only be checked at runtime)
                // for function parameters, array dimension count can only be checked at runtime as well
                // if previous token is left parenthesis (' () '), then do not increment argument count
                bool lastWasLeftPar = _lastTokenIsTerminal ? (_lastTermCode == termcod_leftPar) : false;            // ok because no nesting allowed
                if (!lastWasLeftPar) { _pParsingStack->openPar.actualArgsOrDims++; }

                int varNameIndex = _pParsingStack->openPar.identifierIndex;
                uint8_t varScope = _pParsingStack->openPar.variableScope;
                bool isParam = (varScope == var_isParamInFunc);
                int actualDimCount = _pParsingStack->openPar.actualArgsOrDims;

                if (actualDimCount == 0) { pNext = pch; result = result_arrayUseNoDims; return false; } // dim count too high: already handled when preceding comma was parsed
                if (!isParam) {
                    if (actualDimCount != (int)_pParsingStack->openPar.arrayDimCount) { pNext = pch; result = result_arrayUseWrongDimCount; return false; }
                }
            }

            else {}     // for documentation only: all cases handled


            // token is a right parenthesis, and it's allowed here

            parsingStack.deleteListElement(nullptr);                                           // decrement open parenthesis stack counter and delete corresponding list element
            _parenthesisLevel--;

            // set pointer to currently last element in stack
            if (_blockLevel + _parenthesisLevel > 0) { _pParsingStack = (LE_parsingStack*)parsingStack.getLastListElement(); }

            _lastTokenIsPrefixOp = false; _lastTokenIsPostfixOp = false, _lastTokenIsPrefixIncrDecr = false;
            break;
        }


        case termcod_comma: {
            // ------------------------------------
            // Case 3: is token a comma separator ?
            // ------------------------------------

            if (_programCounter == _programStorage) { pNext = pch; result = result_programCmdMissing; return false; }  // program mode and no PROGRAM command

            // token is comma separator, but is it allowed here ? If not, reset pointer to first character to parse, indicate error and return
            if (!(_lastTokenGroup_sequenceCheck_bit & lastTokenGroups_6_3_0)) { pNext = pch; result = result_separatorNotAllowedHere; return false; }
            if ((_lastTokenGroup_sequenceCheck_bit & lastTokenGroup_0) && !(_lastTokenIsPostfixOp)) { pNext = pch; result = result_separatorNotAllowedHere; return false; }

            // allow token (pending further tests) if within a command, if in immediate mode and inside a function   
            bool tokenAllowed = (_isCommand || (!_programMode) || _extFunctionBlockOpen);
            if (!tokenAllowed) { pNext = pch; result = result_separatorNotAllowedHere; return false; ; }

            // if no open parenthesis, a comma can only occur to separate command parameters
            if ((_parenthesisLevel == 0) && !_isCommand) { pNext = pch; result = result_separatorNotAllowedHere; return false; }

            flags = (_parenthesisLevel > 0) ? _pParsingStack->openPar.flags : 0;

            // expression syntax check 
            _thisLvl_lastIsVariable = false;       // currently open block, new expression
            _thislvl_lastIsConstVar = false;
            _thisLvl_assignmentStillPossible = true;            // init (start of (sub-)expression)
            _thisLvl_lastOpIsIncrDecr = false;

            // command argument constraints check: reset for next command argument (if within a command)
            if (_parenthesisLevel == 0) {
                _lvl0_withinExpression = false;
                _lvl0_isPurePrefixIncrDecr = false;
                _lvl0_isPureVariable = false;
                _lvl0_isVarWithAssignment = false;
            }

            _initVarOrParWithUnaryOp = 0;   // reset (needed for Function definitions with multiple parameters)


            // 3.1 External function definition (not a call) parameter separator ? 
            // -------------------------------------------------------------------

            if (_isExtFunctionCmd) {
                if (_parenthesisLevel == 1) {          // not an array parameter (would be parenthesis level 2)
                    _pParsingStack->openPar.actualArgsOrDims++;
                    // check order of mandatory and optional arguments, check if max. n� not exceeded
                    if (!checkExtFunctionArguments(result, extFunctionDef_minArgCounter, extFunctionDef_maxArgCounter)) { pNext = pch; return false; };

                    // Check order of mandatory and optional arguments (function: parenthesis levels > 0)
                    if (!checkExternFuncArgArrayPattern(result, false)) { pNext = pch; return false; };       // verify that the order of scalar and array parameters is consistent with arguments
                }
            }


            // 3.2 Array definition dimension spec separator ? 
            // -----------------------------------------------

            else if (_isAnyVarCmd) {
                if (_parenthesisLevel == 1) {             // parenthesis level 1: separator between array dimension specs (level 0: sep. between variables)             
                    // Check dimension count and array size 
                    if (!checkArrayDimCountAndSize(result, arrayDef_dims, array_dimCounter)) { pNext = pch; return false; }
                }
            }


            // 3.3 Internal or external function call argument separator ?
            // -----------------------------------------------------------

            else if (flags & (intFunctionBit | extFunctionBit | openParenthesisBit)) {
                // note that actual argument count is at least one more than actual argument count, because at least one more to go (after the comma)
                _pParsingStack->openPar.actualArgsOrDims++;           // include argument before the comma in argument count     
                int actualArgs = (int)_pParsingStack->openPar.actualArgsOrDims;

                // call to not yet defined external function ? (because there might be previous calls as well)
                bool callToNotYetDefinedFunc = ((_pParsingStack->openPar.flags & (extFunctionBit | extFunctionPrevDefinedBit)) == extFunctionBit);
                if (callToNotYetDefinedFunc) {
                    // check that max argument count is not exceeded (number must fit in 4 bits)
                    if (actualArgs > c_extFunctionMaxArgs) { pNext = pch; result = result_functionDefMaxArgsExceeded; return false; }
                }

                // if call to previously defined external function, to an internal function, or if open parenthesis, then check argument count 
                else {
                    bool isOpenParenthesis = (flags & openParenthesisBit);
                    if (isOpenParenthesis) { _pParsingStack->openPar.minArgs = 1; _pParsingStack->openPar.maxArgs = 1; }
                    bool argCountWrong = (actualArgs >= (int)_pParsingStack->openPar.maxArgs);       // check against allowed maximum number of arguments for this function
                    if (argCountWrong) { pNext = pch; result = isOpenParenthesis ? result_missingRightParenthesis : result_wrong_arg_count; return false; }
                }

                // check that order of arrays and scalar variables is consistent with function definition and (external functions only: with previous calls) 
                if (flags & intFunctionBit) { if (!checkInternFuncArgArrayPattern(result)) { pNext = pch; return false; }; }
                else if (flags & extFunctionBit) { if (!checkExternFuncArgArrayPattern(result, false)) { pNext = pch; return false; }; }
            }


            // 3.4 Array subscript separator ?
            // ----------------------------------

            else if (flags & arrayBit) {
                // check if array dimension count corresponds (individual boundary adherence can only be checked at runtime)
                _pParsingStack->openPar.actualArgsOrDims++;
                if ((int)_pParsingStack->openPar.actualArgsOrDims == (int)_pParsingStack->openPar.arrayDimCount) { pNext = pch; result = result_arrayUseWrongDimCount; return false; }
            }

            else {}     // for documentation only: all cases handled

            // token is a comma separator, and it's allowed here
            _lastTokenIsPrefixOp = false; _lastTokenIsPostfixOp = false, _lastTokenIsPrefixIncrDecr = false;
            break; }


        case termcod_semicolon: {
            // ----------------------------------------
            // Case 4: is token a semicolon separator ?
            // ----------------------------------------

            if (_programCounter == _programStorage) { pNext = pch; result = result_programCmdMissing; return false; }  // program mode and no PROGRAM command

            // token is semicolon separator, but is it allowed here ? If not, reset pointer to first character to parse, indicate error and return
            if (_parenthesisLevel > 0) { pNext = pch; result = result_missingRightParenthesis; return false; }
            if (!(_lastTokenGroup_sequenceCheck_bit & lastTokenGroups_6_3_2_0)) { pNext = pch; result = result_separatorNotAllowedHere; return false; }
            if ((_lastTokenGroup_sequenceCheck_bit & lastTokenGroup_0) && !(_lastTokenIsPostfixOp)) { pNext = pch; result = result_separatorNotAllowedHere; return false; }

            // token is a semicolon separator, and it's allowed here

            _lastTokenIsPrefixOp = false; _lastTokenIsPostfixOp = false, _lastTokenIsPrefixIncrDecr = false;

            // expression syntax check 
            _thisLvl_lastIsVariable = false;       // currently open block
            _thislvl_lastIsConstVar = false;
            _thisLvl_assignmentStillPossible = true;
            _thisLvl_lastOpIsIncrDecr = false;

            // command argument constraints check: reset for next command argument
            _lvl0_withinExpression = false;
            _lvl0_isPurePrefixIncrDecr = false;
            _lvl0_isPureVariable = false;
            _lvl0_isVarWithAssignment = false;

            break;
        }


        default:
        {
            // ----------------------------
            // Case 5: token is an operator
            // ----------------------------

            // 1. Is an operator allowed here ? 
            // --------------------------------

            if (_programCounter == _programStorage) { pNext = pch; result = result_programCmdMissing; return false; }  // program mode and no PROGRAM command

            // does last token type allow an operator as current token ?
            if (!(_lastTokenGroup_sequenceCheck_bit & lastTokenGroups_6_5_3_2_1_0)) { pNext = pch; result = result_operatorNotAllowedHere; return false; }

            // allow token (pending further tests) if within most commands, if in immediate mode and inside a function   
            bool tokenAllowed = (_isCommand || (!_programMode) || _extFunctionBlockOpen);
            if (!tokenAllowed) { pNext = pch; result = result_operatorNotAllowedHere; return false; ; }

            // 1.a Check additional constraints within specific commands
            // ---------------------------------------------------------

            bool lastWasAssignment = _lastTokenIsTerminal ? (_lastTermCode == termcod_assign) : false;

            if (_isAnyVarCmd) {
                if (_parenthesisLevel > 0) { pNext = pch; result = result_operatorNotAllowedHere; return false; }     // no operators in array dimensions (must be constants)
                // prefix increment operators before variable to be declared are not detected in command argument checking: test here
                else if (!_lvl0_withinExpression) { pNext = pch; result = result_operatorNotAllowedHere; return false; }
                // initialiser is constant only: not followed by any operators
                else if (_lastTokenType == tok_isConstant) { pNext = pch; result = result_operatorNotAllowedHere; return false; }
            }

            if (_isExtFunctionCmd) {
                // only a scalar variable or an assignment can be followed by an operator (an assignment and a prefix plus or minus, respectively)
                if ((_lastTokenType != tok_isVariable) && !lastWasAssignment) { pNext = pch; result = result_operatorNotAllowedHere; return false; }
                // initialiser is a scalar variable: can not be followed by any other operator than assignment
                if ((_lastTokenType == tok_isVariable) && (_terminals[termIndex].terminalCode != termcod_assign)) { pNext = pch; result = result_operatorNotAllowedHere; return false; }
            }

            // numeric initializer with plus or minus prefix
            if ((_isExtFunctionCmd && (_parenthesisLevel == 1)) || (_isAnyVarCmd && (_parenthesisLevel == 0))) {
                bool isPrefixPlusOrMinus = ((_terminals[termIndex].terminalCode == termcod_plus) || (_terminals[termIndex].terminalCode == termcod_minus));
                if (isPrefixPlusOrMinus) {
                    if (_initVarOrParWithUnaryOp != 0) { pNext = pch; result = result_operatorNotAllowedHere; return false; }       // already a prefix operator found (only one allowed in initialiser)
                    else {
                        _initVarOrParWithUnaryOp = (_terminals[termIndex].terminalCode == termcod_minus) ? -1 : 1;      // -1 if minus, 1 if plus prefix operator
                        while (pNext[0] == ' ') { pNext++; }                                         // find start of next token
                        if (pNext[0] == '\0') { break; }                                              // safety: instruction was not ended by a semicolon (should never happen) 
                        result = result_tokenFound;
                        return true;            // consider unary plus or minus operator as processed, but do not create token; remember which of the two was found
                    }
                }
            }

            if (_isProgramCmd || _isDeleteVarCmd || _isDeclCBcmd) { pNext = pch; result = result_operatorNotAllowedHere; return false; }
            if (_isCallbackCmd && (_cmdArgNo == 0)) { pNext = pch; result = result_operatorNotAllowedHere; return false; }


            // 1.b Find out if the provided operator type (prefix, infix or postfix) is allowed 
            // --------------------------------------------------------------------------------

            // does last token type limit allowable operators to infix and postfix ?
            bool tokenIsPrefixOp{ false }, tokenIsPostfixOp{ false };
            if ((_lastTokenGroup_sequenceCheck_bit & lastTokenGroups_6_3) ||
                ((_lastTokenGroup_sequenceCheck_bit & lastTokenGroup_0) && _lastTokenIsPostfixOp)) {
                // infix and postfix operators are allowed: test that current operator is infix or postfix
                if ((_terminals[termIndex].infix_priority == 0) && (_terminals[termIndex].postfix_priority == 0)) { pNext = pch; result = result_prefixOperatorNotAllowedhere; return false; }
                tokenIsPrefixOp = false; tokenIsPostfixOp = (_terminals[termIndex].postfix_priority != 0);    // token is either infix or postfix

            }
            else {        // prefix operators only are allowed
                if (_terminals[termIndex].prefix_priority == 0) { pNext = pch; result = result_invalidOperator; return false; }
                tokenIsPrefixOp = true; tokenIsPostfixOp = false;
            }

            bool isPrefixIncrDecr = (tokenIsPrefixOp && ((_terminals[termIndex].terminalCode == termcod_incr) || (_terminals[termIndex].terminalCode == termcod_decr)));
            bool isPostfixIncrDecr = (tokenIsPostfixOp && ((_terminals[termIndex].terminalCode == termcod_incr) || (_terminals[termIndex].terminalCode == termcod_decr)));

            if (isPostfixIncrDecr) {
                if (!_thisLvl_lastIsVariable) { pNext = pch; result = result_operatorNotAllowedHere; return false; }   // not a variable or array element
                if (_thislvl_lastIsConstVar) { pNext = pch; result = result_cannotChangeConstantValue; return false; }   // variable is declared constant
                if (_thisLvl_lastOpIsIncrDecr) { pNext = pch; result = result_operatorNotAllowedHere; return false; }
            }

            if (tokenIsPrefixOp && !isPrefixIncrDecr) {
                if (_thisLvl_lastOpIsIncrDecr) { pNext = pch; result = result_operatorNotAllowedHere; return false; }
            }

            _thisLvl_lastOpIsIncrDecr = (isPrefixIncrDecr || isPostfixIncrDecr);      // remember, because not allowed with postfix increment / decrement (has higher priority and does not return a variable reference)


            // 1.c If current token is an assignment operator, check whether it's allowed here
            // -------------------------------------------------------------------------------

            bool operatorContainsAssignment = ((_terminals[termIndex].terminalCode == termcod_assign)
                || (_terminals[termIndex].terminalCode == termcod_plusAssign) || (_terminals[termIndex].terminalCode == termcod_minusAssign)
                || (_terminals[termIndex].terminalCode == termcod_multAssign) || (_terminals[termIndex].terminalCode == termcod_divAssign)
                || (_terminals[termIndex].terminalCode == termcod_modAssign) || (_terminals[termIndex].terminalCode == termcod_bitAndAssign)
                || (_terminals[termIndex].terminalCode == termcod_bitOrAssign) || (_terminals[termIndex].terminalCode == termcod_bitXorAssign)
                || (_terminals[termIndex].terminalCode == termcod_bitShLeftAssign) || (_terminals[termIndex].terminalCode == termcod_bitShRightAssign));


            if (operatorContainsAssignment) {
                if (!_thisLvl_lastIsVariable) { pNext = pch; result = result_assignmNotAllowedHere; return false; }   // not a variable or array element
                if (_thislvl_lastIsConstVar && !_isConstVarCmd) { pNext = pch; result = result_cannotChangeConstantValue; return false; }   // variable is declared constant
                if (!_thisLvl_assignmentStillPossible) { pNext = pch; result = result_assignmNotAllowedHere; return false; }
            }

            if (!(operatorContainsAssignment || isPrefixIncrDecr)) { _thisLvl_assignmentStillPossible = false; }   // further assignments at this expression level not possible any more


            // 1.d Command argument constraints check
            // --------------------------------------

            if (_parenthesisLevel == 0) {
                if (!_lvl0_withinExpression || _lvl0_isPurePrefixIncrDecr) { _lvl0_isPurePrefixIncrDecr = (isPrefixIncrDecr || isPostfixIncrDecr); }
                if (_lvl0_isPureVariable) { _lvl0_isVarWithAssignment = operatorContainsAssignment; }
                _lvl0_isPureVariable = false;
                _lvl0_withinExpression = true;
            }

            // 1.e Token is an operator, and it's allowed here
            // -----------------------------------------------

            _lastTokenIsPrefixOp = tokenIsPrefixOp;
            _lastTokenIsPostfixOp = tokenIsPostfixOp;
            _lastTokenIsPrefixIncrDecr = isPrefixIncrDecr;
        }
    }

    // create token
    // ------------

    // too many terminals for 1 terminal group: provide multiple groups
    tokenType = (termIndex <= 0x0F) ? tok_isTerminalGroup1 : (termIndex <= 0x1F) ? tok_isTerminalGroup2 : tok_isTerminalGroup3;                                              // remember: token is a left parenthesis
    _tokenIndex = termIndex;

    TokenIsTerminal* pToken = (TokenIsTerminal*)_programCounter;
    pToken->tokenTypeAndIndex = tokenType | ((termIndex & 0x0F) << 4);     // terminal tokens only: token type character includes token index too 
    _lastTokenStep = _programCounter - _programStorage;

    _lastTokenType = tokenType;
    _lastTokenIsString = false, _lastTokenIsTerminal = true;
    _lastTermCode = (termin_code)_terminals[termIndex].terminalCode;

#if printParsedTokens
    Serial.print("parsing termin : address is "); Serial.print(_lastTokenStep); Serial.print(" [ "); Serial.print(_terminals[termIndex].terminalName);  Serial.println(" ]");
#endif

    _programCounter += sizeof(TokenIsTerminal);
    *_programCounter = tok_no_token;                                                  // indicates end of program
    result = result_tokenFound;                                                         // flag 'valid token found'
    return true;
}


// ----------------------------------------------------------------------------
// *   try to parse next characters as an internal (built in) function name   *
// ----------------------------------------------------------------------------

bool Justina_interpreter::parseAsInternFunction(char*& pNext, parseTokenResult_type& result) {
    result = result_tokenNotFound;                                                      // init: flag 'no token found'
    char* pch = pNext;                                                                  // pointer to first character to parse (any spaces have been skipped already)
    int funcIndex;

    if (!isalpha(pNext[0])) { return true; }                                       // first character is not a letter ? Then it's not a function name (it can still be something else)
    while (isalnum(pNext[0]) || (pNext[0] == '_')) { pNext++; }                   // do until first character after alphanumeric token (can be anything, including '\0')

    for (funcIndex = _functionCount - 1; funcIndex >= 0; funcIndex--) {                  // for all defined function names: check against alphanumeric token (NOT ending by '\0')
        if (strlen(_functions[funcIndex].funcName) != pNext - pch) { continue; }   // token has correct length ? If not, skip remainder of loop ('continue')                            
        if (strncmp(_functions[funcIndex].funcName, pch, pNext - pch) != 0) { continue; }      // token corresponds to function name ? If not, skip remainder of loop ('continue')    

        // token is a function, but is it allowed here ? If not, reset pointer to first character to parse, indicate error and return
        if (_programCounter == _programStorage) { pNext = pch; result = result_programCmdMissing; return false; }  // program mode and no PROGRAM command

        if (!(_lastTokenGroup_sequenceCheck_bit & lastTokenGroups_5_2_1_0)) { pNext = pch; result = result_functionNotAllowedHere; return false; }
        if ((_lastTokenGroup_sequenceCheck_bit & lastTokenGroup_0) && _lastTokenIsPostfixOp) { pNext = pch; result = result_functionNotAllowedHere; return false; }

        // allow token (pending further tests) if within a command, if in immediate mode and inside a function   
        bool tokenAllowed = (_isCommand || (!_programMode) || _extFunctionBlockOpen);
        if (!tokenAllowed) { pNext = pch; result = result_functionNotAllowedHere; return false; ; }

        bool varRequired = _lastTokenIsTerminal ? ((_lastTermCode == termcod_incr) || (_lastTermCode == termcod_decr)) : false;
        if (varRequired) { pNext = pch; result = result_variableNameExpected; return false; }

        if (_isExtFunctionCmd) { pNext = pch; result = result_redefiningIntFunctionNotAllowed; return false; }
        if (_isAnyVarCmd) { pNext = pch; result = result_functionNotAllowedHere; return false; }        // is a variable declaration: internal function name not allowed

        // eval() function can not occur within a trace string (all other internal functins are OK)
        if (_parsingExecutingTraceString) {
            if (_functions[funcIndex].functionCode == fnccod_eval) { pNext = pch; result = result_trace_evalFunctonNotAllowed; return false; }
        }

        // token is an internal function, and it's allowed here

        _minFunctionArgs = _functions[funcIndex].minArgs;                       // set min & max for allowed argument count (note: minimum is 0)
        _maxFunctionArgs = _functions[funcIndex].maxArgs;
        _functionIndex = funcIndex;

        // expression syntax check 
        _thisLvl_lastIsVariable = false;
        _thislvl_lastIsConstVar = false;

        // command argument constraints check
        _lvl0_withinExpression = true;

        TokenIsIntFunction* pToken = (TokenIsIntFunction*)_programCounter;
        pToken->tokenType = tok_isInternFunction | (sizeof(TokenIsIntFunction) << 4);
        pToken->tokenIndex = funcIndex;

        _lastTokenStep = _programCounter - _programStorage;
        _lastTokenType = tok_isInternFunction;
        _lastTokenIsString = false, _lastTokenIsTerminal = false; _lastTokenIsPrefixOp = false; _lastTokenIsPostfixOp = false, _lastTokenIsPrefixIncrDecr = false;

    #if printParsedTokens
        Serial.print("parsing int fcn: address is "); Serial.print(_lastTokenStep); Serial.print(" ["); Serial.print(_functions[funcIndex].funcName);  Serial.println("]");
    #endif

        _programCounter += sizeof(TokenIsIntFunction);
        *_programCounter = tok_no_token;                                                 // indicates end of program
        result = result_tokenFound;                                                     // flag 'valid token found'
        return true;
    }

    pNext = pch;                                                                        // reset pointer to first character to parse (because no token was found)
    return true;                                                                        // token is not a function name (but can still be something else)
}


// ------------------------------------------------------------------------
// *   try to parse next characters as an external (user) function name   *
// ------------------------------------------------------------------------

bool Justina_interpreter::parseAsExternFunction(char*& pNext, parseTokenResult_type& result) {

    if (_isProgramCmd || _isDeleteVarCmd) { return true; }                             // looking for an UNQUALIFIED identifier name; prevent it's mistaken for a variable name (same format)
    if (_isDeclCBcmd || _isCallbackCmd) { return true; }

    // 1. Is this token a function name ? 
    // ----------------------------------

    result = result_tokenNotFound;                                                      // init: flag 'no token found'
    char* pch = pNext;                                                                  // pointer to first character to parse (any spaces have been skipped already)

    if (!isalpha(pNext[0])) { return true; }                                       // first character is not a letter ? Then it's not an identifier name (it can still be something else)
    while (isalnum(pNext[0]) || (pNext[0] == '_')) { pNext++; }                   // do until first character after alphanumeric token (can be anything, including '\0')

    // name already in use as global or user variable name ? Then it's not an external function
    bool createNewName = false;
    int index = getIdentifier(programVarNames, _programVarNameCount, MAX_PROGVARNAMES, pch, pNext - pch, createNewName);
    if (index != -1) { pNext = pch; return true; }                // is a variable
    index = getIdentifier(userVarNames, _userVarCount, MAX_USERVARNAMES, pch, pNext - pch, createNewName, true);
    if (index != -1) { pNext = pch; return true; }                // is a user variable

    if (_parsingExecutingTraceString) { pNext = pch; result = result_trace_userFunctonNotAllowed; return false; }

    if ((_isExtFunctionCmd) && (_parenthesisLevel > 0)) { pNext = pch; return true; }        // only array parameter allowed now


    // 2. Is a function name allowed here ? 
    // ------------------------------------

    if (_programCounter == _programStorage) { pNext = pch; result = result_programCmdMissing; return false; }  // program mode and no PROGRAM command

    // token is an external function, but is it allowed here ? If not, reset pointer to first character to parse, indicate error and return
    if (!(_lastTokenGroup_sequenceCheck_bit & lastTokenGroups_5_2_1_0)) { pNext = pch; result = result_functionNotAllowedHere; return false; }
    if ((_lastTokenGroup_sequenceCheck_bit & lastTokenGroup_0) && _lastTokenIsPostfixOp) { pNext = pch; result = result_functionNotAllowedHere; return false; }

    // allow token (pending further tests) if within a command, if in immediate mode and inside a function   
    bool tokenAllowed = (_isCommand || (!_programMode) || _extFunctionBlockOpen);
    if (!tokenAllowed) { pNext = pch; result = result_functionNotAllowedHere; return false; ; }

    // if function name is too long, reset pointer to first character to parse, indicate error and return
    if (pNext - pch > MAX_IDENT_NAME_LEN) { pNext = pch; result = result_identifierTooLong;  return false; }

    createNewName = false;                                                              // only check if function is defined, do NOT YET create storage for it
    index = getIdentifier(extFunctionNames, _extFunctionCount, MAX_EXT_FUNCS, pch, pNext - pch, createNewName);

    if (_isAnyVarCmd) {     // is a variable declaration
        if (index == -1) { pNext = pch; return true; }        // it's not a defined external function: move on
        else { pNext = pch; result = result_functionNotAllowedHere; return false; }       // it's an external function: not allowed here
    }

    // not a defined variable and not a variable definition: consider it as a function

    // next character is not a left parenthesis ? do not wait until next token to produce (more specific) error
    char* peek1 = pNext; while (peek1[0] == ' ') { peek1++; }
    if (peek1[0] != term_leftPar[0]) {
        if (_isExtFunctionCmd) { pNext = pch; result = result_functionNeedsParentheses; return false; }                 // function definition: left parentesis required
        if (index != -1) { pNext = pch; result = result_functionNeedsParentheses; return false; }                       // defined function: left parentesis required
        pNext = pch; return true;                                                                                      // it's not a defined external function: move on
    }

    else if (!_programMode) {                // if in immediate mode: the function must be defined earlier (in a program)
        if (index == -1) { pNext = pch; result = result_undefinedFunctionOrArray; return false; }
    }

    bool varRequired = _lastTokenIsTerminal ? ((_lastTermCode == termcod_incr) || (_lastTermCode == termcod_decr)) : false;
    if (varRequired) { pNext = pch; result = result_variableNameExpected; return false; }

    // token is an external function (definition or call), and it's allowed here


    // 3. Has function attribute storage already been created for this function ? (because of a previous function definition or a previous function call)
    // --------------------------------------------------------------------------------------------------------------------------------------------------

    createNewName = true;                                                              // if new external function, create storage for it
    index = getIdentifier(extFunctionNames, _extFunctionCount, MAX_EXT_FUNCS, pch, pNext - pch, createNewName);
    if (index == -1) { pNext = pch; result = result_maxExtFunctionsReached; return false; }
    char* funcName = extFunctionNames[index];                                    // either new or existing function name
    if (createNewName) {                                                                      // new function name
        // init max (bits 7654) & min (bits 3210) allowed n° OR actual n° of arguments; store in last position (behind string terminating character)
        funcName[MAX_IDENT_NAME_LEN + 1] = c_extFunctionFirstOccurFlag;                          // max (bits 7654) < (bits 3210): indicates value is not yet updated by parsing previous calls closing parenthesis
        extFunctionData[index].pExtFunctionStartToken = nullptr;                      // initialize. Pointer will be set when function definition is parsed (checked further down)
        extFunctionData[index].paramIsArrayPattern[1] = 0x80;                        // set flag to indicate a new function name is parsed (definition or call)
        extFunctionData[index].paramIsArrayPattern[0] = 0x00;                        // boundary alignment 
    }

    // if function storage was created already: check for double function definition
    else if (_isExtFunctionCmd) {                                                     // this is a function definition (not a call)
        // pointer to function starting token already defined: this is a double definition
        if (extFunctionData[index].pExtFunctionStartToken != nullptr) { pNext = pch; result = result_functionAlreadyDefinedBefore; return false; }
    }

    // Is this an external function definition( not a function call ) ?
    if (_isExtFunctionCmd) {
        extFunctionData[index].pExtFunctionStartToken = _programCounter;            // store pointer to function start token 
        // global program variable name usage array: reset in-function reference flags to be able to keep track of in-procedure variable value types used
        // KEEP all other settings
        for (int i = 0; i < _programVarNameCount; i++) { globalVarType[i] = (globalVarType[i] & ~var_scopeMask) | var_scopeToSpecify; }       // indicates 'variable with this name has not been referred to in current procedure'


        _paramOnlyCountInFunction = 0;             // reset local and parameter variable count in function 
        _localVarCountInFunction = 0;             // reset local and parameter variable count in function
        _staticVarCountInFunction = 0;             // reset static variable count in function
        extFunctionData[index].paramOnlyCountInFunction = 0;
        extFunctionData[index].localVarCountInFunction = 0;
        extFunctionData[index].staticVarCountInFunction = 0;

        // if function will define static variables, then storage area will start right after stoarage area for previously defined user function's static variable area (this is needed while in debugging only)
        extFunctionData[index].staticVarStartIndex = _staticVarCount;

        // if function will define local variables, although storage area is dynamic, this is needed while in debugging (only)
        extFunctionData[index].localVarNameRefs_startIndex = _localVarCount;

        _pFunctionDefStack = _pParsingStack;               // stack level for FUNCTION definition block
        _pFunctionDefStack->openBlock.fcnBlock_functionIndex = index;  // store in BLOCK stack level: only if function def

    }

    // if function was defined prior to this occurence (which is then a call), retrieve min & max allowed arguments for checking actual argument count
    // if function not yet defined: retrieve current state of min & max of actual argument count found in COMPLETELY PARSED previous calls to same function 
    // if no previous occurences at all: data is not yet initialized (which is ok)
    _minFunctionArgs = ((funcName[MAX_IDENT_NAME_LEN + 1]) >> 4) & 0x0F;         // use only for passing to parsing stack
    _maxFunctionArgs = (funcName[MAX_IDENT_NAME_LEN + 1]) & 0x0F;
    _functionIndex = index;

    // expression syntax check 
    _thisLvl_lastIsVariable = false;
    _thislvl_lastIsConstVar = false;

    // command argument constraints check
    _lvl0_withinExpression = true;


    // 4. Store token in program memory
    // --------------------------------

    TokenIsExtFunction* pToken = (TokenIsExtFunction*)_programCounter;
    pToken->tokenType = tok_isExternFunction | (sizeof(TokenIsExtFunction) << 4);
    pToken->identNameIndex = index;

    _lastTokenStep = _programCounter - _programStorage;
    _lastTokenType = tok_isExternFunction;
    _lastTokenIsString = false, _lastTokenIsTerminal = false; _lastTokenIsPrefixOp = false; _lastTokenIsPostfixOp = false, _lastTokenIsPrefixIncrDecr = false;

#if printParsedTokens
    Serial.print("parsing ext fcn: address is "); Serial.print(_lastTokenStep); Serial.print(" ["); Serial.print(extFunctionNames[_functionIndex]);  Serial.println("]");
#endif

    _programCounter += sizeof(TokenIsExtFunction);
    *_programCounter = tok_no_token;                                                 // indicates end of program
    result = result_tokenFound;                                                         // flag 'valid token found'
    return true;
}


// --------------------------------------------------
// *   try to parse next characters as a variable   *
// --------------------------------------------------

bool Justina_interpreter::parseAsVariable(char*& pNext, parseTokenResult_type& result) {


    if (_isProgramCmd || _isDeleteVarCmd || _isDeclCBcmd) { return true; }                             // looking for an UNQUALIFIED identifier name; prevent it's mistaken for a variable name (same format)
    if (_isCallbackCmd && (_cmdArgNo == 0)) { return true; }

    // 1. Is this token a variable name ? 
    // ----------------------------------
    result = result_tokenNotFound;                                                      // init: flag 'no token found'
    char* pch = pNext;                                                                  // pointer to first character to parse (any spaces have been skipped already)
    bool db_functionVarOnly{ false };

    if (!isalpha(pNext[0]) && (pNext[0] != '#')) { return true; }                                       // first character is not a letter ? Then it's not a variable name (it can still be something else)
    if (pNext[0] == '#') {
        if (_programMode) { pNext = pch; result = result_illegalInProgram; return false; }
        if (_isAnyVarCmd) { pNext = pch; result = result_illegalInDeclaration; return false; }
        else {
            db_functionVarOnly = true; ++pNext;    // record that a 'function variable only' prefix was found 
            if (!isalpha(pNext[0])) { pNext = pch; result = result_variableNameExpected; return false; }
        }
    }
    while (isalnum(pNext[0]) || (pNext[0] == '_')) { pNext++; }                   // do until first character after alphanumeric token (can be anything, including '\0')
    char* pName = pch + (db_functionVarOnly ? 1 : 0);


    // 2. Is a variable name allowed here ? 
    // ------------------------------------

    if (_programCounter == _programStorage) { pNext = pch; result = result_programCmdMissing; return false; }  // program mode and no PROGRAM command

    // token is a variable, but is it allowed here ? If not, reset pointer to first character to parse, indicate error and return
    if (!(_lastTokenGroup_sequenceCheck_bit & lastTokenGroups_5_2_1_0)) { pNext = pch; result = result_variableNotAllowedHere; return false; }
    if ((_lastTokenGroup_sequenceCheck_bit & lastTokenGroup_0) && _lastTokenIsPostfixOp) { pNext = pch; result = result_variableNotAllowedHere; return false; }

    // allow token (pending further tests) if within a command, if in immediate mode and inside a function   
    bool tokenAllowed = (_isCommand || (!_programMode) || _extFunctionBlockOpen);
    if (!tokenAllowed) { pNext = pch; result = result_variableNotAllowedHere; return false; ; }

    // scalar or array variable ? (could still be function 'array' argument; this will be detected further below)
    char* peek1 = pNext; while (peek1[0] == ' ') { peek1++; }                                                // peek next character: is it a left parenthesis ?
    char* peek2; if (peek1[0] == term_leftPar[0]) { peek2 = peek1 + 1; while (peek2[0] == ' ') { peek2++; } }         // also find the subsequent character
    bool isArray = (peek1[0] == term_leftPar[0]);

    // Function parameter definition: check for proper function name, proper array definition (empty parentheses) and proper initialiser (must be constant) 
    // Variable definition: 

    // an initialiser can only be a constant and not a variable: produce error now, before variable is created (if it doesn't exist yet)
    bool lastIsPureAssgnmentOp = _lastTokenIsTerminal ? (_lastTermCode == termcod_assign) : false;
    if ((_isExtFunctionCmd || _isAnyVarCmd) && lastIsPureAssgnmentOp) { pNext = pch; result = result_constantValueExpected; return false; }

    // array declaration: dimensions must be number constants (global, static, local arrays)
    if (_isAnyVarCmd && (_parenthesisLevel > 0)) { pNext = pch; result = result_variableNotAllowedHere; return false; }

    // if variable name is too long, reset pointer to first character to parse, indicate error and return
    if (pNext - pch > MAX_IDENT_NAME_LEN) { pNext = pch; result = result_identifierTooLong;  return false; }

    // name already in use as external function name ?
    bool createNewName{ false };
    int varNameIndex = getIdentifier(extFunctionNames, _extFunctionCount, MAX_EXT_FUNCS, pch, pNext - pch, createNewName);
    if (varNameIndex != -1) { pNext = pch; result = result_varNameInUseForFunction; return false; }

    // token is a variable NAME, and a variable is allowed here


    // 3. Check whether this name exists already for variables, and create if needed
    // -----------------------------------------------------------------------------

    // note that multiple distinct program variables (global, static, local) and function parameters can all share the same name, which is only stored once 
    // user variable names are stored separately

    // set pointers to variable name storage areas for program variable names and user variable names, respectively
    char** pvarNames[2]; pvarNames[0] = programVarNames; pvarNames[1] = userVarNames;
    int* varNameCount[2]; varNameCount[0] = &_programVarNameCount; varNameCount[1] = &_userVarCount;
    int maxVarNames[2]; maxVarNames[0] = MAX_PROGVARNAMES; maxVarNames[1] = MAX_USERVARNAMES;
    char* varType[2]; varType[0] = globalVarType; varType[1] = userVarType;
    Val* varValues[2]; varValues[0] = globalVarValues; varValues[1] = userVarValues;

    // 0: program variable, 1: user variable
    int primaryNameRange = (_programMode || db_functionVarOnly) ? 0 : 1;        // immediate mode while in debug only: if '#' prefix is found, force 'function variable'
    int secondaryNameRange = _programMode ? 1 : 0;
    int activeNameRange = primaryNameRange;

    // init: program parsing: assume program variable name for now; immediate mode parsing: assume user variable name
    bool isProgramVar = (_programMode || db_functionVarOnly);

    // check if variable exists already (program mode OR '#' prefix found (debug imm. mode): as program variable; immediate mode: as user variable)
    // if a variable DEFINITION, then create variable name if it does not exist yet
    // note: for PROGRAM variables, this only concerns the NAME, not yet the actual variable (program variables: local, static, param and global variables can all share the same name)
    createNewName = _isExtFunctionCmd || _isAnyVarCmd;
    varNameIndex = getIdentifier(pvarNames[primaryNameRange], *varNameCount[primaryNameRange], maxVarNames[primaryNameRange], pName, pNext - pName, createNewName, !isProgramVar);

    if (_isExtFunctionCmd || _isAnyVarCmd) {               // variable or parameter DEFINITION: if name didn't exist, it should have been created now
        if (varNameIndex == -1) { pNext = pch; result = result_maxVariableNamesReached; return false; }      // name still does not exist: error

        // user variables: detect immediatemy if a variable has been redeclared 
        if (!isProgramVar && !createNewName) { pNext = pch; result = result_varRedeclared; return false; }

        // name exists (newly created or pre-existing)
        // variable name is new: clear all variable value type flags and indicate 'qualifier not determined yet'
        // variable value type (array, float or string) will be set later
        if (createNewName) { varType[primaryNameRange][varNameIndex] = var_scopeToSpecify; }     // new name was created now: reset scope (not yet done) - only for use while parsing functions
    }
    else { // not a variable definition, just a variable reference
        if (varNameIndex == -1) {
            // variable name does not exist in primary range (and no error produced, so it was not a variable declaration):
            // check if the name is defined in the secondary name range (except if only looking for function variable -> '#' prefix found)
            if (!db_functionVarOnly) {
                isProgramVar = !_programMode;                  // program parsing: is program variable; immediate mode: is user variable
                varNameIndex = getIdentifier(pvarNames[secondaryNameRange], *varNameCount[secondaryNameRange], maxVarNames[secondaryNameRange], pName, pNext - pName, createNewName, !isProgramVar);
                if (varNameIndex == -1) { pNext = pch; result = result_varNotDeclared; return false; }  // if the name doesn't exist, the variable doesn't
                activeNameRange = secondaryNameRange;
            }
            else { pNext = pch; result = result_varNotDeclared; return false; }  // if the name doesn't exist, the variable doesn't
        }

        // user variable referenced in program: set flag in user var types array (only; will not be copied in token info)
        if (_programMode && !isProgramVar) { varType[activeNameRange][varNameIndex] = varType[activeNameRange][varNameIndex] | var_userVarUsedByProgram; }
    }

    if (_isAnyVarCmd && !isArray) {  // scalar var declarations: check that variable is followed, either by an assignment oprator or a comma or semicolon 
        bool scalarWithAssignmentOp = (peek1[0] == term_assign[0]);
        bool scalarWithoutInitializer = ((peek1[0] == term_comma[0]) || (peek1[0] == term_semicolon[0]));
        if (!scalarWithAssignmentOp && !scalarWithoutInitializer) {
            if (!isProgramVar) (*varNameCount[primaryNameRange])--;            // consider user variable not created (relevant for user variables only, because program variables are destroyed anyway if parsing fails)
            pNext = pch; result = result_assignmentOrTerminatorExpected; return false;
        }
    }


    // 4. The variable NAME exists now, but we still need to check whether storage space for the variable itself has been created / allocated
    //    Note: LOCAL variable storage is created at runtime when a function is called
    // --------------------------------------------------------------------------------------------------------------------------------------

    bool globalVarStorageMissingOrIsNotGlobal = false;                   // init: assume global (program or user) var with defined storage location
    bool isOpenFunctionStaticVariable{ false }, isOpenFunctionLocalVariable{ false }, isOpenFunctionParam{ false };
    bool isOpenFunctionLocalArrayVariable{ false };
    int openFunctionVar_valueIndex{};
    int openFunctionArray_dimCount{};

    // 4.1 Currently parsing a FUNCTION...END block ? 
    // ----------------------------------------------

    if (_extFunctionBlockOpen) { // (only while parsing program instructions)

        // first use of a particular variable NAME in a function ?  (either a program variable or a user variable)
        bool isFirstVarNameRefInFnc = (((uint8_t)varType[activeNameRange][varNameIndex] & var_scopeMask) == var_scopeToSpecify);
        // first use of a particular PROGRAM variable NAME ? 
        if (isFirstVarNameRefInFnc && isProgramVar) {     // check if a user variable with same name exists AND it is (maybe) already used within current function
            createNewName = false;
            bool userVarUsedInFunction{ false };
            int userVarIndex = getIdentifier(pvarNames[secondaryNameRange], *varNameCount[secondaryNameRange], maxVarNames[secondaryNameRange], pName, pNext - pName, createNewName, true);
            if (userVarIndex != -1) { userVarUsedInFunction = (((uint8_t)varType[secondaryNameRange][userVarIndex] & var_scopeMask) != var_scopeToSpecify); }
            // user variable name used already within function ? Then this is NOT the first use of this name within the function
            isFirstVarNameRefInFnc = !userVarUsedInFunction;
        }

        if (isFirstVarNameRefInFnc) {                                                                         // variable not yet referenced within currently parsed procedure

            // determine variable qualifier
            // if a variable definition statement: set scope to parameter, local or static (global and usar variable definition: not possible in a function) 
            // if a variable reference: we will determine the qualifier in a moment 

            uint8_t varScope = _isExtFunctionCmd ? var_isParamInFunc : _isLocalVarCmd ? var_isLocalInFunc : _isStaticVarCmd ? var_isStaticInFunc : var_scopeToSpecify;

            varType[activeNameRange][varNameIndex] = (varType[activeNameRange][varNameIndex] & ~var_scopeMask) | varScope;     //set scope bits (will be stored in token AND needed during current procedure)

            if (_isStaticVarCmd) {                                              // definition of NEW static variable for function
                globalVarStorageMissingOrIsNotGlobal = true;                                 // (but it isn't a global variable) 
                if (_staticVarCount == MAX_STAT_VARS) { pNext = pch; result = result_maxStaticVariablesReached; return false; }

                programVarValueIndex[varNameIndex] = _staticVarCount;
                if (!isArray) { staticVarValues[_staticVarCount].floatConst = 0.; }           // initialize variable (if initializer and/or array: will be overwritten)

                staticVarType[_staticVarCount] = value_isFloat;                                         // init as float (for array or scalar - array flag will be added later) 

                // will only be used while in DEBUGGING mode: index of static variable name
                staticVarNameRef[_staticVarCount] = varNameIndex;

                _staticVarCountInFunction++;
                _staticVarCount++;

                // ext. function index: in parsing stack level for FUNCTION definition command
                int fcnIndex = _pFunctionDefStack->openBlock.fcnBlock_functionIndex;
                extFunctionData[fcnIndex].staticVarCountInFunction = _staticVarCountInFunction;
            }

            else if (_isExtFunctionCmd || _isLocalVarCmd) {                  // definition of NEW parameter (in function definition) or NEW local variable for function
                globalVarStorageMissingOrIsNotGlobal = true;                                 // (but it isn't a global variable; relative position in a function's local variables area will be defined now) 
                if (_localVarCountInFunction == MAX_LOC_VARS_IN_FUNC) { pNext = pch; result = result_maxLocalVariablesReached; return false; }

                programVarValueIndex[varNameIndex] = _localVarCountInFunction;
                // param and local variables: array flag temporarily stored during function parsing       
                // storage space creation and initialisation will occur when function is called durig execution 
                localVarType[_localVarCountInFunction] = (localVarType[_localVarCountInFunction] & ~(var_isArray | var_isConstantVar)) |
                    (isArray ? var_isArray : 0) | (_isConstVarCmd ? var_isConstantVar : 0);  // init (no storage needs to be created: set array flag here) 

                // will only be used while in DEBUGGING mode: index of local variable name
                localVarNameRef[_localVarCount] = varNameIndex;

                _localVarCountInFunction++;
                if (_isExtFunctionCmd) { _paramOnlyCountInFunction++; }
                _localVarCount++;

                // ext. function index: in stack level for FUNCTION definition command
                int fcnIndex = _pFunctionDefStack->openBlock.fcnBlock_functionIndex;
                extFunctionData[fcnIndex].localVarCountInFunction = _localVarCountInFunction;        // after incrementing count
                if (_isExtFunctionCmd) { extFunctionData[fcnIndex].paramOnlyCountInFunction = _paramOnlyCountInFunction; }
            }

            else {
                // not a variable definition:  CAN BE an EXISTING global or user variable, within a function
                // it CANNOT be a local or static variable, because this is the first reference of this variable name in the function and it's not a variable definition
                // if the variable name refers to a user variable, the variable exists, so it's known then
                globalVarStorageMissingOrIsNotGlobal = isProgramVar ? (!(varType[activeNameRange][varNameIndex] & var_nameHasGlobalValue)) : false;
                // variable is NEW ? Variable has not been declared
                if (globalVarStorageMissingOrIsNotGlobal) {              // undeclared global program variable                                                             
                    pNext = pch; result = result_varNotDeclared; return false;
                }
                // // IS the use of an EXISTING global or user variable, within a function
                varType[activeNameRange][varNameIndex] = (varType[activeNameRange][varNameIndex] & ~var_scopeMask) | (isProgramVar ? var_isGlobal : var_isUser);

            }
        }

        else {  // if variable name already referenced before in function (global / user variable use OR param, local, static declaration), then it has been defined already
            bool isLocalDeclaration = (_isExtFunctionCmd || _isLocalVarCmd || _isStaticVarCmd); // local variable declaration ? (parameter, local, static)
            if (isLocalDeclaration) { pNext = pch; result = result_varRedeclared; return false; }
        }
    }


    // 4.2 NOT parsing FUNCTION...END block 
     // ------------------------------------

     // parsing program instructions AND while parsing instructions entered in immediate mode
    else {
        // concentrate on global program variables and user variables first (not yet on function variables)
        // if program variable: has a GLOBAL program variabe with this name been declared already ? (if user variable, because the name exixts, storage exists)
        globalVarStorageMissingOrIsNotGlobal = isProgramVar ? !(varType[activeNameRange][varNameIndex] & var_nameHasGlobalValue) : _isGlobalOrUserVarCmd;
        if (db_functionVarOnly) { globalVarStorageMissingOrIsNotGlobal = true; }                    // because it's not a global variable

        // qualifier 'var_isGlobal' (program variables): set it now, because could have been cleared by previously parsed function (will ultimately be stored in token)
        if (isProgramVar) { varType[activeNameRange][varNameIndex] = (varType[activeNameRange][varNameIndex] & ~var_scopeMask) | var_isGlobal; }

        ////Serial.print("*** 4.2 - var NAME index: "); Serial.println(varNameIndex);

        // variable not yet declared as global or user variable ? (If in debug mode, it can still be a static or local variable of a stopped function)
        if (globalVarStorageMissingOrIsNotGlobal) {
            ////Serial.println("\r\n*** 4.2 - var not yet known");
            // but this can still be a global or user variable declaration 
            if (_isGlobalOrUserVarCmd) {                           // is it a declaration ?  defne storage location now
                ////Serial.println("*** 4.2 - is global or user");
               // is a declaration of a new program global variable (in program mode), or a new user user variable (in immediate mode) 
               // variable qualifier : don't care for now (global varables: reset at start of next external function parsing)
                if (!isArray) { varValues[activeNameRange][varNameIndex].floatConst = 0.; }                  // initialize variable (if initializer and/or array: will be overwritten)
                varType[activeNameRange][varNameIndex] = varType[activeNameRange][varNameIndex] | value_isFloat;         // init as float (for scalar and array)
                if (isProgramVar) { varType[activeNameRange][varNameIndex] = varType[activeNameRange][varNameIndex] | var_nameHasGlobalValue; }   // set 'has global value' or 'user var' bit
                varType[activeNameRange][varNameIndex] = (varType[activeNameRange][varNameIndex] & ~var_isArray); // init (array flag may only be added when storage is created) 
                varType[activeNameRange][varNameIndex] |= (_isConstVarCmd ? var_isConstantVar : 0);
            }
            else {  // not a variable declaration, but a variable reference
                ////Serial.println("*** 4.2 - is not global or user");
                // it's neither a global or user variable declaration, nor a global or user variable reference (because storage does not exist for it). But the variable name exists,
                // so local or static function variables using this name have been defined already. 
                // in debug mode (program stopped), the name could refer to a local or static variable within the currently stopped function (open function) 

                // in debug mode now ? (if multiple programs in debug mode, only the last one stopped will be considered here
                if (_openDebugLevels > 0) {

                    // first locate the debug command level (either in active function data or down in the flow control stack)
                    // from there onwards, find the first flow control stack level containing a 'function' block type  
                    // The open function data (function where the program was stopped) needed to retrieve function variable data will referenced in that flow control stack level
                    //
                    // note: levels in between debug command level and open function level may exist, containing open block data for the debug command level
                    // these levels can NOT refer to an eval() string execution level, because a program can not be stopped during the execution of an eval() string
                    // (although it can during an external function called from an eval() string)

                    int blockType = _activeFunctionData.blockType;
                    void* pFlowCtrlStackLvl = _pFlowCtrlStackTop;       // one level below _activeFunctionData
                    bool isDebugCmdLevel = (blockType == block_extFunction) ? (_activeFunctionData.pNextStep >= (_programStorage + PROG_MEM_SIZE)) : false;
                    if (!isDebugCmdLevel) {       // find debug level in flow control stack instead
                        do {
                            blockType = *(char*)pFlowCtrlStackLvl;
                            isDebugCmdLevel = (blockType == block_extFunction) ? (((OpenFunctionData*)pFlowCtrlStackLvl)->pNextStep >= (_programStorage + PROG_MEM_SIZE)) : false;
                            pFlowCtrlStackLvl = flowCtrlStack.getPrevListElement(pFlowCtrlStackLvl);
                        } while (!isDebugCmdLevel);          // stack level for open function found immediate below debug line found (always match)
                    }

                    blockType = ((OpenFunctionData*)pFlowCtrlStackLvl)->blockType;
                    while (blockType != block_extFunction) {
                        pFlowCtrlStackLvl = flowCtrlStack.getPrevListElement(pFlowCtrlStackLvl);
                        blockType = ((OpenFunctionData*)pFlowCtrlStackLvl)->blockType;
                    }

                    int openFunctionIndex = ((OpenFunctionData*)pFlowCtrlStackLvl)->functionIndex;    // function index of stopped program's deepest function in call stack

                    // check whether this is a local or static function variable reference of the deepest open function in the call stack
                    int staticVarStartIndex = extFunctionData[openFunctionIndex].staticVarStartIndex;
                    int staticVarCountInFunction = extFunctionData[openFunctionIndex].staticVarCountInFunction;

                    //   is variable defined in this function as a static variable ?
                    int i{};

                    for (i = staticVarStartIndex; i <= staticVarStartIndex + staticVarCountInFunction - 1; ++i) {        // skip if count is zero
                        if (staticVarNameRef[i] == varNameIndex) { isOpenFunctionStaticVariable = true; openFunctionVar_valueIndex = i; break; }     // is a static variable of function and its value index is known
                    }

                    //  not a static variable of the open function: is it a local variable (including a function parameter) ?
                    // this is a little more complex, because local variable memory is dynamically allocated when functions are launched (during execution)
                    if (!isOpenFunctionStaticVariable) {
                        int localVarNameRefs_startIndex = extFunctionData[openFunctionIndex].localVarNameRefs_startIndex;
                        int localVarCountInFunction = extFunctionData[openFunctionIndex].localVarCountInFunction;
                        int paramOnlyCountInFunction = extFunctionData[openFunctionIndex].paramOnlyCountInFunction;

                        for (i = localVarNameRefs_startIndex; i <= localVarNameRefs_startIndex + localVarCountInFunction - 1; ++i) {        // skip if count is zero
                            if (localVarNameRef[i] == varNameIndex) {
                                openFunctionVar_valueIndex = i - localVarNameRefs_startIndex;   // calculate vaue index within local storage
                                isOpenFunctionLocalVariable = (openFunctionVar_valueIndex >= paramOnlyCountInFunction);
                                isOpenFunctionParam = (openFunctionVar_valueIndex < paramOnlyCountInFunction);
                                break;      // is a local variable of function and its value index is known
                            }

                        }
                        if (isOpenFunctionLocalVariable || isOpenFunctionParam) {
                            // supplied argument is a variable ? (scalar or array)
                            bool isSourceVarRef = ((OpenFunctionData*)pFlowCtrlStackLvl)->pVariableAttributes[openFunctionVar_valueIndex] & value_isVarRef;
                            ////Serial.print("     is open function 'var ref': "); Serial.println(isSourceVarRef);

                            // has this local variable been defined as a scalar or array ?
                            isOpenFunctionLocalArrayVariable = ((OpenFunctionData*)pFlowCtrlStackLvl)->pVariableAttributes[openFunctionVar_valueIndex] & var_isArray;
                            ////Serial.print("------ is open function local array: "); Serial.println(isOpenFunctionLocalArrayVariable);
                            if (isOpenFunctionLocalArrayVariable) {
                                void* pArray = isSourceVarRef ? *(((OpenFunctionData*)pFlowCtrlStackLvl)->pLocalVarValues[openFunctionVar_valueIndex].ppArray) :
                                    ((OpenFunctionData*)pFlowCtrlStackLvl)->pLocalVarValues[openFunctionVar_valueIndex].pArray;
                                openFunctionArray_dimCount = ((char*)pArray)[3];
                                ////Serial.print("------ open function local var dim count: "); Serial.println(openFunctionArray_dimCount);
                            }
                        }
                    }
                    if (!isOpenFunctionStaticVariable && !isOpenFunctionLocalVariable && !isOpenFunctionParam) {
                        pNext = pch; result = result_varNotDeclared; return false;
                    }

                }

                else {
                    pNext = pch; result = result_varNotDeclared; return false;
                }
            }

        }

        else {  // global PROGRAM variable exists already: check for double definition (USER variables: detected when NAME was declared a second time) 
            ////Serial.println("*** 4.2 - is existing global");
            if (_isGlobalOrUserVarCmd) { pNext = pch; result = result_varRedeclared; return false; }
        }
    }

    ////Serial.println("*** 5");
    // 5. If NOT a new variable, check if it corresponds to the variable definition (scalar or array) and retrieve array dimension count (if array)
    //    If it is a FOR loop control variable, check that it is not in use by a FOR outer loop (in same function)
    // --------------------------------------------------------------------------------------------------------------------------------------------

    uint8_t varScope = isOpenFunctionStaticVariable ? var_isStaticInFunc :
        isOpenFunctionLocalVariable ? var_isLocalInFunc :
        isOpenFunctionParam ? var_isParamInFunc :
        !isProgramVar ? var_isUser :
        varType[activeNameRange][varNameIndex] & var_scopeMask;  // may only contain variable scope info (parameter, local, static, global, user)

    bool isGlobalOrUserVar = (isOpenFunctionStaticVariable || isOpenFunctionLocalVariable || isOpenFunctionParam) ? false :
        isProgramVar ? // NOTE: inside a function, test against 'var_isGlobal', outside a function, test against 'var_nameHasGlobalValue'
        ((_extFunctionBlockOpen && (varScope == var_isGlobal)) || (!_extFunctionBlockOpen && (varType[activeNameRange][varNameIndex] & var_nameHasGlobalValue))) : true;
    bool isStaticVar = isOpenFunctionStaticVariable ? true : (_extFunctionBlockOpen && (varScope == var_isStaticInFunc));
    bool isLocalVar = isOpenFunctionLocalVariable ? true : (_extFunctionBlockOpen && (varScope == var_isLocalInFunc));
    bool isParam = isOpenFunctionParam ? true : (_extFunctionBlockOpen && (varScope == var_isParamInFunc));

    int valueIndex = (isOpenFunctionStaticVariable || isOpenFunctionLocalVariable || isOpenFunctionParam) ? openFunctionVar_valueIndex :
        isGlobalOrUserVar ? varNameIndex : programVarValueIndex[varNameIndex];

    bool varIsConstantVar = isGlobalOrUserVar ? (varType[activeNameRange][varNameIndex] & var_isConstantVar) :      // note: a STATIC or a PARAM variable is never a constant
        isLocalVar ? (localVarType[valueIndex] & var_isConstantVar) : false;

    if (_lastTokenIsPrefixIncrDecr && varIsConstantVar) { pNext = pch; result = result_cannotChangeConstantValue; return false; }

    /*
    Serial.print("*** 5: var scope: "); Serial.print(varScope, HEX);
    Serial.print(", glob/user static local param: "); Serial.print(isGlobalOrUserVar); Serial.print(" "); Serial.print(isStaticVar);
    Serial.print(" "); Serial.print(isLocalVar); Serial.print(" "); Serial.print(isParam);
    Serial.print(", value index: "); Serial.print(valueIndex); Serial.print(", is reference: "); Serial.println(!(_isExtFunctionCmd || _isAnyVarCmd));
    */

    if (!(_isExtFunctionCmd || _isAnyVarCmd)) {  // not a variable definition but a variable reference
        bool existingArray = false;
        _arrayDimCount = 0;                  // init: if new variable (or no array), then set dimension count to zero
        existingArray = (isOpenFunctionLocalVariable || isOpenFunctionParam) ? isOpenFunctionLocalArrayVariable :
            isGlobalOrUserVar ? (varType[activeNameRange][valueIndex] & var_isArray) :
            isStaticVar ? (staticVarType[valueIndex] & var_isArray) :
            (localVarType[valueIndex] & var_isArray);           // param or local
        // if not a function definition: array name does not have to be followed by a left parenthesis (passing the array and not an array element)
        // Is this variable part of a function call argument, without further nesting of parenthesis, and has it been defined as an array ? 
        bool isPartOfFuncCallArgument = (_parenthesisLevel > 0) ? (_pParsingStack->openPar.flags & (intFunctionBit | extFunctionBit)) : false;
        if (isPartOfFuncCallArgument && existingArray) {
            // if NOT followed by an array element enclosed in parenthesis, it references the complete array
            // this is only allowed if not part of an expression: check

            bool isFuncCallArgument = _lastTokenIsTerminal ? ((_lastTermCode == termcod_leftPar) || (_lastTermCode == termcod_comma)) : false;
            isFuncCallArgument = isFuncCallArgument && ((peek1[0] == term_comma[0]) || (peek1[0] == term_rightPar[0]));
            if (isFuncCallArgument) { isArray = true; }
        }

        if (existingArray ^ isArray) { pNext = pch; result = isArray ? result_varDefinedAsScalar : result_varDefinedAsArray; return false; }


        // if existing array: retrieve dimension count against existing definition, for testing against definition afterwards
        if (existingArray) {
            void* pArray = nullptr;
            if (isStaticVar) { pArray = staticVarValues[valueIndex].pArray; }
            else if (isGlobalOrUserVar) { pArray = varValues[activeNameRange][valueIndex].pArray; }
            else if (isLocalVar) { pArray = (float*)localVarDims[valueIndex]; }   // dimensions and count are stored in a float

            // retrieve dimension count from array element 0, character 3 (char 0 to 2 contain the dimensions) 
            // parameters; set to maximum allowed for now (count only known during exec))
            // debug mode: retrieve from local array variable in stopped function
            _arrayDimCount = (isParam && !isOpenFunctionParam) ? MAX_ARRAY_DIMS : isOpenFunctionLocalArrayVariable ? openFunctionArray_dimCount : ((char*)pArray)[3];
        }


        // if FOR loop control variable, check it is not in use by a FOR outer loop of SAME function  
        // -----------------------------------------------------------------------------------------

        if (_isForCommand) {
            if (varIsConstantVar) { pNext = pch; result = result_controlVarIsConstant; return false; }
            if (_blockLevel > 1) {     // minimum 1 other (outer) open block
                TokenPointer prgmCnt;
                prgmCnt.pTokenChars = _programStorage + _lastTokenStep;  // address of keyword
                int tokenIndex = prgmCnt.pResW->tokenIndex;

                // check if control variable is in use by a FOR outer loop
                LE_parsingStack* pStackLvl = (LE_parsingStack*)parsingStack.getLastListElement();        // current open block level
                do {
                    pStackLvl = (LE_parsingStack*)parsingStack.getPrevListElement(pStackLvl);    // an outer block stack level
                    if (pStackLvl == nullptr) { break; }
                    if (pStackLvl->openBlock.cmdBlockDef.blockType == block_for) {    // outer block is FOR loop as well (could be while, if, ... block)
                        // find token for control variable for this outer loop
                        uint16_t tokenStep{ 0 };
                        memcpy(&tokenStep, pStackLvl->openBlock.tokenStep, sizeof(char[2]));
                        prgmCnt.pTokenChars = _programStorage + tokenStep;
                        findTokenStep(prgmCnt.pTokenChars, tok_isVariable, 0);          // always match

                        // compare variable qualifier, name index and value index of outer and inner loop control variable
                        bool isSameControlVariable = ((varScope == uint8_t(prgmCnt.pVar->identInfo & var_scopeMask))
                            && ((int)prgmCnt.pVar->identNameIndex == varNameIndex)
                            && ((int)prgmCnt.pVar->identValueIndex == valueIndex));
                        if (isSameControlVariable) { pNext = pch; result = result_varControlVarInUse; return false; }
                    }
                } while (true);
            }
        }
    }

    _variableNameIndex = varNameIndex;          // will be pushed to parsing stack
    _variableScope = varScope;
    _varIsConstant = varIsConstantVar;

    // expression syntax check 
    _thisLvl_lastIsVariable = true;
    _thislvl_lastIsConstVar = varIsConstantVar;

    // command argument constraints check
    if (!_lvl0_withinExpression || _lvl0_isPurePrefixIncrDecr) { _lvl0_isPureVariable = !varIsConstantVar; _lvl0_isPurePrefixIncrDecr = false; }
    _lvl0_withinExpression = true;                                                         // reset for next command parameter


    ////Serial.println("*** 6");
    // 6. Store token in program memory
    // --------------------------------

    TokenIsVariable* pToken = (TokenIsVariable*)_programCounter;
    pToken->tokenType = tok_isVariable | (sizeof(TokenIsVariable) << 4);
    // identInfo only contains variable scope info (parameter, local, static, global), 'is array' flag, is constant var flag, and 'is forced function variable in debug mode' flag (for printing only) 
    pToken->identInfo = varScope | (isArray ? var_isArray : 0) | (varIsConstantVar ? var_isConstantVar : 0) | (db_functionVarOnly ? var_isForcedFunctionVar : 0);              // qualifier, array flag ? (is fixed for a variable -> can be stored in token)  
    pToken->identNameIndex = varNameIndex;
    pToken->identValueIndex = valueIndex;                      // points to storage area element for the variable  


    _lastTokenStep = _programCounter - _programStorage;
    _lastVariableTokenStep = _lastTokenStep;
    _lastTokenType = tok_isVariable;
    _lastTokenIsString = false, _lastTokenIsTerminal = false; _lastTokenIsPrefixOp = false; _lastTokenIsPostfixOp = false, _lastTokenIsPrefixIncrDecr = false;

#if printParsedTokens
    Serial.print("parsing var name: address is "); Serial.print(_lastTokenStep); Serial.print(" ["); Serial.print(pvarNames[activeNameRange][varNameIndex]);  Serial.println("]");
#endif

    /*
    Serial.print("-  token address: "); Serial.println(_programCounter - _programStorage);
    Serial.print("-  token type: "); Serial.println(pToken->tokenType, HEX);
    Serial.print("-  info: scope+array+forced (hex): "); Serial.println(pToken->identInfo, HEX);
    Serial.print("-  name index: "); Serial.println((int)pToken->identNameIndex);
    Serial.print("-  value index: "); Serial.println((int)pToken->identValueIndex);
    */

    _programCounter += sizeof(TokenIsVariable);
    *_programCounter = tok_no_token;                                                 // indicates end of program
    result = result_tokenFound;                                                         // flag 'valid token found'

    return true;
}


// -----------------------------------------------------------------
// *   try to parse next characters as a generic identifier name   *
// -----------------------------------------------------------------

bool Justina_interpreter::parseAsIdentifierName(char*& pNext, parseTokenResult_type& result) {
    result = result_tokenNotFound;                                                      // init: flag 'no token found'
    char* pch = pNext;                                                                  // pointer to first character to parse (any spaces have been skipped already)

    bool stay = (_isProgramCmd || _isDeleteVarCmd || _isDeclCBcmd || _isClearAllCmd || _isClearProgCmd);
    stay = stay || (_isCallbackCmd && (_cmdArgNo == 0));
    if (!stay) { return true; }

    if (!isalpha(pNext[0])) { return true; }                                       // first character is not a letter ? Then it's not an identifier name (it can still be something else)
    while (isalnum(pNext[0]) || (pNext[0] == '_')) { pNext++; }                   // do until first character after alphanumeric token (can be anything, including '\0')

    // token is a generic identifier, but is it allowed here ? If not, reset pointer to first character to parse, indicate error and return
    if (_parsingExecutingTraceString || _parsingEvalString) { pNext = pch; result = result_trace_eval_genericNameNotAllowed; return false; }

    if (_parenthesisLevel > 0) { pNext = pch; result = result_identifierNotAllowedHere; return false; }
    if (!(_lastTokenGroup_sequenceCheck_bit & lastTokenGroups_6_3_2_0)) { pNext = pch; result = result_identifierNotAllowedHere; return false; }

    // if variable name is too long, reset pointer to first character to parse, indicate error and return
    if (pNext - pch > MAX_IDENT_NAME_LEN) { pNext = pch; result = result_identifierTooLong;  return false; }

    // token is an identifier name, and it's allowed here
    char* pIdentifierName = new char[pNext - pch + 1];                    // create char array on the heap to store identifier name, including terminating '\0'
    _parsedStringConstObjectCount++;
#if printCreateDeleteListHeapObjects
    Serial.print("+++++ (parsed str ) "); Serial.println((uint32_t)pIdentifierName - RAMSTART);
#endif
    strncpy(pIdentifierName, pch, pNext - pch);                            // store identifier name in newly created character array
    pIdentifierName[pNext - pch] = '\0';                                                 // string terminating '\0'

    // Declaring program name or aliases ? Store 
    if (_isProgramCmd) {
        strcpy(_programName, pIdentifierName);
    }

    else if (_isDeclCBcmd) {                                             // !!! maximum 10 user functions !!!    
        if (_userCBprocAliasSet_count >= _userCBprocStartSet_count) { pNext = pch; result = result_allUserCBAliasesSet; } // still need to delete string object
        for (int i = 0; i < _userCBprocAliasSet_count; i++) {                               // alias already declared ?
            if (strcmp(_callbackUserProcAlias[i], pIdentifierName) == 0) { pNext = pch; result = result_userCBAliasRedeclared; }    // still need to delete string object
        }

        if ((result == result_allUserCBAliasesSet || result == result_userCBAliasRedeclared)) {
        #if printCreateDeleteListHeapObjects
            Serial.print("----- (parsed str ) ");   Serial.println((uint32_t)pIdentifierName - RAMSTART);
        #endif
            delete[] pIdentifierName;
            _parsedStringConstObjectCount--;
            return false;
        }
        else (strcpy(_callbackUserProcAlias[_userCBprocAliasSet_count++], pIdentifierName));
    }

    else if (_isDeleteVarCmd) {
        result = deleteUserVariable(pIdentifierName);
        if (result != result_tokenFound) {
        #if printCreateDeleteListHeapObjects
            Serial.print("----- (parsed str ) ");   Serial.println((uint32_t)pIdentifierName - RAMSTART);
        #endif
            delete[] pIdentifierName;
            _parsedStringConstObjectCount--;
            pNext = pch; return false;
        }
    }

    // expression syntax check 
    _thisLvl_lastIsVariable = false;
    _thislvl_lastIsConstVar = false;

    // command argument constraints check : reset for next command parameter
    _lvl0_withinExpression = false;
    _lvl0_isPurePrefixIncrDecr = false;
    _lvl0_isPureVariable = false;
    _lvl0_isVarWithAssignment = false;

    TokenIsConstant* pToken = (TokenIsConstant*)_programCounter;
    pToken->tokenType = tok_isGenericName | (sizeof(TokenIsConstant) << 4);
    memcpy(pToken->cstValue.pStringConst, &pIdentifierName, sizeof(pIdentifierName));            // pointer not necessarily aligned with word size: copy memory instead

    _lastTokenStep = _programCounter - _programStorage;
    _lastTokenType = tok_isGenericName;
    _lastTokenIsString = false, _lastTokenIsTerminal = false; _lastTokenIsPrefixOp = false; _lastTokenIsPostfixOp = false, _lastTokenIsPrefixIncrDecr = false;

#if printParsedTokens
    Serial.print("parsing identif: address is "); Serial.print(_lastTokenStep); Serial.print(" ["); Serial.print(pIdentifierName);  Serial.println("]");
#endif

    _programCounter += sizeof(TokenIsConstant);
    *_programCounter = tok_no_token;                                                 // indicates end of program
    result = result_tokenFound;                                                         // flag 'valid token found'
    return true;
}


// -----------------------------------------
// *   pretty print a parsed instruction   *
// -----------------------------------------
void Justina_interpreter::prettyPrintStatements(int instructionCount, char* startToken, char* errorProgCounter, int* sourceErrorPos) {

    // input: stored tokens
    TokenPointer progCnt;
    progCnt.pTokenChars = (startToken == nullptr) ? _programStorage + PROG_MEM_SIZE : startToken;
    int tokenType = *progCnt.pTokenChars & 0x0F;
    int lastTokenType = tok_no_token;
    bool lastHasTrailingSpace = false, testForPostfix = false, testForPrefix = false;
    bool lastWasPostfixOperator = false, lastWasInfixOperator = false;

    bool allInstructions = (instructionCount == 0);
    bool multipleInstructions = (instructionCount > 1);      // multiple, but not all, instructions
    bool isFirstInstruction = true;

    // output: printable token (text)
    const int maxCharsPrettyToken{ 100 };           // must be long enough to hold one token in text (e.g. a variable name)
    const int maxOutputLength{ 200 };
    int outputLength = 0;                       // init: first position

    while (tokenType != tok_no_token) {                                                                    // for all tokens in token list
        int tokenLength = (tokenType >= tok_isTerminalGroup1) ? sizeof(TokenIsTerminal) :
            (tokenType == tok_isConstant) ? sizeof(TokenIsConstant) : (*progCnt.pTokenChars >> 4) & 0x0F;
        TokenPointer nextProgCnt;
        nextProgCnt.pTokenChars = progCnt.pTokenChars + tokenLength;
        int nextTokenType = *nextProgCnt.pTokenChars & 0x0F;                                                                // next token type (look ahead)
        bool tokenHasLeadingSpace = false, testNextForPostfix = false, isPostfixOperator = false, isInfixOperator = false;
        bool hasTrailingSpace = false;
        bool isSemicolon = false;

        char prettyToken[maxCharsPrettyToken] = "";         // used for all tokens except string values; must be long enough for the longest token in text
        char* pPrettyToken{ prettyToken };                  // init: for all tokens except string values
        bool tempStringCreated{ false };                    // init: for all tokens except string values

        switch (tokenType) {
            case tok_isReservedWord:
            {
                TokenIsResWord* pToken = (TokenIsResWord*)progCnt.pTokenChars;
                bool nextIsTerminal = ((nextTokenType == tok_isTerminalGroup1) || (nextTokenType == tok_isTerminalGroup2) || (nextTokenType == tok_isTerminalGroup3));
                bool nextIsSemicolon = false;
                if (nextIsTerminal) {
                    int nextTokenIndex = ((nextProgCnt.pTermTok->tokenTypeAndIndex >> 4) & 0x0F);
                    nextTokenIndex += ((nextTokenType == tok_isTerminalGroup2) ? 0x10 : (nextTokenType == tok_isTerminalGroup3) ? 0x20 : 0);
                    nextIsSemicolon = (_terminals[nextTokenIndex].terminalCode == termcod_semicolon);
                }

                sprintf(prettyToken, nextIsSemicolon ? "%s" : "%s ", _resWords[progCnt.pResW->tokenIndex]._resWordName);
                hasTrailingSpace = true;
                break;
            }

            case tok_isInternFunction:
                strcpy(prettyToken, _functions[progCnt.pIntFnc->tokenIndex].funcName);
                break;

            case tok_isExternFunction:
            {
                int identNameIndex = (int)progCnt.pExtFnc->identNameIndex;   // external function list element
                char* identifierName = extFunctionNames[identNameIndex];
                strcpy(prettyToken, identifierName);
                break;
            }

            case tok_isVariable:
            {
                int identNameIndex = (int)(progCnt.pVar->identNameIndex);
                bool isForcedFunctionVar = (progCnt.pVar->identInfo & var_isForcedFunctionVar) == var_isForcedFunctionVar;
                bool isUserVar = (progCnt.pVar->identInfo & var_scopeMask) == var_isUser;
                char* identifierName = isUserVar ? userVarNames[identNameIndex] : programVarNames[identNameIndex];
                sprintf(prettyToken, "%s%s", (isForcedFunctionVar ? "#" : ""), identifierName);
                testNextForPostfix = true;
                break;
            }

            case tok_isConstant:
            {
                char valueType = (*progCnt.pTokenChars >> 4) & value_typeMask;
                bool isLongConst = (valueType == value_isLong);
                bool isFloatConst = (valueType == value_isFloat);
                bool isStringConst = (valueType == value_isStringPointer);

                if (isLongConst) {
                    long  l;
                    memcpy(&l, progCnt.pCstToken->cstValue.longConst, sizeof(l));                         // pointer not necessarily aligned with word size: copy memory instead
                    sprintf(prettyToken, "%ld", l);
                    testNextForPostfix = true;
                    break;   // and quit switch
                }

                else if (isFloatConst) {
                    float f;
                    memcpy(&f, progCnt.pCstToken->cstValue.floatConst, sizeof(f));                         // pointer not necessarily aligned with word size: copy memory instead
                    sprintf(prettyToken, "%#.3G", f);
                    testNextForPostfix = true;
                    break;   // and quit switch
                }

                else if (isStringConst) {
                    testNextForPostfix = true;     // no break here: fall into generic name handling
                }
            }

            case tok_isGenericName:
            {
                char* pAnum{ nullptr };
                memcpy(&pAnum, progCnt.pCstToken->cstValue.pStringConst, sizeof(pAnum));                         // copy pointer, not string (not necessarily aligned with word size: copy memory instead)

                if (testNextForPostfix) {                   // string constant and NOT a generic name ? expand '\' sequences and add string delimiters
                    tempStringCreated = true;
                    expandStringBackslashSequences(pAnum);          // returns pointer to new (temporary) string created on the heap: it must be DELETED immediately when not needed any more 
                    strcpy(prettyToken, pAnum);
                    delete[]pAnum;
                }
                else {
                    strcpy(prettyToken, pAnum); strcat(prettyToken, " ");       // generic token: just add a space at the end
                }
                hasTrailingSpace = !testNextForPostfix;
                break;
            }

            default:  // terminal
            {
                int index = (progCnt.pTermTok->tokenTypeAndIndex >> 4) & 0x0F;
                index += ((tokenType == tok_isTerminalGroup2) ? 0x10 : (tokenType == tok_isTerminalGroup3) ? 0x20 : 0);
                char trailing[2] = "\0";      // init: empty string

                if (_terminals[index].terminalCode <= termcod_opRangeEnd) {      // operator 
                    isPostfixOperator = testForPostfix ? (_terminals[index].postfix_priority != 0) : false;

                    isInfixOperator = lastWasInfixOperator ? false : testForPostfix ? !isPostfixOperator : false;

                    if (lastWasPostfixOperator && isPostfixOperator) {             // check if operator is postfix operator 
                        strcat(prettyToken, " ");          // leading space
                        tokenHasLeadingSpace = true;
                    }

                    if (!isPostfixOperator && !lastHasTrailingSpace) {             // check if operator is postfix operator 
                        strcat(prettyToken, " ");          // leading space
                        tokenHasLeadingSpace = true;
                    }

                    if ((isInfixOperator)) {
                        trailing[0] = ' ';      // single space (already terminated by '\0')
                        hasTrailingSpace = true;
                    }

                    testNextForPostfix = isPostfixOperator;
                }

                else if (_terminals[index].terminalCode == termcod_rightPar) {
                    testNextForPostfix = true;
                }

                else if (_terminals[index].terminalCode == termcod_leftPar) {
                    hasTrailingSpace = true;
                    testNextForPostfix = false;
                }

                else if ((_terminals[index].terminalCode == termcod_comma) || (_terminals[index].terminalCode == termcod_semicolon)) {
                    testNextForPostfix = false;
                    trailing[0] = ' ';      // single space (already terminated by '\0')
                    hasTrailingSpace = true;
                }

                strcat(prettyToken, _terminals[index].terminalName);         // concatenate with empty string or single-space string
                strcat(prettyToken, trailing);
                isSemicolon = (_terminals[index].terminalCode == termcod_semicolon);
                break; }
        }


        // print pretty token
        // ------------------

        // if not printing all instructions, then limit output, but always print the first instruction in full
        if (!allInstructions && !isFirstInstruction && (outputLength > maxOutputLength)) { break; }

        int tokenSourceLength = strlen(pPrettyToken);
        if (isSemicolon) {
            if (multipleInstructions && isFirstInstruction) { pPrettyToken[1] = '\0'; }  // no space after semicolon
            if ((nextTokenType != tok_no_token) && (allInstructions || (instructionCount > 1))) { _pConsole->print(pPrettyToken); }
            if (isFirstInstruction && multipleInstructions) { _pConsole->print("]   ( ==>> "); }
        }

        else { _pConsole->print(pPrettyToken); }              // not a semicolon

        // if printing a fixed number of instructions, return output error position based on token where execution error was produced
        if (!allInstructions) {
            if (errorProgCounter == progCnt.pTokenChars) {
                *sourceErrorPos = outputLength + (tokenHasLeadingSpace ? 1 : 0);
            }
            if (isSemicolon) {
                if (--instructionCount == 0) { break; }     // all statements printed
            }
            outputLength += tokenSourceLength;
        }


        // advance to next token
        // ---------------------

        progCnt.pTokenChars = nextProgCnt.pTokenChars;
        lastTokenType = tokenType;
        tokenType = nextTokenType;                                                     // next token type
        testForPostfix = testNextForPostfix;
        lastHasTrailingSpace = hasTrailingSpace;
        lastWasInfixOperator = isInfixOperator;
        lastWasPostfixOperator = isPostfixOperator;

        if (isSemicolon) { isFirstInstruction = false; }
    }

    // exit
    _pConsole->print(multipleInstructions ? " ...)\r\n" : allInstructions ? "" : "\r\n"); _isPrompt = false;
}


// -------------------------------------------
// *   expand backslash sequence in string   *
// -------------------------------------------

// note: this routine may create a character string on the heap; it must be deleted afterwards

void Justina_interpreter::expandStringBackslashSequences(char*& stringValue) {
    int occurences{ 0 };                   // count '\' and '"' characters within string
    char* pos = stringValue;

    if (stringValue != nullptr) { do { pos = strpbrk(pos, "\\\""); if (pos != nullptr) { ++occurences; } } while (pos++ != nullptr); }
    int oldLen = (stringValue == nullptr) ? 0 : strlen(stringValue);

    // !!! new char* created without augmenting an object counter: make sure no error occurs between this creation and later deletion (as soon as possible)
    char* output = new char[oldLen + occurences + 2 + 1];       // provide room for expanded \ and " characters, 2 string terminating " and terminator
    output[0] = '"';                                                          // add starting string terminator

    if (oldLen != 0) {
        char* newPos = pos = stringValue;

        char* destinPos = output + 1;

        for (int i = 1; i <= occurences; ++i) {
            newPos = strpbrk(pos, "\\\"");      // always match
            int len = newPos - pos;             // if zero, first character is \ or "
            if (len > 0) { memcpy(destinPos, pos, len);  destinPos += len; }          // copy characters before found \ or " character 
            destinPos[0] = '\\'; destinPos[1] = newPos[0];  destinPos += 2;
            newPos++;
            pos = newPos;
        }
        strcpy(destinPos, pos);     // remainder of string
    }
    output[oldLen + occurences + 2 - 1] = '"';
    output[oldLen + occurences + 2] = '\0';
    stringValue = output;
    return;
}


// ----------------------------
// *   print parsing result   *
// ----------------------------

void Justina_interpreter::printParsingResult(parseTokenResult_type result, int funcNotDefIndex, char* const pInstruction, int lineCount, char* pErrorPos) {

    char parsingInfo[100 + MAX_IDENT_NAME_LEN] = "";       // provide sufficient room for longest possible message (int: no OK message in immediate mode)
    if (result == result_tokenFound) {                                                // prepare message with parsing result
        if (_programMode) {
            if (_lastProgramStep == _programStorage) { strcpy(parsingInfo, "\r\nNo program loaded"); }
            else { sprintf(parsingInfo, "\r\nProgram parsed without errors. %ld %% of program memory used", (long)(((_lastProgramStep - _programStorage + 1) * 100) / PROG_MEM_SIZE)); }
        }
    }

    else  if ((result == result_undefinedFunctionOrArray) && _programMode) {     // in program mode only 
        // during external function call parsing, it is not always known whether the function exists (because function can be defined after a call) 
        // -> a linenumber can not be given, but the undefined function can
        sprintf(parsingInfo, "\r\n  Parsing error %d: function or array '%s' is not defined", result, extFunctionNames[funcNotDefIndex]);
    }

    else {                                                                              // parsing error
        // instruction not parsed (because of error): print source instruction where error is located (can not 'unparse' yet for printing instruction)
        if (result == result_statementTooLong) { pErrorPos = pInstruction; }

        _pConsole->print("\r\n  "); _pConsole->println(pInstruction);
        char point[pErrorPos - pInstruction + 3];                               // 2 extra positions for 2 leading spaces, 2 for '^' and '\0' characters
        memset(point, ' ', pErrorPos - pInstruction + 2);
        point[pErrorPos - pInstruction + 2] = '^';
        point[pErrorPos - pInstruction + 3] = '\0';
        _pConsole->println(point);

        if (_programMode) { sprintf(parsingInfo, "  Parsing error %d: statement ending at line %d", result, lineCount + 1); }
        else { sprintf(parsingInfo, "  Parsing error %d", result); }
    }

    if (strlen(parsingInfo) > 0) { _pConsole->println(parsingInfo); _isPrompt = false; }

};<|MERGE_RESOLUTION|>--- conflicted
+++ resolved
@@ -29,7 +29,7 @@
 #include "Justina.h"
 
 #define printCreateDeleteListHeapObjects 0
-#define printParsedTokens 1
+#define printParsedTokens 0
 #define debugPrint 0
 
 
@@ -796,13 +796,8 @@
     _isDeclCBcmd = _resWords[_tokenIndex].resWordCode == cmdcod_declCB;
     _isClearCBcmd = _resWords[_tokenIndex].resWordCode == cmdcod_clearCB;
     _isCallbackCmd = _resWords[_tokenIndex].resWordCode == cmdcod_callback;
-<<<<<<< HEAD
-    _isGlobalOrUserVarCmd = (_resWords[_tokenIndex].resWordCode == cmdcod_var) && !_extFunctionBlockOpen;
-    _isLocalVarCmd = (_resWords[_tokenIndex].resWordCode == cmdcod_local) && _extFunctionBlockOpen;
-=======
     _isGlobalOrUserVarCmd = ((_resWords[_tokenIndex].resWordCode == cmdcod_var) || (_resWords[_tokenIndex].resWordCode == cmdcod_constVar)) && !_extFunctionBlockOpen;
     _isLocalVarCmd = ((_resWords[_tokenIndex].resWordCode == cmdcod_var) || (_resWords[_tokenIndex].resWordCode == cmdcod_constVar)) && _extFunctionBlockOpen;
->>>>>>> 57ee3118
     _isStaticVarCmd = _resWords[_tokenIndex].resWordCode == cmdcod_static;
     _isConstVarCmd = (_resWords[_tokenIndex].resWordCode == cmdcod_constVar);
     _isForCommand = _resWords[_tokenIndex].resWordCode == cmdcod_for;
@@ -2228,7 +2223,7 @@
     if (index == -1) { pNext = pch; result = result_maxExtFunctionsReached; return false; }
     char* funcName = extFunctionNames[index];                                    // either new or existing function name
     if (createNewName) {                                                                      // new function name
-        // init max (bits 7654) & min (bits 3210) allowed n° OR actual n° of arguments; store in last position (behind string terminating character)
+        // init max (bits 7654) & min (bits 3210) allowed n� OR actual n� of arguments; store in last position (behind string terminating character)
         funcName[MAX_IDENT_NAME_LEN + 1] = c_extFunctionFirstOccurFlag;                          // max (bits 7654) < (bits 3210): indicates value is not yet updated by parsing previous calls closing parenthesis
         extFunctionData[index].pExtFunctionStartToken = nullptr;                      // initialize. Pointer will be set when function definition is parsed (checked further down)
         extFunctionData[index].paramIsArrayPattern[1] = 0x80;                        // set flag to indicate a new function name is parsed (definition or call)
