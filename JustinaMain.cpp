/***************************************************************************************
    Justina interpreter library for Arduino Nano 33 IoT and Arduino RP2040.

    Version:    v1.00 - xx/xx/2022
    Author:     Herwig Taveirne

    Justina is an interpreter which does NOT require you to use an IDE to write
    and compile programs. Programs are written on the PC using any text processor
    and transferred to the Arduino using any serial terminal capable of sending files.
    Justina can store and retrieve programs and other data on an SD card as well.

    See GitHub for more information and documentation: //// <links>

    This program is free software: you can redistribute it and/or modify
    it under the terms of the GNU General Public License as published by
    the Free Software Foundation, either version 3 of the License, or
    (at your option) any later version.

    This program is distributed in the hope that it will be useful,
    but WITHOUT ANY WARRANTY; without even the implied warranty of
    MERCHANTABILITY or FITNESS FOR A PARTICULAR PURPOSE. See the
    GNU General Public License for more details.

    You should have received a copy of the GNU General Public License
    along with this program.  If not, see <http://www.gnu.org/licenses/>.
***************************************************************************************/


#include "Justina.h"
////#include "math.h"
////#include <avr/dtostrf.h>  & dotostrf() functie toevoegen (bug in sprintf)        

#define printCreateDeleteListHeapObjects 0
#define debugPrint 0


// *****************************************************************
// ***            class LinkedList - implementation              ***
// *****************************************************************

// ---------------------------------------------
// *   initialisation of static class member   *
// ---------------------------------------------

int LinkedList::_listIDcounter = 0;

// -------------------
// *   constructor   *
// -------------------

LinkedList::LinkedList() {
    _listID = _listIDcounter;
    _listIDcounter++;       // static variable
    _pFirstElement = nullptr;
    _pLastElement = nullptr;
}


// ---------------------
// *   deconstructor   *
// ---------------------

LinkedList::~LinkedList() {
    _listIDcounter--;       // static variable
}


// --------------------------------------------------
// *   append a list element to the end of a list   *
// --------------------------------------------------

char* LinkedList::appendListElement(int size) {
    ListElemHead* p = (ListElemHead*)(new char[sizeof(ListElemHead) + size]);       // create list object with payload of specified size in bytes

    if (_pFirstElement == nullptr) {                                                  // not yet any elements
        _pFirstElement = p;
        p->pPrev = nullptr;                                                             // is first element in list: no previous element
    }
    else {
        _pLastElement->pNext = p;
        p->pPrev = _pLastElement;
    }
    _pLastElement = p;
    p->pNext = nullptr;                                                                 // because p is now last element
    _listElementCount++;

#if printCreateDeleteListHeapObjects
    Serial.print("(LIST) Create elem # "); Serial.print(_listElementCount);
    Serial.print(", list ID "); Serial.print(_listID);
    Serial.print(", stack: "); Serial.print(_listName);
    if (p == nullptr) { Serial.println("- list elem adres: nullptr"); }
    else {
        Serial.print(", list elem address: "); Serial.println((uint32_t)p - RAMSTART);
    }
#endif
    return (char*)(p + 1);                                          // pointer to payload of newly created element
}


// -----------------------------------------------------
// *   delete a heap object and remove it from list    *
// -----------------------------------------------------

char* LinkedList::deleteListElement(void* pPayload) {                              // input: pointer to payload of a list element

    ListElemHead* pElem = (ListElemHead*)pPayload;                                     // still points to payload: check if nullptr
    if (pElem == nullptr) { pElem = _pLastElement; }                                  // nullptr: delete last element in list (if it exists)
    else { pElem = pElem - 1; }                                                         // pointer to list element header

    if (pElem == nullptr) { return nullptr; }                                         // still nullptr: return (list is empty)

    ListElemHead* p = pElem->pNext;                                                     // remember return value

#if printCreateDeleteListHeapObjects
    // determine list element # by counting from the list start
    ListElemHead* q = _pFirstElement;
    int i{};
    for (i = 1; i <= _listElementCount; ++i) {
        if (q == pElem) { break; }            // always a match
        q = q->pNext;
    }

    Serial.print("(LIST) Delete elem # "); Serial.print(i); Serial.print(" (new # "); Serial.print(_listElementCount - 1);
    Serial.print("), list ID "); Serial.print(_listID);
    Serial.print(", stack: "); Serial.print(_listName);
    Serial.print(", list elem address: "); Serial.println((uint32_t)pElem - RAMSTART);
#endif

    // before deleting object, remove from list:
    // change pointers from previous element (or _pFirstPointer, if no previous element) and next element (or _pLastPointer, if no next element)
    ((pElem->pPrev == nullptr) ? _pFirstElement : pElem->pPrev->pNext) = pElem->pNext;
    ((pElem->pNext == nullptr) ? _pLastElement : pElem->pNext->pPrev) = pElem->pPrev;

    _listElementCount--;
    delete[]pElem;

    if (p == nullptr) { return nullptr; }
    else { return (char*)(p + 1); }                                           // pointer to payload of next element in list, or nullptr if last element deleted
}


// ------------------------------------------
// *   delete all list elements in a list   *
// ------------------------------------------

void LinkedList::deleteList() {
    if (_pFirstElement == nullptr) return;

    ListElemHead* pHead = _pFirstElement;
    while (true) {
        char* pNextPayload = deleteListElement((char*)(pHead + 1));
        if (pNextPayload == nullptr) { return; }
        pHead = ((ListElemHead*)pNextPayload) - 1;                                     // points to list element header 
    }
}


// ----------------------------------------------------
// *   get a pointer to the first element in a list   *
// ----------------------------------------------------

char* LinkedList::getFirstListElement() {
    return (char*)(_pFirstElement + (_pFirstElement == nullptr ? 0 : 1)); // add one header length
}


//----------------------------------------------------
// *   get a pointer to the last element in a list   *
//----------------------------------------------------

char* LinkedList::getLastListElement() {

    return (char*)(_pLastElement + (_pLastElement == nullptr ? 0 : 1)); // add one header length
}


// -------------------------------------------------------
// *   get a pointer to the previous element in a list   *
// -------------------------------------------------------

char* LinkedList::getPrevListElement(void* pPayload) {                                 // input: pointer to payload of a list element  
    if (pPayload == nullptr) { return nullptr; }                                          // nullptr: return
    ListElemHead* pElem = ((ListElemHead*)pPayload) - 1;                                     // points to list element header
    if (pElem->pPrev == nullptr) { return nullptr; }
    return (char*)(pElem->pPrev + 1);                                                      // points to payload of previous element
}


//----------------------------------------------------
// *   get a pointer to the next element in a list   *
//----------------------------------------------------

char* LinkedList::getNextListElement(void* pPayload) {
    if (pPayload == nullptr) { return nullptr; }                                          // nullptr: return
    ListElemHead* pElem = ((ListElemHead*)pPayload) - 1;                                     // points to list element header
    if (pElem->pNext == nullptr) { return nullptr; }
    return (char*)(pElem->pNext + 1);                                                      // points to payload of previous element
}


//-------------------------------------------------------------
// *   get the list ID (depends on the order of creation !)   *
//-------------------------------------------------------------

int LinkedList::getListID() {
    return _listID;
}


//--------------------------
// *   set the list name   *
//--------------------------

void LinkedList::setListName(char* listName) {
    strncpy(_listName, listName, listNameSize - 1);
    _listName[listNameSize - 1] = '\0';
    return;
}


//--------------------------
// *   get the list name   *
//--------------------------

char* LinkedList::getListName() {
    return _listName;
}


//-------------------------------
// *   get list element count   *
//-------------------------------

int LinkedList::getElementCount() {
    return _listElementCount;
}



/***********************************************************
*                 class Justina_interpreter                *
***********************************************************/

// -------------------------------------------------
// *   // initialisation of static class members   *
// -------------------------------------------------


// commands (FUNCTION, FOR, ...): 'allowed command parameter' keys
// ---------------------------------------------------------------

// command parameter spec name                 param type and flags                           param type and flags                            param type and flags                             param type and flags
// ---------------------------                 --------------------                           --------------------                            --------------------                             --------------------

const char Justina_interpreter::cmdPar_100[4]{ cmdPar_ident | cmdPar_multipleFlag,            cmdPar_none,                                     cmdPar_none,                                    cmdPar_none };
const char Justina_interpreter::cmdPar_101[4]{ cmdPar_ident,                                  cmdPar_expression | cmdPar_multipleFlag,         cmdPar_none,                                    cmdPar_none };
const char Justina_interpreter::cmdPar_102[4]{ cmdPar_none,                                   cmdPar_none,                                     cmdPar_none,                                    cmdPar_none };
const char Justina_interpreter::cmdPar_103[4]{ cmdPar_ident,                                  cmdPar_none,                                     cmdPar_none,                                    cmdPar_none };
const char Justina_interpreter::cmdPar_104[4]{ cmdPar_expression,                             cmdPar_none,                                     cmdPar_none,                                    cmdPar_none };
const char Justina_interpreter::cmdPar_105[4]{ cmdPar_expression,                             cmdPar_expression,                               cmdPar_none,                                    cmdPar_none };
const char Justina_interpreter::cmdPar_106[4]{ cmdPar_expression | cmdPar_optionalFlag,       cmdPar_none,                                     cmdPar_none,                                    cmdPar_none };
const char Justina_interpreter::cmdPar_107[4]{ cmdPar_expression | cmdPar_multipleFlag,       cmdPar_none,                                     cmdPar_none,                                    cmdPar_none };
const char Justina_interpreter::cmdPar_108[4]{ cmdPar_extFunction,                            cmdPar_none,                                     cmdPar_none,                                    cmdPar_none };
const char Justina_interpreter::cmdPar_109[4]{ cmdPar_varOptAssignment,                       cmdPar_expression,                               cmdPar_expression | cmdPar_optionalFlag,        cmdPar_none };
const char Justina_interpreter::cmdPar_110[4]{ cmdPar_ident,                                  cmdPar_ident | cmdPar_multipleFlag,              cmdPar_none,                                    cmdPar_none };
const char Justina_interpreter::cmdPar_111[4]{ cmdPar_varOptAssignment,                       cmdPar_varOptAssignment | cmdPar_multipleFlag,   cmdPar_none,                                    cmdPar_none };
const char Justina_interpreter::cmdPar_112[4]{ cmdPar_expression,                             cmdPar_expression | cmdPar_multipleFlag,         cmdPar_none,                                    cmdPar_none };
const char Justina_interpreter::cmdPar_113[4]{ cmdPar_expression,                             cmdPar_varOptAssignment,                         cmdPar_varOptAssignment,                        cmdPar_none };
const char Justina_interpreter::cmdPar_114[4]{ cmdPar_expression,                             cmdPar_varOptAssignment | cmdPar_optionalFlag,   cmdPar_none,                                    cmdPar_none };
const char Justina_interpreter::cmdPar_999[4]{ cmdPar_varNoAssignment,                        cmdPar_none,                                     cmdPar_none,                                    cmdPar_none };////test var no assignment


// commands: keywords with attributes
// ----------------------------------

const Justina_interpreter::ResWordDef Justina_interpreter::_resWords[]{
    //  name            id code                 where allowed              padding (boundary alignment)     param key      control info
    //  ----            -------                 -------------              ----------------------------     ---------      ------------   

    // programs and functions
    // ----------------------
    {"program",         cmdcod_program,         cmd_onlyProgramTop | cmd_skipDuringExec,            0,0,    cmdPar_103,     cmdBlockNone},        //// non-block commands: cmdBlockNone ?
    {"function",        cmdcod_function,        cmd_onlyInProgram | cmd_skipDuringExec,             0,0,    cmdPar_108,     cmdBlockExtFunction},

<<<<<<< HEAD

    /* declare variables */
    /* ----------------- */

    {"var",             cmdcod_var,             cmd_noRestrictions | cmd_skipDuringExec,            0,0,    cmdPar_111,     cmdGlobalVar},
    {"static",          cmdcod_static,          cmd_onlyInFunctionBlock | cmd_skipDuringExec,       0,0,    cmdPar_111,     cmdStaticVar},
    ////{"local",           cmdcod_local,           cmd_onlyInFunctionBlock | cmd_skipDuringExec,       0,0,    cmdPar_111,     cmdLocalVar},

    //// to do
    //// -----

    {"delVar",          cmdcod_delete,          cmd_onlyImmediate | cmd_skipDuringExec,             0,0,    cmdPar_110,     cmdDeleteVar},
    {"clearVars",       cmdcod_clear,           cmd_onlyImmediate | cmd_skipDuringExec,             0,0,    cmdPar_102,     cmdBlockNone},
    {"test",            cmdcod_test,            cmd_onlyImmediate | cmd_skipDuringExec,/* temp */   0,0,    cmdPar_999,     cmdBlockNone},//// test var no assignment

    {"printVars",       cmdcod_vars,            cmd_onlyImmediate | cmd_skipDuringExec,/* temp */   0,0,    cmdPar_102,     cmdBlockNone},
    {"printCBs",        cmdcod_printCB,         cmd_onlyImmediate | cmd_skipDuringExec,/* temp */   0,0,    cmdPar_102,     cmdBlockNone},
    {"printProg",       cmdcod_printProg,       cmd_onlyImmediate | cmd_skipDuringExec,/* temp */   0,0,    cmdPar_102,     cmdBlockNone},


    // 
    // --------------

    {"printCallstack",  cmdcod_printCallSt,     cmd_onlyImmediate,                                  0,0,    cmdPar_102,     cmdBlockNone},

=======
>>>>>>> 57ee3118
    {"receiveProg",     cmdcod_receiveProg,     cmd_onlyImmediate,                                  0,0,    cmdPar_102,     cmdBlockNone},

    // declare variables
    // -----------------
    {"var",             cmdcod_var,             cmd_noRestrictions | cmd_skipDuringExec,            0,0,    cmdPar_111,     cmdBlockNone},
    {"const",           cmdcod_constVar,        cmd_noRestrictions | cmd_skipDuringExec,            0,0,    cmdPar_111,     cmdBlockNone},
    {"static",          cmdcod_static,          cmd_onlyInFunctionBlock | cmd_skipDuringExec,       0,0,    cmdPar_111,     cmdBlockNone},
    {"delVar",          cmdcod_deleteVar,       cmd_onlyImmediateOutsideBlock | cmd_skipDuringExec, 0,0,    cmdPar_110,     cmdBlockNone},
    {"clearAll",        cmdcod_clearAll,        cmd_onlyImmediateOutsideBlock | cmd_skipDuringExec, 0,0,    cmdPar_102,     cmdBlockNone},
    {"clearProg",       cmdcod_clearProg,       cmd_onlyImmediateOutsideBlock | cmd_skipDuringExec, 0,0,    cmdPar_102,     cmdBlockNone},

    // print system info
    // -----------------
    {"vars",            cmdcod_printVars,       cmd_onlyImmediate,                                  0,0,    cmdPar_102,     cmdBlockNone},
    {"callStack",       cmdcod_printCallSt,     cmd_onlyImmediate,                                  0,0,    cmdPar_102,     cmdBlockNone},

    // flow control commands
    // ---------------------
    {"for",             cmdcod_for,             cmd_onlyImmOrInsideFuncBlock,                       0,0,    cmdPar_109,     cmdBlockFor},
    {"while",           cmdcod_while,           cmd_onlyImmOrInsideFuncBlock,                       0,0,    cmdPar_104,     cmdBlockWhile},
    {"if",              cmdcod_if,              cmd_onlyImmOrInsideFuncBlock,                       0,0,    cmdPar_104,     cmdBlockIf},
    {"elseif",          cmdcod_elseif,          cmd_onlyImmOrInsideFuncBlock,                       0,0,    cmdPar_104,     cmdBlockIf_elseIf},
    {"else",            cmdcod_else,            cmd_onlyImmOrInsideFuncBlock,                       0,0,    cmdPar_102,     cmdBlockIf_else},
    {"end",             cmdcod_end,             cmd_noRestrictions,                                 0,0,    cmdPar_102,     cmdBlockGenEnd},                // closes inner open command block

    {"break",           cmdcod_break,           cmd_onlyImmOrInsideFuncBlock,                       0,0,    cmdPar_102,     cmdBlockOpenBlock_loop},        // allowed if at least one open loop block (any level) 
    {"continue",        cmdcod_continue,        cmd_onlyImmOrInsideFuncBlock,                       0,0,    cmdPar_102,     cmdBlockOpenBlock_loop },       // allowed if at least one open loop block (any level) 
    {"return",          cmdcod_return,          cmd_onlyImmOrInsideFuncBlock,                       0,0,    cmdPar_106,     cmdBlockOpenBlock_function},    // allowed if currently an open function definition block 

    // input and output commands
    // -------------------------
    {"info",            cmdcod_info,            cmd_onlyImmOrInsideFuncBlock,                       0,0,    cmdPar_114,     cmdBlockNone},
    {"input",           cmdcod_input,           cmd_onlyImmOrInsideFuncBlock,                       0,0,    cmdPar_113,     cmdBlockNone},
    {"print",           cmdcod_print,           cmd_onlyImmOrInsideFuncBlock,                       0,0,    cmdPar_107,     cmdBlockNone},
    {"dispFmt",         cmdcod_dispfmt,         cmd_onlyImmOrInsideFuncBlock,                       0,0,    cmdPar_112,     cmdBlockNone},
    {"dispMod",         cmdcod_dispmod,         cmd_onlyImmOrInsideFuncBlock,                       0,0,    cmdPar_105,     cmdBlockNone},
    {"pause",           cmdcod_pause,           cmd_onlyInFunctionBlock,                            0,0,    cmdPar_106,     cmdBlockNone},
    {"halt",            cmdcod_halt,            cmd_onlyInFunctionBlock,                            0,0,    cmdPar_102,     cmdBlockNone},

    // debugging commands
    // ------------------
    {"stop",            cmdcod_stop,            cmd_onlyInFunctionBlock,                            0,0,    cmdPar_102,     cmdBlockNone},
    {"nop",             cmdcod_nop,             cmd_onlyInFunctionBlock | cmd_skipDuringExec,       0,0,    cmdPar_102,     cmdBlockNone},                  // insert two bytes in program, do nothing

    {"go",              cmdcod_go,              cmd_onlyImmediate,                                  0,0,    cmdPar_102,     cmdBlockNone},
    {"step",            cmdcod_step,            cmd_onlyImmediate,                                  0,0,    cmdPar_102,     cmdBlockNone},
    {"stepOut",         cmdcod_stepOut,         cmd_onlyImmediate,                                  0,0,    cmdPar_102,     cmdBlockNone},
    {"stepOver",        cmdcod_stepOver,        cmd_onlyImmediate,                                  0,0,    cmdPar_102,     cmdBlockNone},
    {"blockStepOut",    cmdcod_stepOutOfBlock,  cmd_onlyImmediate,                                  0,0,    cmdPar_102,     cmdBlockNone},
    {"blockStepEnd",    cmdcod_stepToBlockEnd,  cmd_onlyImmediate,                                  0,0,    cmdPar_102,     cmdBlockNone},
    {"skip",            cmdcod_skip,            cmd_onlyImmediate,                                  0,0,    cmdPar_102,     cmdBlockNone},

    {"trace",           cmdcod_trace,           cmd_onlyImmOrInsideFuncBlock,                       0,0,    cmdPar_104,     cmdBlockNone},

    {"abort",           cmdcod_abort,           cmd_onlyImmediate,                                  0,0,    cmdPar_102,     cmdBlockNone},
    {"debug",           cmdcod_debug,           cmd_onlyImmediate,                                  0,0,    cmdPar_102,     cmdBlockNone},
    {"quit",            cmdcod_quit,            cmd_onlyImmOrInsideFuncBlock,                       0,0,    cmdPar_106,     cmdBlockNone},

    // user callback functions
    // -----------------------

    {"declareCB",       cmdcod_declCB,          cmd_onlyOutsideFunctionBlock | cmd_skipDuringExec,  0,0,    cmdPar_110,     cmdBlockNone},
    {"clearCB",         cmdcod_clearCB,         cmd_onlyOutsideFunctionBlock | cmd_skipDuringExec,  0,0,    cmdPar_102,     cmdBlockNone},
    {"callcpp",         cmdcod_callback,        cmd_onlyImmOrInsideFuncBlock,                       0,0,    cmdPar_101,     cmdBlockNone},
};


// internal (intrinsic) Justina functions
// --------------------------------------

// the 8 array pattern bits indicate the order of arrays and scalars; bit b0 to bit b7 refer to parameter 1 to 8, if a bit is set, an array is expected as argument
// if more than 8 arguments are supplied, only arguments 1 to 8 can be set as array arguments
// maximum number of parameters should be no more than 16

const Justina_interpreter::FuncDef Justina_interpreter::_functions[]{
    //  name                    id code                         #par    array pattern
    //  ----                    -------                         ----    -------------   

    // logical functions
    {"ifte",                    fnccod_ifte,                    3,16,   0b0},
    {"switch",                  fnccod_switch,                  3,16,   0b0},
    {"index",                   fnccod_index,                   3,16,   0b0},
    {"choose",                  fnccod_choose,                  3,16,   0b0},

    // other functions
    {"eval",                    fnccod_eval,                    1,1,    0b0},
    {"ubound",                  fnccod_ubound,                  2,2,    0b00000001},        // first parameter is array (LSB)
    {"dims",                    fnccod_dims,                    1,1,    0b00000001},
    {"type",                    fnccod_valueType,               1,1,    0b0},
    {"r",                       fnccod_last,                    0,1,    0b0},               // short label for 'last result'
    {"ft",                      fnccod_format,                  1,6,    0b0},               // short label for 'system value'
    {"sysval",                  fnccod_sysVal,                  1,1,    0b0},

    // math functions
    {"sqrt",                    fnccod_sqrt,                    1,1,    0b0},
    {"sin",                     fnccod_sin,                     1,1,    0b0},
    {"cos",                     fnccod_cos,                     1,1,    0b0},
    {"tan",                     fnccod_tan,                     1,1,    0b0},
    {"asin",                    fnccod_asin,                    1,1,    0b0},
    {"acos",                    fnccod_acos,                    1,1,    0b0},
    {"atan",                    fnccod_atan,                    1,1,    0b0},
    {"ln",                      fnccod_ln,                      1,1,    0b0},
    {"lnp1",                    fnccod_lnp1,                    1,1,    0b0},
    {"log10",                   fnccod_log10,                   1,1,    0b0},
    {"exp",                     fnccod_exp,                     1,1,    0b0},
    {"expm1",                   fnccod_expm1,                   1,1,    0b0},

    {"round",                   fnccod_round,                   1,1,    0b0},
    {"ceil",                    fnccod_ceil,                    1,1,    0b0},
    {"floor",                   fnccod_floor,                   1,1,    0b0},
    {"trunc",                   fnccod_trunc,                   1,1,    0b0},

    {"min",                     fnccod_min,                     2,2,    0b0},
    {"max",                     fnccod_max,                     2,2,    0b0},
    {"abs",                     fnccod_abs,                     1,1,    0b0},
    {"sign",                    fnccod_sign,                    1,1,    0b0},
    {"fmod",                    fnccod_fmod,                    2,2,    0b0},

    // conversion functions
    {"cInt",                    fnccod_cint,                    1,1,    0b0},
    {"cFloat",                  fnccod_cfloat,                  1,1,    0b0},
    {"cStr",                    fnccod_cstr,                    1,1,    0b0},

    // Arduino digital I/O, timing and other functions
    {"millis",                  fnccod_millis,                  0,0,    0b0},
    {"micros",                  fnccod_micros,                  0,0,    0b0},
    {"delay",                   fnccod_delay,                   1,1,    0b0},
    {"delayMicroseconds",       fnccod_delayMicroseconds,       1,1,    0b0},
    {"digitalRead",             fnccod_digitalRead,             1,1,    0b0},
    {"digitalWrite",            fnccod_digitalWrite,            2,2,    0b0},
    {"pinMode",                 fnccod_pinMode,                 2,2,    0b0},
    {"analogRead",              fnccod_analogRead,              1,1,    0b0},
    {"analogReference",         fnccod_analogReference,         1,1,    0b0},
    {"analogWrite",             fnccod_analogWrite,             2,2,    0b0},
    {"analogReadResolution",    fnccod_analogReadResolution,    1,1,    0b0},
    {"analogWriteResolution",   fnccod_analogWriteResolution,   1,1,    0b0},
    {"noTone",                  fnccod_noTone,                  1,1,    0b0},
    {"pulseIn",                 fnccod_pulseIn,                 2,3,    0b0},
    {"shiftIn",                 fnccod_shiftIn,                 3,3,    0b0},
    {"shiftOut",                fnccod_shiftOut,                4,4,    0b0},
    {"tone",                    fnccod_tone,                    2,3,    0b0},
    {"random",                  fnccod_random,                  1,2,    0b0},
    {"randomSeed",              fnccod_randomSeed,              1,1,    0b0},

    // bit and byte manipulation functions
    {"bit",                     fnccod_bit,                     1,1,    0b0},
    {"bitRead",                 fnccod_bitRead,                 2,2,    0b0},
    {"bitClear",                fnccod_bitClear,                2,2,    0b0},
    {"bitSet",                  fnccod_bitSet,                  2,2,    0b0},
    {"bitWrite",                fnccod_bitWrite,                3,3,    0b0},
    {"maskedBitRead",           fnccod_bitsMaskedRead,          2,2,    0b0},
    {"maskedBitClear",          fnccod_bitsMaskedClear,         2,2,    0b0},
    {"maskedBitSet",            fnccod_bitsMaskedSet,           2,2,    0b0},
    {"maskedBitWrite",          fnccod_bitsMaskedWrite,         3,3,    0b0},
    {"byteRead",                fnccod_byteRead,                2,2,    0b0},
    {"byteWrite",               fnccod_byteWrite,               3,3,    0b0},
    {"reg32Read",               fnccod_reg32Read,               1,1,    0b0},
    {"reg8Read",                fnccod_reg8Read,                2,2,    0b0},
    {"reg32Write",              fnccod_reg32Write,              2,2,    0b0},
    {"reg8Write",               fnccod_reg8Write,               3,3,    0b0},

    // string and 'character' functions
    {"char",                    fnccod_char,                    1,1,    0b0},
    {"len",                     fnccod_len,                     1,1,    0b0},
    {"nl",                      fnccod_nl,                      0,0,    0b0},
    {"asc",                     fnccod_asc,                     1,2,    0b0},
    {"rtrim",                   fnccod_rtrim,                   1,1,    0b0},
    {"ltrim",                   fnccod_ltrim,                   1,1,    0b0},
    {"trim",                    fnccod_trim,                    1,1,    0b0},
    {"left",                    fnccod_left,                    2,2,    0b0},
    {"mid",                     fnccod_mid,                     3,3,    0b0},
    {"right",                   fnccod_right,                   2,2,    0b0},
    {"toUpper",                 fnccod_toupper,                 1,3,    0b0},
    {"toLower",                 fnccod_tolower,                 1,3,    0b0},
    {"space",                   fnccod_space,                   1,1,    0b0},
    {"repChar",                 fnccod_repchar,                 2,2,    0b0},
    {"strStr",                  fnccod_strstr,                  2,3,    0b0},
    {"strCmp",                  fnccod_strcmp,                  2,2,    0b0},

    {"isAlpha",                 fnccod_isAlpha,                 1,2,    0b0},
    {"isAlphaNumeric",          fnccod_isAlphaNumeric,          1,2,    0b0},
    {"isAscii",                 fnccod_isAscii,                 1,2,    0b0},
    {"isControl",               fnccod_isControl,               1,2,    0b0},
    {"isDigit",                 fnccod_isDigit,                 1,2,    0b0},
    {"isGraph",                 fnccod_isGraph,                 1,2,    0b0},
    {"isHexadecimalDigit",      fnccod_isHexadecimalDigit,      1,2,    0b0},
    {"isLowerCase",             fnccod_isLowerCase,             1,2,    0b0},
    {"isUpperCase",             fnccod_isUpperCase,             1,2,    0b0},
    {"isPrintable",             fnccod_isPrintable,             1,2,    0b0},
    {"isPunct",                 fnccod_isPunct,                 1,2,    0b0},
    {"isSpace",                 fnccod_isSpace,                 1,2,    0b0},
    {"isWhitespace",            fnccod_isWhitespace,            1,2,    0b0},
};


// terminal tokens 
// ---------------

// priority: bits b43210 define priority if used as prefix, infix, postfix operator, respectively (0x1 = lowest, 0x1F = highest) 
// priority 0 means operator not available for use as use as postfix, prefix, infix operator
// bit b7 defines associativity for infix operators (bit set indicates 'right-to-left').
// prefix operators: always right-to-left. postfix operators: always left-to-right
// NOTE: table entries with names starting with same characters: shortest entries should come BEFORE longest (e.g. '!' before '!=', '&' before '&&')
// postfix operator names can only be shared with prefix operator names

const Justina_interpreter::TerminalDef Justina_interpreter::_terminals[]{

    //  name            id code                 prefix prio                 infix prio          postfix prio         
    //  ----            -------                 -----------                 ----------          ------------   

    // non-operator terminals

    {term_comma,            termcod_comma,              0x00,               0x00,                       0x00},
    {term_semicolon,        termcod_semicolon,          0x00,               0x00,                       0x00},
    {term_rightPar,         termcod_rightPar,           0x00,               0x00,                       0x00},
    {term_leftPar,          termcod_leftPar,            0x00,               0x10,                       0x00},

    // operators (0x00 -> operator not available, 0x01 -> pure or compound assignment)
    // op_long: operands must be long, a long is returned (e.g. 'bitand' operator)
    // res_long: operands can be float or long, a long is returned (e.g. 'and' operator)
    // op_RtoL: operator has right-to-left associativity
    // prefix operators: always right-to-left associativity; not added to the operator definition table below

    {term_assign,           termcod_assign,             0x00,               0x01 | op_RtoL,             0x00},

    {term_bitAnd,           termcod_bitAnd,             0x00,               0x06 | op_long,             0x00},
    {term_bitXor,           termcod_bitXor,             0x00,               0x05 | op_long,             0x00},
    {term_bitOr,            termcod_bitOr,              0x00,               0x04 | op_long,             0x00},

    {term_and,              termcod_and,                0x00,               0x03 | res_long,            0x00},
    {term_or,               termcod_or,                 0x00,               0x02 | res_long,            0x00},
    {term_not,              termcod_not,                0x0C | res_long,    0x00,                       0x00},
    {term_bitCompl,         termcod_bitCompl,           0x0C | op_long,     0x00,                       0x00},

    {term_eq,               termcod_eq,                 0x00,               0x07 | res_long,            0x00},
    {term_neq,              termcod_ne,                 0x00,               0x07 | res_long,            0x00},
    {term_lt,               termcod_lt,                 0x00,               0x08 | res_long,            0x00},
    {term_gt,               termcod_gt,                 0x00,               0x08 | res_long,            0x00},
    {term_ltoe,             termcod_ltoe,               0x00,               0x08 | res_long,            0x00},
    {term_gtoe,             termcod_gtoe,               0x00,               0x08 | res_long,            0x00},

    {term_bitShLeft,        termcod_bitShLeft,          0x00,               0x09 | op_long,             0x00},
    {term_bitShRight,       termcod_bitShRight,         0x00,               0x09 | op_long,             0x00},

    {term_plus,             termcod_plus,               0x0C,               0x0A,                       0x00},      // note: for strings, concatenate
    {term_minus,            termcod_minus,              0x0C,               0x0A,                       0x00},
    {term_mult,             termcod_mult,               0x00,               0x0B,                       0x00},
    {term_div,              termcod_div,                0x00,               0x0B,                       0x00},
    {term_mod,              termcod_mod,                0x00,               0x0B | op_long,             0x00},
    {term_pow,              termcod_pow,                0x00,               0x0D | op_RtoL,             0x00},

    {term_incr,             termcod_incr,               0x0E,               0x00,                       0x0F},
    {term_decr,             termcod_decr,               0x0E,               0x00,                       0x0F},

    {term_plusAssign,       termcod_plusAssign,         0x00,               0x01 | op_RtoL,             0x00},
    {term_minusAssign,      termcod_minusAssign,        0x00,               0x01 | op_RtoL,             0x00},
    {term_multAssign,       termcod_multAssign,         0x00,               0x01 | op_RtoL,             0x00},
    {term_divAssign,        termcod_divAssign,          0x00,               0x01 | op_RtoL,             0x00},
    {term_modAssign,        termcod_modAssign,          0x00,               0x01 | op_RtoL,             0x00},

    {term_bitAndAssign,     termcod_bitAndAssign,       0x00,               0x01 | op_RtoL | op_long,   0x00},
    {term_bitOrAssign,      termcod_bitOrAssign,        0x00,               0x01 | op_RtoL | op_long,   0x00},
    {term_bitXorAssign,     termcod_bitXorAssign,       0x00,               0x01 | op_RtoL | op_long,   0x00},

    {term_bitShLeftAssign,  termcod_bitShLeftAssign,    0x00,               0x01 | op_RtoL | op_long,   0x00},
    {term_bitShRightAssign, termcod_bitShRightAssign,   0x00,               0x01 | op_RtoL | op_long,   0x00},
};


// -------------------
// *   constructor   *
// -------------------

Justina_interpreter::Justina_interpreter(Stream* const pConsole) : _pConsole(pConsole) {

    // settings to be initialized when cold starting interpreter only
    // --------------------------------------------------------------

    _coldStart = true;

    _housekeepingCallback = nullptr;
    for (int i = 0; i < _userCBarrayDepth; i++) { _callbackUserProcStart[i] = nullptr; }
    _userCBprocStartSet_count = 0;

    _resWordCount = (sizeof(_resWords)) / sizeof(_resWords[0]);
    _functionCount = (sizeof(_functions)) / sizeof(_functions[0]);
    _terminalCount = (sizeof(_terminals)) / sizeof(_terminals[0]);

    _quitJustina = false;
    _isPrompt = false;

    _programMode = false;
    _currenttime = millis();
    _previousTime = _currenttime;
    _lastCallBackTime = _currenttime;

    parsingStack.setListName("parsing ");
    evalStack.setListName("eval    ");
    flowCtrlStack.setListName("flowCtrl");
    immModeCommandStack.setListName("cmd line");

    // initialize interpreter object fields
    // ------------------------------------

    initInterpreterVariables(true);
};


// ---------------------
// *   deconstructor   *
// ---------------------

Justina_interpreter::~Justina_interpreter() {
    if (!_keepInMemory) {
        resetMachine(true);             // delete all objects created on the heap: with = with user variables and FiFo stack
        _housekeepingCallback = nullptr;
    }
    _pConsole->println("\r\nJustina: bye\r\n");
};


// ------------------------------
// *   set call back functons   *
// ------------------------------

bool Justina_interpreter::setMainLoopCallback(void (*func)(bool& requestQuit, long& appFlags)) {

    // a call from the user program initializes the address of a 'user callback' function.
    // Justina will call this user routine repeatedly and automatically, allowing  the user...
    // ...to execute a specific routine regularly (e.g. to maintain a TCP connection, to implement a heartbeat, ...)
    _housekeepingCallback = func;
    return true;
}

bool Justina_interpreter::setUserFcnCallback(void(*func) (const void** data, const char* valueType, const int argCount)) {

    // each call from the user program initializes a next 'user callback' function address in an array of function addresses 
    if (_userCBprocStartSet_count > +_userCBarrayDepth) { return false; }      // throw away if callback array full
    _callbackUserProcStart[_userCBprocStartSet_count++] = func;
    return true; // success
}



// ----------------------------
// *   interpreter main loop   *
// ----------------------------

bool Justina_interpreter::run(Stream* const pConsole, Stream** const pTerminal, int definedTerms) {

    bool withinStringEscSequence{ false };
    bool lastCharWasSemiColon{ false };
    bool within1LineComment{ false };
    bool withinMultiLineComment{ false };
    bool withinString{ false };
    static bool flushAllUntilEOF{ false };

    int lineCount{ 0 };
    int statementCharCount{ 0 };
    char* pErrorPos{};
    parseTokenResult_type result{ result_tokenFound };    // init

    // local variables 
    bool kill{ false };                                       // kill is true: request from caller, kill is false: quit command executed
    bool quitNow{ false };
    char c;

<<<<<<< HEAD
=======


    //// start temp test
    uint8_t* testptr = (uint8_t*)0x20000000;

    typedef union {
        struct {
            uint32_t bits1_0 : 2;
            uint32_t bits10_3 : 8;
        } bit;
        uint32_t reg;
    } ABC_type;

    ABC_type abc;
    abc.reg = 0xFFFFFFFF;
    Serial.print("word: "); Serial.println(abc.reg, HEX);

    abc.bit.bits1_0 = 1;
    abc.bit.bits10_3 = 3;

    Serial.print("word: "); Serial.println(abc.reg, HEX);
    Serial.print("bits: "); Serial.println(abc.bit.bits10_3, HEX);

    Serial.println("\r\nregisters: ");
    testptr = (uint8_t*)(&abc);
    testptr[0] = 'a';
    testptr[1] = 'b';
    testptr[2] = 'c';
    testptr[3] = 'd';

    Serial.println(testptr[0], HEX);
    Serial.println(testptr[1], HEX);
    Serial.println(testptr[2], HEX);
    Serial.println(testptr[3], HEX);



    uint32_t* tstp = (uint32_t*)(testptr);
    Serial.println(*tstp, HEX);
    Serial.print("word: "); Serial.println(abc.reg, HEX);


    testptr = (uint8_t*)0x20000000;
    testptr[1];



    uint8_t* REG8_PORT_DIRCLR0 = (uint8_t*)(&REG_PORT_DIRCLR0);        // 8 bit port register acces
    REG8_PORT_DIRCLR0[2];
    //// end temp test



>>>>>>> 57ee3118
    bool redundantSemiColon = false;
    bool isCommentStartChar = (c == '$');                               // character can also be part of comment

    _pConsole->println();
    for (int i = 0; i < 13; i++) { _pConsole->print("*"); } _pConsole->print("____");
    for (int i = 0; i < 4; i++) { _pConsole->print("*"); } _pConsole->print("__");
    for (int i = 0; i < 14; i++) { _pConsole->print("*"); } _pConsole->print("_");
    for (int i = 0; i < 10; i++) { _pConsole->print("*"); }_pConsole->println();

    _pConsole->print("    "); _pConsole->println(ProductName);
    _pConsole->print("    "); _pConsole->println(LegalCopyright);
    _pConsole->print("    Version: "); _pConsole->print(ProductVersion); _pConsole->print(" ("); _pConsole->print(BuildDate); _pConsole->println(")");
    for (int i = 0; i < 48; i++) { _pConsole->print("*"); } _pConsole->println();

    _appFlags = 0x0000L;                            // init application flags (for communication with Justina caller, using callbacks)

    _programMode = false;
    _programCounter = _programStorage + PROG_MEM_SIZE;
    *(_programStorage + PROG_MEM_SIZE) = tok_no_token;                                      //  current end of program (immediate mode)
    _pConsole = pConsole;
    _isPrompt = false;                 // end of parsing
    _pTerminal = pTerminal;
    _definedTerminals = definedTerms;

    _coldStart = false;             // can be used if needed in this procedure, to determine whether this was a cold or warm start


    do {
        // when loading a program, as soon as first printable character of a PROGRAM is read, each subsequent character needs to follow after the previous one within a fixed time delay, handled by getKey().
        // program reading ends when no character is read within this time window.
        // when processing immediate mode statements (single line), reading ends when a New Line terminating character is received
        bool allowTimeOut = _programMode && !_initiateProgramLoad;          // _initiateProgramLoad is set during execution of the command to read a program source file from the console
        if (getKey(c, allowTimeOut)) { kill = true; break; }                // return true if kill request received from calling program
        if (c < 0xFF) { _initiateProgramLoad = false; }                     // reset _initiateProgramLoad after each printable character received
        bool programOrStatementRead = _programMode ? ((c == 0xFF) && allowTimeOut) : (c == '\n');
        if ((c == 0xFF) && !programOrStatementRead) { continue; }                // no character (except when program or imm. mode line is read): start next loop

        quitNow = false;

        // if no character added: nothing to do, wait for next
        bool bufferOverrun{ false };                                        // buffer where statement characters are assembled for parsing
        bool noCharAdded = !addCharacterToInput(lastCharWasSemiColon, withinString, withinStringEscSequence, within1LineComment, withinMultiLineComment, redundantSemiColon, programOrStatementRead,
            bufferOverrun, flushAllUntilEOF, lineCount, statementCharCount, c);

        do {        // one loop only
            if (bufferOverrun) { result = result_statementTooLong; }
            else if (noCharAdded) { break; }               // start a new outer loop (read a character if available, etc.)

            // if a statement is complete (terminated by a semicolon or end of input), parse it
            // --------------------------------------------------------------------------------
            bool isStatementSeparator = (!withinString) && (!within1LineComment) && (!withinMultiLineComment) && (c == ';') && !redundantSemiColon;
            isStatementSeparator = isStatementSeparator || (withinString && (c == '\n'));  // new line sent to parser as well

            bool statementComplete = !bufferOverrun && (isStatementSeparator || (programOrStatementRead && (statementCharCount > 0)));

            int clearIndicator{ 0 };
            if (statementComplete && !_quitJustina) {                   // if quitting anyway, just skip                                               
                _appFlags &= ~appFlag_errorConditionBit;              // clear error condition flag 
                _appFlags = (_appFlags & ~appFlag_statusMask) | appFlag_parsing;     // status 'parsing'

                _statement[statementCharCount] = '\0';                            // add string terminator

                char* pStatement = _statement;                                                 // because passed by reference 
                char* pDummy{};
                _parsingExecutingTraceString = false; _parsingEvalString = false;
                result = parseStatement(pStatement, pDummy, clearIndicator = 0);                                 // parse ONE statement only 
                pErrorPos = pStatement;                                                      // in case of error

                if (result != result_tokenFound) { flushAllUntilEOF = true; }
                if (result == result_parse_kill) { kill = true; _quitJustina = true; }     // flushAllUntilEOF is true already (flush buffer before quitting)

                // reset after each statement read 
                statementCharCount = 0;
                withinString = false; withinStringEscSequence = false; within1LineComment = false; withinMultiLineComment = false;
                lastCharWasSemiColon = false;
            }

            if (programOrStatementRead) {       // program mode: complete program read and parsed / imm. mode: 1 statement read and parsed (with or without error)
                _appFlags = (_appFlags & ~appFlag_statusMask) | appFlag_idle;     // status 'idle'

                quitNow = processAndExec(result, kill, lineCount, pErrorPos, clearIndicator);  // return value: quit Justina now

                // parsing error occured ? reset input controlling variables
                if (result != result_tokenFound) {
                    statementCharCount = 0;
                    withinString = false; withinStringEscSequence = false; within1LineComment = false; withinMultiLineComment = false;
                    lastCharWasSemiColon = false;
                }

                // reset after program (or imm. mode line) is read
                lineCount = 0;
                flushAllUntilEOF = false;

                _statement[statementCharCount] = '\0';                            // add string terminator
                result = result_tokenFound;
            }
        } while (false);

        if (quitNow) { break; }                        // user gave quit command


    } while (true);

    // returning control to Justina caller
    _appFlags = 0x0000L;                            // clear all application flags
    _housekeepingCallback(quitNow, _appFlags);      // pass application flags to caller immediately

    if (kill) { _keepInMemory = false; _pConsole->println("\r\n\r\n>>>>> Justina: kill request received from calling program <<<<<"); }
    if (_keepInMemory) { _pConsole->println("\r\nJustina: bye\r\n"); }        // if remove from memory: message given in destructor
    _quitJustina = false;         // if interpreter stays in memory: re-init

    return _keepInMemory;           // return to calling program
}


// ------------------------------------------------------------------------------
// * add a character received from the input stream to the parsing input buffer *
// ------------------------------------------------------------------------------

bool Justina_interpreter::addCharacterToInput(bool& lastCharWasSemiColon, bool& withinString, bool& withinStringEscSequence, bool& within1LineComment, bool& withinMultiLineComment,
    bool& redundantSemiColon, bool ImmModeLineOrProgramRead, bool& bufferOverrun, bool _flushAllUntilEOF, int& _lineCount, int& _statementCharCount, char c) {

    const char commentOuterDelim = '/'; // twice: single line comment, followed by inner del.: start of multi-line comment, preceded by inner delimiter: end of multi-line comment 
    const char commentInnerDelim = '*';

    static bool lastCharWasWhiteSpace{ false };
    static char lastCommentChar{ '\0' };                                  // init: none

    bool redundantSpaces = false;                                       // init

    bufferOverrun = false;
    if ((c < ' ') && (c != '\n')) { return false; }          // skip control-chars except new line and EOF character

    // when a program or imm. mode line is completely read and the last character (part of the last statement) received from input stream is not a semicolon, add it
    if (ImmModeLineOrProgramRead) {
        if (_statementCharCount > 0) {
            if (_statement[_statementCharCount - 1] != ';') {
                if (_statementCharCount == MAX_STATEMENT_LEN) { bufferOverrun = true; return false; }
                _statement[_statementCharCount] = ';';                               // still room: add character
                _statementCharCount++;
            }
        }

        within1LineComment = false;
        withinMultiLineComment = false;
    }

    // not at end of program or imm. mode line: process character   
    else {
        if (_flushAllUntilEOF) { return false; }                       // discard characters (after parsing error)

        if (c == '\n') { _lineCount++; }                           // line number used when while reading program in input file

        // currently within a string or within a comment ? check for ending delimiter, check for in-string backslash sequences
        if (withinString) {
            if (c == '\\') { withinStringEscSequence = !withinStringEscSequence; }
            else if (c == '\"') { withinString = withinStringEscSequence; withinStringEscSequence = false; }
            else { withinStringEscSequence = false; }                 // any other character within string
            lastCharWasWhiteSpace = false;
            lastCharWasSemiColon = false;
        }

        // within a single-line comment ? check for end of comment 
        else if (within1LineComment) {
            if (c == '\n') { within1LineComment = false; return false; }                // comment stops at end of line
        }

        // within a multi-line comment ? check for end of comment 
        else if (withinMultiLineComment) {
            if ((c == commentOuterDelim) && (lastCommentChar == commentInnerDelim)) { withinMultiLineComment = false; return false; }
            lastCommentChar = c;                // a discarded character within a comment
        }

        // NOT within a string or (single-or multi-) line comment ?
        else {
            bool leadingWhiteSpace = (((c == ' ') || (c == '\n')) && (_statementCharCount == 0));
            if (leadingWhiteSpace) { return false; };

            // start of string ?
            if (c == '\"') { withinString = true; }

            // start of (single-or multi-) line comment ?
            else if ((c == commentOuterDelim) || (c == commentInnerDelim)) {  // if previous character = same, then remove it from input buffer. It's the start of a single line comment
                if (_statementCharCount > 0) {
                    if (_statement[_statementCharCount - 1] == commentOuterDelim) {
                        lastCommentChar = '\0';         // reset
                        --_statementCharCount;
                        _statement[_statementCharCount] = '\0';                            // add string terminator

                        ((c == commentOuterDelim) ? within1LineComment : withinMultiLineComment) = true; return false;
                    }
                }
            }

            // white space in multi-line statements: replace a new line with a space (program only)
            else if (c == '\n') { c = ' '; }

            // check last character 
            redundantSpaces = (_statementCharCount > 0) && (c == ' ') && lastCharWasWhiteSpace;
            redundantSemiColon = (c == ';') && lastCharWasSemiColon;
            lastCharWasWhiteSpace = (c == ' ');                     // remember
            lastCharWasSemiColon = (c == ';');
        }

        // do NOT add character to parsing input buffer if specific conditions are met
        if (redundantSpaces || redundantSemiColon || within1LineComment || withinMultiLineComment) { return false; }            // no character added
        if (_statementCharCount == MAX_STATEMENT_LEN) { bufferOverrun = true; return false; }

        // add character  
        _statement[_statementCharCount] = c;                               // still room: add character
        ++_statementCharCount;
    }

    return true;
}


// ------------------------------------------------------------------------------------------------------------------------
// * finalise parsing, execute if no errors, if in debug mode, trace and print debug info, re-init machine state and exit *
// ------------------------------------------------------------------------------------------------------------------------

bool Justina_interpreter::processAndExec(parseTokenResult_type result, bool& kill, int lineCount, char* pErrorPos, int clearIndicator) {

    // all statements (in program or imm. mode line) have been parsed: finalise
    // ------------------------------------------------------------------------
    int funcNotDefIndex;
    if (result == result_tokenFound) {
        // checks at the end of parsing: any undefined functions (program mode only) ?  any open blocks ?
        if (_programMode && (!allExternalFunctionsDefined(funcNotDefIndex))) { result = result_undefinedFunctionOrArray; }
        if (_blockLevel > 0) { result = result_noBlockEnd; }
    }

    (_programMode ? _lastProgramStep : _lastUserCmdStep) = _programCounter;

    if (result == result_tokenFound) {
        if (_programMode) {
            // parsing OK message (program mode only - no message in immediate mode)  
            printParsingResult(result, funcNotDefIndex, _statement, lineCount, pErrorPos);
        }
        else {
            // evaluation comes here
            if (_promptAndEcho == 2) { prettyPrintStatements(0); _pConsole->println(); }                    // immediate mode and result OK: pretty print input line
            else if (_promptAndEcho == 1) { _pConsole->println(); _isPrompt = false; }
        }
    }
    else { printParsingResult(result, funcNotDefIndex, _statement, lineCount, pErrorPos); }                 // parsing error occured: print error message



    // if not in program mode and no parsing error: execute
    // ----------------------------------------------------
    execResult_type execResult{ result_execOK };
    if (!_programMode && (result == result_tokenFound)) {
        execResult = exec(_programStorage + PROG_MEM_SIZE);                                             // execute parsed user statements

        if ((execResult == result_kill) || (execResult == result_quit)) { _quitJustina = true; }
        if (execResult == result_kill) { kill = true; }
    }


    // if in debug mode, trace expressions (if defined) and print debug info 
    // ---------------------------------------------------------------------
    if ((_openDebugLevels > 0) && (execResult != result_kill) && (execResult != result_quit) && (execResult != result_initiateProgramLoad)) { traceAndPrintDebugInfo(); }


    // re-init or reset interpreter state 
    // ----------------------------------
    // if program parsing error: reset machine, because variable storage might not be consistent with program any more
    if ((_programMode) && (result != result_tokenFound)) { resetMachine(false); }
    else if (execResult == result_initiateProgramLoad) { resetMachine(false); }
    else if (clearIndicator != 0) {
        _pConsole->println((clearIndicator == 2) ? "clearing memory" : "clearing program"); resetMachine(clearIndicator == 2);       // 1 = clear program, 2 = clear all (including user variables)
    }    

// no program error (could be immmediate mode error however): only reset a couple of items here 
    else {
        parsingStack.deleteList();
        _blockLevel = 0;
        _extFunctionBlockOpen = false;
    }


    // execution finished (not stopping in debug mode), with or without error: delete parsed strings in imm mode command : they are on the heap and not needed any more. Identifiers must stay avaialble
    // -> if stopping a program for debug, do not delete parsed strings (in imm. mode command), because that command line has now been pushed on  ...
     // the parsed command line stack and included parsed constants will be deleted later (resetMachine routine)
    if (execResult != result_stopForDebug) { deleteConstStringObjects(_programStorage + PROG_MEM_SIZE); } // always


    // finalize
    // --------
    _programMode = false;
    _programCounter = _programStorage + PROG_MEM_SIZE;                 // start of 'immediate mode' program area
    *(_programStorage + PROG_MEM_SIZE) = tok_no_token;                                      //  current end of program (immediate mode)

    if (execResult == result_initiateProgramLoad) {
        _programMode = true;
        _programCounter = _programStorage;

        if (_isPrompt) { _pConsole->println(); }
        _pConsole->print("Waiting for program...\r\n");
        _isPrompt = false;

        _initiateProgramLoad = true;
    }

    // has an error occured ? (exclude 'events' reported as an error)
    bool isError = (result != result_tokenFound) || ((execResult != result_execOK) && (execResult < result_startOfEvents));
    isError ? (_appFlags |= appFlag_errorConditionBit) : (_appFlags &= ~appFlag_errorConditionBit);              // set or clear error condition flag 
    (_appFlags &= ~appFlag_statusMask);
    (_openDebugLevels > 0) ? (_appFlags |= appFlag_stoppedInDebug) : (_appFlags |= appFlag_idle);     // status 'debug mode' or 'idle'


    // parsing error occured ? wait until no more characters received (important if received from Serial)
    if ((result != result_tokenFound) && (_pConsole->available() > 0)) {     // no characters in buffer: skip (probably not reading from file: fast response towards user)
        char c;
        do { if (_quitJustina = getKey(c, true)) { break; }; } while (c != 0xFF);        // assignment, not a comparison operator
    }

    // print new prompt and exit
    // -------------------------
    if ((_promptAndEcho != 0) && (execResult != result_initiateProgramLoad)) { _pConsole->print("Justina> "); _isPrompt = true; }

    return _quitJustina;
}

// ---------------------------------------------------------------------
// * trace expressions as defined in Trace statement, print debug info *
// ---------------------------------------------------------------------

void Justina_interpreter::traceAndPrintDebugInfo() {
    // count of programs in debug:
    // - if an error occured in a RUNNING program, the program is terminated and the number of STOPPED programs ('in debug mode') does not change.
    // - if an error occured while executing a command line, then this count is not changed either
    // flow control stack:
    // - at this point, structure '_activeFunctionData' always contains flow control data for the main program level (command line - in debug mode if the count of open programs is not zero)
    // - the flow control stack maintains data about open block commands, open functions and eval() strings in execution (call stack)
    // => skip stack elements for any command line open block commands or eval() strings in execution, and fetch the data for the function where control will resume when started again

    char* nextStatementPointer = _programCounter;
    OpenFunctionData* pDeepestOpenFunction = &_activeFunctionData;

    void* pFlowCtrlStackLvl = _pFlowCtrlStackTop;
    int blockType = block_none;
    do {                                                                // there is at least one open function in the call stack
        blockType = *(char*)pFlowCtrlStackLvl;
        if (blockType != block_extFunction) {
            pFlowCtrlStackLvl = flowCtrlStack.getPrevListElement(pFlowCtrlStackLvl);
            continue;
        };
        break;
    } while (true);
    pDeepestOpenFunction = (OpenFunctionData*)pFlowCtrlStackLvl;        // deepest level of nested functions
    nextStatementPointer = pDeepestOpenFunction->pNextStep;

    _pConsole->println(); for (int i = 1; i <= _dispWidth; i++) { _pConsole->print("-"); } _pConsole->println();
    parseAndExecTraceString();     // trace string may not contain keywords, external functions, generic names
    char msg[150] = "";
    sprintf(msg, "DEBUG ==>> NEXT [%s: ", extFunctionNames[pDeepestOpenFunction->functionIndex]);
    _pConsole->print(msg);
    prettyPrintStatements(10, nextStatementPointer);

    if (_openDebugLevels > 1) {
        sprintf(msg, "*** this + %d other programs STOPPED ***", _openDebugLevels - 1);
        _pConsole->println(msg);
    }
}


// --------------------------------------------------
// *   read character from keyboard, if available   *
// --------------------------------------------------

bool Justina_interpreter::getKey(char& c, bool enableTimeOut) {     // default: no time out

    // enable time out = false: only check once for character, exit anyway
    //                   true: continue checking for character, exit after time out if no character is read

    bool quitNow{ false };

    // read a character, if available in buffer
    long startWaitForReadTime = millis();
    bool readCharWindowExpired{};
    do {
        // do a housekeeping callback at regular intervals (if callback function defined)
        if (_housekeepingCallback != nullptr) {
            _currenttime = millis();
            _previousTime = _currenttime;
            // note: also handles millis() overflow after about 47 days
            if ((_lastCallBackTime + callbackPeriod < _currenttime) || (_currenttime < _previousTime)) {            // while executing, limit calls to housekeeping callback routine 
                _lastCallBackTime = _currenttime;
                _housekeepingCallback(quitNow, _appFlags);                                                           // execute housekeeping callback
                if (quitNow) { while (_pConsole->available() > 0) { _pConsole->read(); } return true; }             // flush buffer and flag 'quit (request from Justina caller)'
            }
        }

        if (_pConsole->available() > 0) { c = _pConsole->read(); return false; }                                          // if terminal character available for reading
        // try to read character only once or keep tryng until timeout occurs ?
        readCharWindowExpired = (!enableTimeOut || (startWaitForReadTime + GETCHAR_TIMEOUT < millis()));
    } while (!readCharWindowExpired);
    c = 0xFF;                                                                                                 // no character read
    return false;                                                                                           // do not quit
}

// ---------------------------------------------------------
// *   read text from keyboard and store in c++ variable   *
// ---------------------------------------------------------

// read characters and store in 'input' variable. Return on '\n' (length is stored in 'length').
// return flags doAbort, doStop, doCancel, doDefault if user included corresponding escape sequences in input string.
// return value 'true' indicates kill request from Justina caller

bool Justina_interpreter::readText(bool& doAbort, bool& doStop, bool& doCancel, bool& doDefault, char* input, int& length) {
    bool backslashFound{ false }, quitNow{ false };

    length = 0;  // init
    do {                                                                                                            // until new line character encountered
        // read a character, if available in buffer
        char c{ 0xFF };                                                           // init: no character available
        if (getKey(c)) { return true; }      // return value true: kill Justina interpreter (buffer is now flushed until next line character)

        if (c != 0xFF) {                                                                           // terminal character available for reading ?
            if (c == '\n') { break; }                                                                               // read until new line character
            else if (c < ' ') { continue; }                                                                         // skip control-chars except new line (ESC is skipped here as well - flag already set)

            // Check for Justina ESCAPE sequence (sent by terminal as individual characters) and cancel input, or use default value, if indicated
            // Note: if Justina ESCAPE sequence is not recognized, then backslash character is simply discarded
            if (c == '\\') {                                                                                        // backslash character found
                backslashFound = !backslashFound;
                if (backslashFound) { continue; }                                                                   // first backslash in a sequence: note and do nothing
            }

            else if (tolower(c) == 'a') {                                                                    // part of a Justina ESCAPE sequence ? Abort evaluation phase 
                if (backslashFound) { backslashFound = false;  doAbort = true;  continue; }
            }
            else if (tolower(c) == 's') {                                                                    // part of a Justina ESCAPE sequence ? Stop and enter debug mode 
                if (backslashFound) { backslashFound = false;  doStop = true;  continue; }
            }
            else if (tolower(c) == 'c') {                                                                    // part of a Justina ESCAPE sequence ? Cancel if allowed 
                if (backslashFound) { backslashFound = false;  doCancel = true;  continue; }
            }
            else if (tolower(c) == 'd') {                                                                    // part of a Justina ESCAPE sequence ? Use default value if provided
                if (backslashFound) { backslashFound = false; doDefault = true;  continue; }
            }

            if (length >= MAX_USER_INPUT_LEN) { continue; }                                                           // max. input length exceeded: drop character
            input[length] = c; input[++length] = '\0';
        }
    } while (true);

    return false;
}


// ---------------------------------------------------------------------------------------------
// print a list of global program variables and user variables with name, type, qualifier, value
// ---------------------------------------------------------------------------------------------

// user variables only: indicate whether they are used in the currently parsed program (if any)
// arrays: indicate dimensions and number of elements

void Justina_interpreter::printVariables(bool userVars) {

    // print table header
    char line[MAX_IDENT_NAME_LEN + 30];     // sufficient length for all line elements except the variable value itself
    sprintf(line, ("%-*s %-2c%-8s%-7svalue"), MAX_IDENT_NAME_LEN, (userVars ? "user variable       " : "global prog variable"), (userVars ? 'U' : ' '), "type", "qual");
    _pConsole->println(line);
    sprintf(line, "%-*s %-2c%-8s%-7s-----", MAX_IDENT_NAME_LEN, (userVars ? "-------------" : "--------------------"), (userVars ? '-' : ' '), "----", "----");
    _pConsole->println(line);

    // print table
    int varCount = userVars ? _userVarCount : _programVarNameCount;
    char** varName = userVars ? userVarNames : programVarNames;
    char* varType = userVars ? userVarType : globalVarType;
    Val* varValues = userVars ? userVarValues : globalVarValues;
    bool userVarUsedInProgram{};
    bool  varNameHasGlobalValue{};
    bool linesPrinted{ false };

    for (int q = 0; q <= 1; q++) {
        bool lookForConst = q == 0;
        for (int i = 0; i < varCount; i++) {
            varNameHasGlobalValue = userVars ? true : varType[i] & var_nameHasGlobalValue;
            if (varNameHasGlobalValue) {
                bool isConst = (varType[i] & var_isConstantVar);
                if (lookForConst == isConst) {
                    int valueType = (varType[i] & value_typeMask);
                    userVars ? userVarUsedInProgram = (varType[i] & var_userVarUsedByProgram) : false;
                    bool isLong = (valueType == value_isLong);
                    bool isFloat = (valueType == value_isFloat);
                    bool isString = (valueType == value_isStringPointer);
                    bool isArray = (varType[i] & var_isArray);

                    char type[10];
                    strcpy(type, isLong ? "long" : isFloat ? "float" : isString ? "string" : "????");

                    sprintf(line, "%-*s %-2c%-8s%-7s", MAX_IDENT_NAME_LEN, *(varName + i), (userVarUsedInProgram ? 'x' : ' '), type, (isConst ? "const  " : "       "));
                    _pConsole->print(line);

                    if (isArray) {
                        uint8_t* dims = (uint8_t*)varValues[i].pArray;
                        int dimCount = dims[3];
                        char arrayText[40] = "";
                        sprintf(arrayText, "(array %d", dims[0]);
                        if (dimCount >= 2) { sprintf(arrayText, "%sx%d", arrayText, dims[1]); }
                        if (dimCount == 3) { sprintf(arrayText, "%sx%d", arrayText, dims[2]); }
                        if (dimCount >= 2) { sprintf(arrayText, "%s = %d", arrayText, int(dims[0]) * int(dims[1]) * int(dimCount == 3 ? dims[2] : 1)); }
                        strcat(arrayText, " elem)");
                        _pConsole->println(arrayText);
                    }

                    else if (isLong) { _pConsole->println(varValues[i].longConst); }
                    else if (isFloat) { _pConsole->println(varValues[i].floatConst); }
                    else if (isString) {
                        char* pString = varValues[i].pStringConst;
                        expandStringBackslashSequences(pString);        // creates new string: DELETE it immediately after printing
                        _pConsole->println(pString);
                        delete[] pString;
                    }
                    else { _pConsole->println("????"); }

                    linesPrinted = true;
                }
            }
        }
    }
    if (!linesPrinted) { _pConsole->println("    (none)"); }
    _pConsole->println();
}

// -------------------------------
// delete a list of user variables
// -------------------------------

Justina_interpreter::parseTokenResult_type Justina_interpreter::deleteUserVariable(char* userVarName) {

    bool varDeleted{ false };
    for (int index = 0; index < _userVarCount; index++) {
        if (strcmp(userVarNames[index], userVarName) != 0) { continue; }    // no match yet

        bool userVarUsedInProgram = (userVarType[index] & var_userVarUsedByProgram);
        if (userVarUsedInProgram) { return result_varUsedInProgram; }        // match, but cannot delete (variable used in program)

        int valueType = (userVarType[index] & value_typeMask);
        bool isLong = (valueType == value_isLong);
        bool isFloat = (valueType == value_isFloat);
        bool isString = (valueType == value_isStringPointer);
        bool isArray = (userVarType[index] & var_isArray);


        // 1. delete variable name object
        // ------------------------------
    #if printCreateDeleteListHeapObjects
        Serial.print("----- (usrvar name) "); Serial.println((uint32_t) * (pIdentNameArray + index) - RAMSTART);
    #endif
        delete[] * (userVarNames + index);
        _userVarNameStringObjectCount--;

        // 2. if variable is an array of strings: delete all non-empty strings in array
        // ----------------------------------------------------------------------------
        if (isArray && isString) { deleteOneArrayVarStringObjects(userVarValues, index, true, false); }

        // 3. if variable is array: delete array variable
        // ----------------------------------------------
        //    NOTE: do this before checking for strings (if both 'var_isArray' and 'value_isStringPointer' bits are set: array of strings, with strings already deleted)
        if (isArray) {       // variable is an array: delete array storage          
        #if printCreateDeleteListHeapObjects
            Serial.print(isUserVar ? "----- (usr ar stor) " : isLocalVar ? "----- (loc ar stor) " : "----- (array stor ) "); Serial.println((uint32_t)varValues[index].pStringConst - RAMSTART);
        #endif
            delete[]  userVarValues[index].pArray;
            _userArrayObjectCount--;
    }

        // 4. if variable is scalar string value: delete string
        // ----------------------------------------------------
        else if (isString) {       // variable is a scalar containing a string
            if (userVarValues[index].pStringConst != nullptr) {
            #if printCreateDeleteListHeapObjects
                Serial.print(isUserVar ? "----- (usr var str) " : isLocalVar ? "----- (loc var str)" : "----- (var string ) "); Serial.println((uint32_t)varValues[index].pStringConst - RAMSTART);
            #endif
                delete[]  userVarValues[index].pStringConst;
                _userVarStringObjectCount--;
        }
}

        // 5. move up other user variables one place
        //    if a user variable is used in program: adapt index in program storage
        // ------------------------------------------------------------------------
        for (int i = index; i < _userVarCount - 1; i++) {
            userVarNames[i] = userVarNames[i + 1];
            userVarValues[i] = userVarValues[i + 1];
            userVarType[i] = userVarType[i + 1];

            userVarUsedInProgram = (userVarType[i + 1] & var_userVarUsedByProgram);
            if (userVarUsedInProgram) {

                char* programStep = _programStorage;
                int tokenType{};
                do {
                    tokenType = findTokenStep(programStep, tok_isVariable, var_isUser, i + 1);
                    if (tokenType == '\0') { break; }
                    --((TokenIsVariable*)programStep)->identValueIndex;
                } while (true);
            }
        }

        _userVarCount--;
        varDeleted = true;
    }

    if (!varDeleted) { return result_varNotDeclared; }

    return result_tokenFound;
}<|MERGE_RESOLUTION|>--- conflicted
+++ resolved
@@ -282,34 +282,6 @@
     {"program",         cmdcod_program,         cmd_onlyProgramTop | cmd_skipDuringExec,            0,0,    cmdPar_103,     cmdBlockNone},        //// non-block commands: cmdBlockNone ?
     {"function",        cmdcod_function,        cmd_onlyInProgram | cmd_skipDuringExec,             0,0,    cmdPar_108,     cmdBlockExtFunction},
 
-<<<<<<< HEAD
-
-    /* declare variables */
-    /* ----------------- */
-
-    {"var",             cmdcod_var,             cmd_noRestrictions | cmd_skipDuringExec,            0,0,    cmdPar_111,     cmdGlobalVar},
-    {"static",          cmdcod_static,          cmd_onlyInFunctionBlock | cmd_skipDuringExec,       0,0,    cmdPar_111,     cmdStaticVar},
-    ////{"local",           cmdcod_local,           cmd_onlyInFunctionBlock | cmd_skipDuringExec,       0,0,    cmdPar_111,     cmdLocalVar},
-
-    //// to do
-    //// -----
-
-    {"delVar",          cmdcod_delete,          cmd_onlyImmediate | cmd_skipDuringExec,             0,0,    cmdPar_110,     cmdDeleteVar},
-    {"clearVars",       cmdcod_clear,           cmd_onlyImmediate | cmd_skipDuringExec,             0,0,    cmdPar_102,     cmdBlockNone},
-    {"test",            cmdcod_test,            cmd_onlyImmediate | cmd_skipDuringExec,/* temp */   0,0,    cmdPar_999,     cmdBlockNone},//// test var no assignment
-
-    {"printVars",       cmdcod_vars,            cmd_onlyImmediate | cmd_skipDuringExec,/* temp */   0,0,    cmdPar_102,     cmdBlockNone},
-    {"printCBs",        cmdcod_printCB,         cmd_onlyImmediate | cmd_skipDuringExec,/* temp */   0,0,    cmdPar_102,     cmdBlockNone},
-    {"printProg",       cmdcod_printProg,       cmd_onlyImmediate | cmd_skipDuringExec,/* temp */   0,0,    cmdPar_102,     cmdBlockNone},
-
-
-    // 
-    // --------------
-
-    {"printCallstack",  cmdcod_printCallSt,     cmd_onlyImmediate,                                  0,0,    cmdPar_102,     cmdBlockNone},
-
-=======
->>>>>>> 57ee3118
     {"receiveProg",     cmdcod_receiveProg,     cmd_onlyImmediate,                                  0,0,    cmdPar_102,     cmdBlockNone},
 
     // declare variables
@@ -677,8 +649,6 @@
     bool quitNow{ false };
     char c;
 
-<<<<<<< HEAD
-=======
 
 
     //// start temp test
@@ -732,7 +702,6 @@
 
 
 
->>>>>>> 57ee3118
     bool redundantSemiColon = false;
     bool isCommentStartChar = (c == '$');                               // character can also be part of comment
 
