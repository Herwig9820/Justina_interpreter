--- conflicted
+++ resolved
@@ -606,9 +606,13 @@
     if (_progMemorySize + IMM_MEM_SIZE > pow(2, 16)) { _progMemorySize = pow(2, 16) - IMM_MEM_SIZE; }
     _programStorage = new char[_progMemorySize + IMM_MEM_SIZE];
 
+    // create a 'breakpoints' object, containing the breakpoints table and is responsible for handling breakpoints 
+    _pBreakpoints = new Breakpoints(this, (_progMemorySize * BP_LINE_RANGE_PROGMEM_STOR_RATIO) / 100, MAX_BP_COUNT);
+
 #if PRINT_HEAP_OBJ_CREA_DEL
-    /*temp*/Serial.print("+++++ (ext IO streams) "); /*temp*/Serial.println((uint32_t)_pIOprintColumns, HEX);
-    /*temp*/Serial.print("+++++ (program memory) "); /*temp*/Serial.println((uint32_t)_programStorage, HEX);
+    _pDebugOut->print("+++++ (ext IO streams) "); _pDebugOut->println((uint32_t)_pIOprintColumns, HEX);
+    _pDebugOut->print("+++++ (program memory) "); _pDebugOut->println((uint32_t)_programStorage, HEX);
+    _pDebugOut->print("+++++ (BP object)      "); _pDebugOut->println((uint32_t)_pBreakpoints, HEX);
 #endif
 
     initInterpreterVariables(true);
@@ -620,8 +624,6 @@
 // ------------------
 
 Justina_interpreter::~Justina_interpreter() {
-<<<<<<< HEAD
-=======
     Serial.println("A");
 #if PRINT_HEAP_OBJ_CREA_DEL
     _pDebugOut->print("----- (BP object)      "); _pDebugOut->println((uint32_t)_pBreakpoints, HEX);
@@ -635,7 +637,6 @@
     delete[] _programStorage;
     delete[] _pIOprintColumns;
     Serial.println("C");
->>>>>>> 4f77fe49
 };
 
 
@@ -731,15 +732,15 @@
     _appFlags = 0x0000L;                                                                                        // init application flags (for communication with Justina caller, using callbacks)
 
     printlnTo(0);
-    for (int i = 0; i < 13; i++) { /*temp*/Serial.print("*"); } /*temp*/Serial.print("____");
-    for (int i = 0; i < 4; i++) { /*temp*/Serial.print("*"); } /*temp*/Serial.print("__");
-    for (int i = 0; i < 14; i++) { /*temp*/Serial.print("*"); } /*temp*/Serial.print("_");
-    for (int i = 0; i < 10; i++) { /*temp*/Serial.print("*"); }printlnTo(0);
-
-    /*temp*/Serial.print("    "); /*temp*/Serial.println( J_productName);
-    /*temp*/Serial.print("    "); /*temp*/Serial.println( J_legalCopyright);
-    /*temp*/Serial.print("    Version: "); /*temp*/Serial.print(J_productVersion); /*temp*/Serial.print(" ("); /*temp*/Serial.print(J_buildDate); /*temp*/Serial.println( ")");
-    for (int i = 0; i < 48; i++) { /*temp*/Serial.print("*"); } printlnTo(0);
+    for (int i = 0; i < 13; i++) { printTo(0, "*"); } printTo(0, "____");
+    for (int i = 0; i < 4; i++) { printTo(0, "*"); } printTo(0, "__");
+    for (int i = 0; i < 14; i++) { printTo(0, "*"); } printTo(0, "_");
+    for (int i = 0; i < 10; i++) { printTo(0, "*"); }printlnTo(0);
+
+    printTo(0, "    "); printlnTo(0, J_productName);
+    printTo(0, "    "); printlnTo(0, J_legalCopyright);
+    printTo(0, "    Version: "); printTo(0, J_productVersion); printTo(0, " ("); printTo(0, J_buildDate); printlnTo(0, ")");
+    for (int i = 0; i < 48; i++) { printTo(0, "*"); } printlnTo(0);
 
     // find token index for terminal token 'semicolon with breakpoint allowed' 
     int index{}, semicolonBPallowed_index{}, semicolonBPset_index{}, matches{};
@@ -774,23 +775,23 @@
     // initialise SD card now ?
     // 0 = no card reader, 1 = card reader present, do not yet initialise, 2 = initialise card now, 3 = init card & run start.jus function start() now
     if ((_justinaConstraints & 0b0011) >= 2) {
-        /*temp*/Serial.print("\r\nLooking for an SD card...\r\n");
+        printTo(0, "\r\nLooking for an SD card...\r\n");
         execResult_type execResult = startSD();
-        /*temp*/Serial.print(_SDinitOK ? "SD card found\r\n" : "SD card error: SD card NOT found\r\n");
+        printTo(0, _SDinitOK ? "SD card found\r\n" : "SD card error: SD card NOT found\r\n");
     }
 
     if ((_justinaConstraints & 0b0011) == 3) {
         // open startup file and retrieve file number (which would be one, normally)
         _initiateProgramLoad = _SDinitOK;
         if (_initiateProgramLoad) {
-            /*temp*/Serial.println( "Looking for 'start.jus' program file...");
-            if (!SD.exists("start.jus")) { _initiateProgramLoad = false; /*temp*/Serial.println( "'start.jus' program NOT found"); }
+            printlnTo(0, "Looking for 'start.jus' program file...");
+            if (!SD.exists("start.jus")) { _initiateProgramLoad = false; printlnTo(0, "'start.jus' program NOT found"); }
         }
 
         if (_initiateProgramLoad) {
             execResult_type execResult = SD_open(_loadProgFromStreamNo, "start.jus", O_READ);                   // this performs a few card & file checks as well
             _initiateProgramLoad = (execResult == result_execOK);
-            if (!_initiateProgramLoad) { /*temp*/Serial.print("Could not open 'start.jus' program - error "); /*temp*/Serial.println( execResult); }
+            if (!_initiateProgramLoad) { printTo(0, "Could not open 'start.jus' program - error "); printlnTo(0, execResult); }
         }
 
         if (_initiateProgramLoad) {                                                                             // !!! second 'if(_initiateProgramLoad)'
@@ -810,7 +811,7 @@
 
             streamNumber = _loadProgFromStreamNo;                                                               // autostart step 1: temporarily switch from console input to startup file (opening the file here) 
             setStream(streamNumber, pStatementInputStream);                                                     // error checking done while opening file
-            /*temp*/Serial.print("Loading program 'start.jus'...\r\n");
+            printTo(0, "Loading program 'start.jus'...\r\n");
         }
     }
 
@@ -884,18 +885,13 @@
 
                 // The user can set breakpoints for source lines having at least one statement starting on that line (given that the statement is not 'parsing only').
                 // Procedure 'collectSourceLineRangePairs' stores necessary data to enable this functionality.
-                ////result = _pBreakpoints->collectSourceLineRangePairs(_semicolonBPallowed_token, parsedStatementStartsOnNewLine, parsedStatementStartLinesAdjacent, statementStartsAtLine, parsedStatementStartsAtLine,
-                ////    BPstartLine, BPendLine, BPpreviousEndLine);
-                result = result_parsing_OK; //// temp
+                result = _pBreakpoints->collectSourceLineRangePairs(_semicolonBPallowed_token, parsedStatementStartsOnNewLine, parsedStatementStartLinesAdjacent, statementStartsAtLine, parsedStatementStartsAtLine,
+                    BPstartLine, BPendLine, BPpreviousEndLine);
+
                 if (result == result_parsing_OK) { result = parseStatement(pStatement, pDummy, clearCmdIndicator); }       // parse ONE statement only 
 
-<<<<<<< HEAD
-                if ((++parsedStatementCount & 0x3f) == 0) {
-                    /*temp*/Serial.print('.');                                                                            // print a dot each 64 parsed lines
-=======
                 if ((++parsedStatementCount & 0x0f) == 0) {
                     printTo(0, '.');                                                                            // print a dot each 64 parsed lines
->>>>>>> 4f77fe49
                     if ((parsedStatementCount & 0x0fff) == 0) { printlnTo(0); }                                 // print a crlf each 64 dots
                 }
                 pErrorPos = pStatement;                                                                         // in case of error
@@ -911,8 +907,7 @@
 
             // last 'gap' source line range and 'adjacent' source line "start of statement" range of source file
             if (_programMode && allCharsReceived) {
-                ////result = _pBreakpoints->addOneSourceLineRangePair(BPstartLine - BPpreviousEndLine - 1, BPendLine - BPstartLine + 1);
-                result = result_parsing_OK; //// temp
+                result = _pBreakpoints->addOneSourceLineRangePair(BPstartLine - BPpreviousEndLine - 1, BPendLine - BPstartLine + 1);
             }
 
             // program mode: complete program read and parsed   /   imm. mode: all statements in command line read and parsed OR parsing error ?
@@ -973,24 +968,16 @@
     _appFlags = 0x0000L;                                                                                        // clear all application flags
     _housekeepingCallback(_appFlags);  //// temp: quit Justina bug                                                                         // pass application flags to caller immediately
 
-    if (kill) { _keepInMemory = false; /*temp*/Serial.println( "\r\n\r\n>>>>> Justina: kill request received from calling program <<<<<"); }
+    if (kill) { _keepInMemory = false; printlnTo(0, "\r\n\r\n>>>>> Justina: kill request received from calling program <<<<<"); }
 
     SD_closeAllFiles();                                                                                         // safety (in case an SD card is present: close all files 
     _SDinitOK = false;
     SD.end();                                                                                                   // stop SD card
 
     while (_pConsoleIn->available() > 0) { readFrom(0); }                                                       //  empty console buffer before quitting
-    /*temp*/Serial.println( "\r\nJustina: bye\r\n");
-    for (int i = 0; i < 48; i++) { /*temp*/Serial.print("="); } /*temp*/Serial.println( "\r\n");
-
-<<<<<<< HEAD
-    if(!_keepInMemory){     //// NAAR DESTRUCTOR na oplossen 'Quit Justina' bug
-        resetMachine(true);                                                                             // delete all objects created on the heap: with = with user variables and FiFo stack
-        delete[] _programStorage;
-        delete[] _pIOprintColumns;
-    }
-=======
->>>>>>> 4f77fe49
+    printlnTo(0, "\r\nJustina: bye\r\n");
+    for (int i = 0; i < 48; i++) { printTo(0, "="); } printlnTo(0, "\r\n");
+
     return _keepInMemory;                                                                                       // return to calling program
 }
 
@@ -1129,9 +1116,9 @@
     }
     else {          // parsing error, abort or kill during parsing
         if (_programMode && (_loadProgFromStreamNo <= 0)) {
-            if (result == result_parse_abort) { /*temp*/Serial.print("\r\nAbort: "); }                                // not for other parsing errors
-            else { /*temp*/Serial.print("\r\nParsing error: "); }
-            if (result != result_parsing_OK) { /*temp*/Serial.println( "processing remainder of input file... please wait"); }
+            if (result == result_parse_abort) { printTo(0, "\r\nAbort: "); }                                // not for other parsing errors
+            else { printTo(0, "\r\nParsing error: "); }
+            if (result != result_parsing_OK) { printlnTo(0, "processing remainder of input file... please wait"); }
         }
 
         char c{};
@@ -1143,23 +1130,18 @@
             c = getCharacter(kill, forcedStop, forcedAbort, stdConsDummy, true);
             if (kill) { result = result_parse_kill; break; }                                                // kill while processing remainder of file
             if (!_programMode && (c == '\n')) { break; }                                                    // complete user command line was read
-<<<<<<< HEAD
-            else if (_programMode && ((++byteInCount & 0x0fff) == 0)) {
-                /*temp*/Serial.print('.');
-=======
             else if (_programMode && ((++byteInCount & 0x02ff) == 0)) {
                 printTo(0, '.');
->>>>>>> 4f77fe49
                 if ((byteInCount & 0x03ffff) == 0) { printlnTo(0); }                                        // print a dot each 4096 lines, a crlf each 64 dots
             }
         } while (c != 0xFF);
 
 
         if (result == result_parse_abort) {
-            /*temp*/Serial.println( _programMode ? "\r\n+++ Abort: parsing terminated +++" : "");                       // abort: display error message if aborting program parsing
+            printlnTo(0, _programMode ? "\r\n+++ Abort: parsing terminated +++" : "");                       // abort: display error message if aborting program parsing
         }
         else if (result == result_parse_setStdConsole) {
-            /*temp*/Serial.println( "\r\n+++ console reset +++");
+            printlnTo(0, "\r\n+++ console reset +++");
             _consoleIn_sourceStreamNumber = _consoleOut_sourceStreamNumber = -1;
             _pConsoleIn = _pConsoleOut = _pExternIOstreams[0];                                                  // set console to stream -1 (NOT debug out)
             _pConsolePrintColumn = &_pIOprintColumns[0];
@@ -1184,7 +1166,7 @@
 
     // if in debug mode, trace expressions (if defined) and print debug info 
     // ---------------------------------------------------------------------
-    if ((_openDebugLevels > 0) && (execResult != result_kill) && (execResult != result_quit) && (execResult != result_initiateProgramLoad)) ; //// temp { traceAndPrintDebugInfo(execResult); }
+    if ((_openDebugLevels > 0) && (execResult != result_kill) && (execResult != result_quit) && (execResult != result_initiateProgramLoad)) { traceAndPrintDebugInfo(execResult); }
 
     // re-init or reset interpreter state 
     // ----------------------------------
@@ -1192,8 +1174,6 @@
     // if program parsing error: reset machine, because variable storage might not be consistent with program any more
     if ((_programMode) && (result != result_parsing_OK)) { resetMachine(false); }
 
-<<<<<<< HEAD
-=======
 
 #if PRINT_DEBUG_INFO  
     // NOTE !!! Also set PRINT_DEBUG_INFO to 1 in file Breakpoints !!!
@@ -1203,7 +1183,6 @@
     }
 #endif
 
->>>>>>> 4f77fe49
     // before loadng a program, clear memory except user variables
     else if (execResult == result_initiateProgramLoad) { resetMachine(false); }
 
@@ -1216,6 +1195,37 @@
         _justinaFunctionBlockOpen = false;
     }
 
+    // the clear memory / clear all command is executed AFTER the execution phase
+    // --------------------------------------------------------------------------
+
+    // first check there were no parsing or execution errors
+    if ((result == result_parsing_OK) && (execResult == result_execOK)) {
+        if (clearIndicator != 0) {                     // 1 = clear program cmd, 2 = clear all cmd 
+            while (_pConsoleIn->available() > 0) { readFrom(0); }                                               // empty console buffer first (to allow the user to start with an empty line)
+            do {
+                char s[50];
+                sprintf(s, "===== Clear %s ? (please answer Y or N) =====", ((clearIndicator == 2) ? "memory" : "program"));
+                printlnTo(0, s);
+
+                // read characters and store in 'input' variable. Return on '\n' (length is stored in 'length').
+                // return flags doAbort, doStop, doCancel, doDefault if user included corresponding escape sequences in input string.
+                bool doStop{ false }, doAbort{ false }, doCancel{ false }, doDefault{ false };      // not used but mandatory
+                int length{ 1 };
+                char input[1 + 1] = "";                                                                         // init: empty string. Provide room for 1 character + terminating '\0'
+                // NOTE: stop, cancel land default arguments have no function here (execution has ended already), but abort and kill do
+                if (getConsoleCharacters(doStop, doAbort, doCancel, doDefault, input, length, '\n')) { kill = true; quitJustina = true; break; }  // kill request from caller ?
+
+                if (doAbort) { break; }        // avoid a next loop (getConsoleCharacters exits immediately when abort request received, not waiting for any characters)
+                bool validAnswer = (strlen(input) == 1) && ((tolower(input[0]) == 'n') || (tolower(input[0]) == 'y'));
+                if (validAnswer) {
+                    // 1 = clear program, 2 = clear all (including user variables)
+                    if (tolower(input[0]) == 'y') { printlnTo(0, (clearIndicator == 2) ? "clearing memory" : "clearing program"); resetMachine(clearIndicator == 2); }
+                    break;
+                }
+            } while (true);
+        }
+    }
+
     // execution finished (not stopping in debug mode), with or without error: delete parsed strings in imm mode command : they are on the heap and not needed any more. Identifiers must stay availalble
     // -> if stopping a program for debug, do not delete parsed strings (in imm. mode command), because that command line has now been pushed on  ...
      // the parsed command line stack and included parsed constants will be deleted later (resetMachine routine)
@@ -1232,7 +1242,7 @@
         _programCounter = _programStorage;
 
         if (_lastPrintedIsPrompt) { printlnTo(0); }                                                             // print new line if last printed was a prompt
-        /*temp*/Serial.print((_loadProgFromStreamNo > 0) ? "Loading program...\r\n" : "Loading program... please wait\r\n");
+        printTo(0, (_loadProgFromStreamNo > 0) ? "Loading program...\r\n" : "Loading program... please wait\r\n");
         _lastPrintedIsPrompt = false;
 
         statementInputStreamNumber = _loadProgFromStreamNo;
@@ -1262,11 +1272,152 @@
     // -------------------------
     _lastPrintedIsPrompt = false;
     if ((_promptAndEcho != 0) && (execResult != result_initiateProgramLoad)) {
-        /*temp*/Serial.print("Justina> "); _lastPrintedIsPrompt = true;
+        printTo(0, "Justina> "); _lastPrintedIsPrompt = true;
     }
 
     return quitJustina;
 }
+
+// -------------------------------------------------------------------------
+// *   trace expressions as defined in trace statement, print debug info   *
+// -------------------------------------------------------------------------
+
+void Justina_interpreter::traceAndPrintDebugInfo(execResult_type execResult) {
+    // count of programs in debug:
+    // - if an error occurred in a RUNNING program, the program is terminated and the number of STOPPED programs ('in debug mode') does not change.
+    // - if an error occurred while executing a command line, then this count is not changed either
+    // flow control stack:
+    // - at this point, structure '_activeFunctionData' always contains flow control data for the main program level (command line - in debug mode if the count of open programs is not zero)
+    // - the flow control stack maintains data about open block commands, open functions and eval() strings in execution (call stack)
+    // => skip stack elements for any command line open block commands or eval() strings in execution, and fetch the data for the function where control will resume when started again
+
+    char* nextStatementPointer = _programCounter;
+    OpenFunctionData* pDeepestOpenFunction = &_activeFunctionData;
+
+    void* pFlowCtrlStackLvl = _pFlowCtrlStackTop;
+    int blockType = block_none;
+    do {                                                                                                        // there is at least one open function in the call stack
+        blockType = ((openBlockGeneric*)pFlowCtrlStackLvl)->blockType;
+        if (blockType == block_JustinaFunction) { break; }
+        pFlowCtrlStackLvl = flowCtrlStack.getPrevListElement(pFlowCtrlStackLvl);
+    } while (true);
+
+    pDeepestOpenFunction = (OpenFunctionData*)pFlowCtrlStackLvl;                                                // deepest level of nested functions
+    nextStatementPointer = pDeepestOpenFunction->pNextStep;
+
+    // print the debug 'header' line
+    int length{ 0 };
+    long sourceLine{};
+    bool isBreakpointStop = (execResult == result_stopForBreakpoint);
+    printlnTo(_debug_sourceStreamNumber);
+    length = printTo(_debug_sourceStreamNumber, isBreakpointStop ? "-- BREAKPOINT " : "-- STOP ");
+    for (int i = 1; i <= _dispWidth - length; i++) { printTo(_debug_sourceStreamNumber, "-"); } printlnTo(_debug_sourceStreamNumber);
+
+    // print the source line, function and statement 
+    char msg[50 + MAX_IDENT_NAME_LEN] = "";
+
+    // if source line has an entry in breakpoint table: retrieve source line from there. If not, then calculate the source line number by counting...
+    // ...parsed statements with a preceding 'breakpoint set' or 'breakpoint allowed' token.
+    // note that the second method can be slow(er) if program consists of a large number of statements
+
+    Breakpoints::BreakpointData* pBreakpointDataRow{ nullptr };
+    int BPdataRow{};
+    bool lineHasBPtableEntry = (*(nextStatementPointer - 1) == _semicolonBPset_token);                             // (note that BP can be disabled, hitcount not yet reached or trigger result = false)
+    if (lineHasBPtableEntry) {                                                                             // check attributes in breakpoints table
+        pBreakpointDataRow = _pBreakpoints->findBPtableRow(nextStatementPointer, BPdataRow);     // find table entry
+    }
+    sourceLine = (lineHasBPtableEntry) ? pBreakpointDataRow->sourceLine : _pBreakpoints->findLineNumberForBPstatement(nextStatementPointer);
+    sprintf(msg, "line %ld: [%s] ", sourceLine, JustinaFunctionNames[pDeepestOpenFunction->functionIndex]);
+    printTo(_debug_sourceStreamNumber, msg);
+    prettyPrintStatements(1, nextStatementPointer);                                                     // print statement
+
+    if (isBreakpointStop) { parseAndExecTraceOrBPviewString(BPdataRow); }                                                          // BP view string: may not contain keywords, Justina functions, generic names
+    parseAndExecTraceOrBPviewString();                                                                                  // trace string: may not contain keywords, Justina functions, generic names
+
+    if (_openDebugLevels > 1) {
+        sprintf(msg, "*** this + %d other programs STOPPED ***", _openDebugLevels - 1);
+        printlnTo(_debug_sourceStreamNumber, msg);
+    }
+
+    // print an extra line to isolute Justina prompt
+    printTo(_debug_sourceStreamNumber, "\r\n");
+}
+
+
+// -----------------------------------------------
+// *   parse and exec trace string expressions   *
+// -----------------------------------------------
+
+// trace string may not contain keywords, user functions, generic names
+
+void Justina_interpreter::parseAndExecTraceOrBPviewString(int BPindex) {
+    char* pNextParseStatement{};
+
+    char* pTraceParsingInput = ((BPindex == -1) ? _pTraceString : _pBreakpoints->_pBreakpointData[BPindex].pView);                                                                   // copy pointer to start of trace string
+    if (pTraceParsingInput == nullptr) { return; }                                                                   // no trace string: nothing to trace
+
+    // trace string expressions will be parsed and executed from immediate mode program storage: 
+    // before overwriting user statements that were just parsed and executed, delete parsed strings
+    deleteConstStringObjects(_programStorage + _progMemorySize);
+
+    bool valuePrinted{ false };
+
+    _parsingExecutingTraceString = true;
+
+    printTo(_debug_sourceStreamNumber, (BPindex == -1) ? "TRACE> " : "BP TR> ");
+
+    // in each loop, parse and execute ONE expression 
+    do {
+        // init
+        *(_programStorage + _progMemorySize) = tok_no_token;                                                    // in case no valid tokens will be stored
+        _programCounter = _programStorage + _progMemorySize;                                                    // start of 'immediate mode' program area
+
+        // skip any spaces and semi-colons in the input stream
+        while ((pTraceParsingInput[0] == ' ') || (pTraceParsingInput[0] == term_semicolon[0])) { pTraceParsingInput++; }
+        if (*pTraceParsingInput == '\0') { break; }                                                             // could occur if semicolons skipped
+
+        // parse multiple trace string expressions ? print a comma in btween
+        if (valuePrinted) { printTo(_debug_sourceStreamNumber, ", "); }                                                                 // separate values (if more than one)
+
+        // note: application flags are not adapted (would not be passed to caller immediately)
+        int dummy{};
+        parsingResult_type result = parseStatement(pTraceParsingInput, pNextParseStatement, dummy);             // parse ONE statement
+        if (result == result_parsing_OK) {
+            // do NOT pretty print if parsing error, to avoid bad-looking partially printed statements (even if there will be an execution error later)
+            prettyPrintStatements(0);
+            printTo(_debug_sourceStreamNumber, ": ");                                                                                   // resulting value will follow
+            pTraceParsingInput = pNextParseStatement;
+        }
+        else {
+            char  errStr[12];                                                                                   // includes place for terminating '\0'
+            // if parsing error, print error instead of value AND CONTINUE with next trace expression (if any)
+            sprintf(errStr, "<ErrP%d>", (int)result);
+            printTo(_debug_sourceStreamNumber, errStr);
+            // pNextParseStatement not yet correctly positioned: set to next statement
+            while ((pTraceParsingInput[0] != term_semicolon[0]) && (pTraceParsingInput[0] != '\0')) { ++pTraceParsingInput; }
+            if (pTraceParsingInput[0] == term_semicolon[0]) { ++pTraceParsingInput; }
+        }
+
+        // if parsing went OK: execute ONE parsed expression (just parsed now)
+        execResult_type execResult{ result_execOK };
+        if (result == result_parsing_OK) {
+            execResult = exec(_programStorage + _progMemorySize);                                               // note: value or exec. error is printed from inside exec()
+        }
+
+        valuePrinted = true;
+
+        // execution finished: delete parsed strings in imm mode command (they are on the heap and not needed any more)
+        deleteConstStringObjects(_programStorage + _progMemorySize);                                            // always
+        *(_programStorage + _progMemorySize) = tok_no_token;                                                    //  current end of program (immediate mode)
+
+    } while (*pTraceParsingInput != '\0');                                                                      // exit loop if all expressions handled
+
+    _parsingExecutingTraceString = false;
+    printlnTo(_debug_sourceStreamNumber);       // go to next output line
+
+    return;
+}
+
 
 // -------------------------------------------------------------
 // *   check if all Justina functions referenced are defined   *
@@ -1345,7 +1496,7 @@
 
         if (_pTraceString != nullptr) {        // internal trace 'variable'
         #if PRINT_HEAP_OBJ_CREA_DEL
-            /*temp*/Serial.print("----- (system var str) "); /*temp*/Serial.println((uint32_t)_pTraceString, HEX);
+            _pDebugOut->print("----- (system var str) "); _pDebugOut->println((uint32_t)_pTraceString, HEX);
         #endif
             _systemVarStringObjectCount--;
             delete[] _pTraceString;
@@ -1372,6 +1523,9 @@
     // delete parsing stack (keeps track of open parentheses and open command blocks during parsing)
     parsingStack.deleteList();
 
+    // reset Breakpoints objects and variables
+    _pBreakpoints->resetBreakpointsState();
+
     // check that all heap objects are deleted (in fact only the count is checked)
     // ---------------------------------------------------------------------------
     danglingPointerCheckAndCount(withUserVariables);                                                            // check and count
@@ -1401,82 +1555,82 @@
     // string and array heap objects: any objects left ?
     if (_identifierNameStringObjectCount != 0) {
     #if PRINT_OBJECT_COUNT_ERRORS
-        /*temp*/Serial.print("*** Variable / function name objects cleanup error. Remaining: "); /*temp*/Serial.println(_identifierNameStringObjectCount);
+        _pDebugOut->print("*** Variable / function name objects cleanup error. Remaining: "); _pDebugOut->println(_identifierNameStringObjectCount);
     #endif
         _identifierNameStringObjectErrors += abs(_identifierNameStringObjectCount);
     }
 
     if (_parsedStringConstObjectCount != 0) {
     #if PRINT_OBJECT_COUNT_ERRORS
-        /*temp*/Serial.print("*** Parsed constant string objects cleanup error. Remaining: "); /*temp*/Serial.println(_parsedStringConstObjectCount);
+        _pDebugOut->print("*** Parsed constant string objects cleanup error. Remaining: "); _pDebugOut->println(_parsedStringConstObjectCount);
     #endif
         _parsedStringConstObjectErrors += abs(_parsedStringConstObjectCount);
     }
 
     if (_globalStaticVarStringObjectCount != 0) {
     #if PRINT_OBJECT_COUNT_ERRORS
-        /*temp*/Serial.print("*** Variable string objects cleanup error. Remaining: "); /*temp*/Serial.println(_globalStaticVarStringObjectCount);
+        _pDebugOut->print("*** Variable string objects cleanup error. Remaining: "); _pDebugOut->println(_globalStaticVarStringObjectCount);
     #endif
         _globalStaticVarStringObjectErrors += abs(_globalStaticVarStringObjectCount);
     }
 
     if (_globalStaticArrayObjectCount != 0) {
     #if PRINT_OBJECT_COUNT_ERRORS
-        /*temp*/Serial.print("*** Array objects cleanup error. Remaining: "); /*temp*/Serial.println(_globalStaticArrayObjectCount);
+        _pDebugOut->print("*** Array objects cleanup error. Remaining: "); _pDebugOut->println(_globalStaticArrayObjectCount);
     #endif
         _globalStaticArrayObjectErrors += abs(_globalStaticArrayObjectCount);
     }
 
 #if PRINT_DEBUG_INFO
-    /*temp*/Serial.print("\r\n** Reset stats\r\n    parsed strings "); /*temp*/Serial.print(_parsedStringConstObjectCount);
-
-    /*temp*/Serial.print(", prog name strings "); /*temp*/Serial.print(_identifierNameStringObjectCount);
-    /*temp*/Serial.print(", prog var strings "); /*temp*/Serial.print(_globalStaticVarStringObjectCount);
-    /*temp*/Serial.print(", prog arrays "); /*temp*/Serial.print(_globalStaticArrayObjectCount);
+    _pDebugOut->print("\r\n** Reset stats\r\n    parsed strings "); _pDebugOut->print(_parsedStringConstObjectCount);
+
+    _pDebugOut->print(", prog name strings "); _pDebugOut->print(_identifierNameStringObjectCount);
+    _pDebugOut->print(", prog var strings "); _pDebugOut->print(_globalStaticVarStringObjectCount);
+    _pDebugOut->print(", prog arrays "); _pDebugOut->print(_globalStaticArrayObjectCount);
 #endif
 
     if (withUserVariables) {
         if (_userVarNameStringObjectCount != 0) {
         #if PRINT_OBJECT_COUNT_ERRORS
-            /*temp*/Serial.print("*** User variable name objects cleanup error. Remaining: "); /*temp*/Serial.println(_userVarNameStringObjectCount);
+            _pDebugOut->print("*** User variable name objects cleanup error. Remaining: "); _pDebugOut->println(_userVarNameStringObjectCount);
         #endif
             _userVarNameStringObjectErrors += abs(_userVarNameStringObjectCount);
         }
 
         if (_userVarStringObjectCount != 0) {
         #if PRINT_OBJECT_COUNT_ERRORS
-            /*temp*/Serial.print("*** User variable string objects cleanup error. Remaining: "); /*temp*/Serial.println(_userVarStringObjectCount);
+            _pDebugOut->print("*** User variable string objects cleanup error. Remaining: "); _pDebugOut->println(_userVarStringObjectCount);
         #endif
             _userVarStringObjectErrors += abs(_userVarStringObjectCount);
         }
 
         if (_userArrayObjectCount != 0) {
         #if PRINT_OBJECT_COUNT_ERRORS
-            /*temp*/Serial.print("*** User array objects cleanup error. Remaining: "); /*temp*/Serial.println(_userArrayObjectCount);
+            _pDebugOut->print("*** User array objects cleanup error. Remaining: "); _pDebugOut->println(_userArrayObjectCount);
         #endif
             _userArrayObjectErrors += abs(_userArrayObjectCount);
         }
 
         if (_systemVarStringObjectCount != 0) {
         #if PRINT_OBJECT_COUNT_ERRORS
-            /*temp*/Serial.print("*** System variable string objects cleanup error. Remaining: "); /*temp*/Serial.println(_systemVarStringObjectCount);
+            _pDebugOut->print("*** System variable string objects cleanup error. Remaining: "); _pDebugOut->println(_systemVarStringObjectCount);
         #endif
             _systemVarStringObjectErrors += abs(_systemVarStringObjectCount);
         }
 
         if (_lastValuesStringObjectCount != 0) {
         #if PRINT_OBJECT_COUNT_ERRORS
-            /*temp*/Serial.print("*** Last value FiFo string objects cleanup error. Remaining: "); /*temp*/Serial.print(_lastValuesStringObjectCount);
+            _pDebugOut->print("*** Last value FiFo string objects cleanup error. Remaining: "); _pDebugOut->print(_lastValuesStringObjectCount);
         #endif
             _lastValuesStringObjectErrors += abs(_lastValuesStringObjectCount);
         }
 
     #if PRINT_DEBUG_INFO
-        /*temp*/Serial.print(", user var names "); /*temp*/Serial.print(_userVarNameStringObjectCount);
-        /*temp*/Serial.print(", user var strings "); /*temp*/Serial.print(_userVarStringObjectCount);
-        /*temp*/Serial.print(", user arrays "); /*temp*/Serial.print(_userArrayObjectCount);
-
-        /*temp*/Serial.print(", last value strings "); /*temp*/Serial.print(_lastValuesStringObjectCount);
+        _pDebugOut->print(", user var names "); _pDebugOut->print(_userVarNameStringObjectCount);
+        _pDebugOut->print(", user var strings "); _pDebugOut->print(_userVarStringObjectCount);
+        _pDebugOut->print(", user arrays "); _pDebugOut->print(_userArrayObjectCount);
+
+        _pDebugOut->print(", last value strings "); _pDebugOut->print(_lastValuesStringObjectCount);
     #endif
     }
 }
@@ -1600,7 +1754,7 @@
     int index = 0;          // points to last variable in use
     while (index < identifiersInUse) {                       // points to variable in use
     #if PRINT_HEAP_OBJ_CREA_DEL
-        /*temp*/Serial.print(isUserVar ? "----- (usrvar name) " : "----- (ident name ) "); /*temp*/Serial.println((uint32_t) * (pIdentNameArray + index), HEX);
+        _pDebugOut->print(isUserVar ? "----- (usrvar name) " : "----- (ident name ) "); _pDebugOut->println((uint32_t) * (pIdentNameArray + index), HEX);
     #endif
         isUserVar ? _userVarNameStringObjectCount-- : _identifierNameStringObjectCount--;
         delete[] * (pIdentNameArray + index);
@@ -1645,7 +1799,7 @@
         uint32_t stringPointerAddress = (uint32_t) & (((char**)pArrayStorage)[arrayElem]);
         if (pString != nullptr) {
         #if PRINT_HEAP_OBJ_CREA_DEL
-            /*temp*/Serial.print(isUserVar ? "----- (usr arr str) " : isLocalVar ? "-----(loc arr str)" : "----- (arr string ) "); /*temp*/Serial.println((uint32_t)pString, HEX);     // applicable to string and array (same pointer)
+            _pDebugOut->print(isUserVar ? "----- (usr arr str) " : isLocalVar ? "-----(loc arr str)" : "----- (arr string ) "); _pDebugOut->println((uint32_t)pString, HEX);     // applicable to string and array (same pointer)
         #endif
             isUserVar ? _userVarStringObjectCount-- : isLocalVar ? _localVarStringObjectCount-- : _globalStaticVarStringObjectCount--;
             delete[]  pString;                                                                                                      // applicable to string and array (same pointer)
@@ -1669,7 +1823,7 @@
             // check for arrays before checking for strings (if both 'var_isArray' and 'value_isStringPointer' bits are set: array of strings, with strings already deleted)
             if (((varType[index] & value_typeMask) != value_isVarRef) && (varType[index] & var_isArray)) {                          // variable is an array: delete array storage          
             #if PRINT_HEAP_OBJ_CREA_DEL
-                /*temp*/Serial.print(isUserVar ? "----- (usr ar stor) " : isLocalVar ? "----- (loc ar stor) " : "----- (array stor ) "); /*temp*/Serial.println((uint32_t)varValues[index].pArray, HEX);
+                _pDebugOut->print(isUserVar ? "----- (usr ar stor) " : isLocalVar ? "----- (loc ar stor) " : "----- (array stor ) "); _pDebugOut->println((uint32_t)varValues[index].pArray, HEX);
             #endif
                 isUserVar ? _userArrayObjectCount-- : isLocalVar ? _localArrayObjectCount-- : _globalStaticArrayObjectCount--;
                 delete[]  varValues[index].pArray;
@@ -1677,7 +1831,7 @@
             else if ((varType[index] & value_typeMask) == value_isStringPointer) {                                                  // variable is a scalar containing a string
                 if (varValues[index].pStringConst != nullptr) {
                 #if PRINT_HEAP_OBJ_CREA_DEL
-                    /*temp*/Serial.print(isUserVar ? "----- (usr var str) " : isLocalVar ? "----- (loc var str)" : "----- (var string ) "); /*temp*/Serial.println((uint32_t)varValues[index].pStringConst, HEX);
+                    _pDebugOut->print(isUserVar ? "----- (usr var str) " : isLocalVar ? "----- (loc var str)" : "----- (var string ) "); _pDebugOut->println((uint32_t)varValues[index].pStringConst, HEX);
                 #endif
                     isUserVar ? _userVarStringObjectCount-- : isLocalVar ? _localVarStringObjectCount-- : _globalStaticVarStringObjectCount--;
                     delete[]  varValues[index].pStringConst;
@@ -1700,7 +1854,7 @@
         bool isNonEmptyString = (lastResultTypeFiFo[i] == value_isStringPointer) ? (lastResultValueFiFo[i].pStringConst != nullptr) : false;
         if (isNonEmptyString) {
         #if PRINT_HEAP_OBJ_CREA_DEL
-            /*temp*/Serial.print("----- (FiFo string) "); /*temp*/Serial.println((uint32_t)lastResultValueFiFo[i].pStringConst, HEX);
+            _pDebugOut->print("----- (FiFo string) "); _pDebugOut->println((uint32_t)lastResultValueFiFo[i].pStringConst, HEX);
         #endif
             _lastValuesStringObjectCount--;
             delete[] lastResultValueFiFo[i].pStringConst;
@@ -1729,7 +1883,7 @@
             memcpy(&pAnum, prgmCnt.pCstToken->cstValue.pStringConst, sizeof(pAnum));                                                // pointer not necessarily aligned with word size: copy memory instead
             if (pAnum != nullptr) {
             #if PRINT_HEAP_OBJ_CREA_DEL
-                /*temp*/Serial.print("----- (parsed str ) ");   /*temp*/Serial.println((uint32_t)pAnum, HEX);
+                _pDebugOut->print("----- (parsed str ) ");   _pDebugOut->println((uint32_t)pAnum, HEX);
             #endif
                 _parsedStringConstObjectCount--;
                 delete[] pAnum;
@@ -1758,8 +1912,8 @@
 
     // delete variable string object
 #if PRINT_HEAP_OBJ_CREA_DEL
-    /*temp*/Serial.print((varScope == var_isUser) ? "----- (usr var str) " : ((varScope == var_isGlobal) || (varScope == var_isStaticInFunc)) ? "----- (var string ) " : "----- (loc var str) ");
-    /*temp*/Serial.println((uint32_t)*pStackLvl->varOrConst.value.ppStringConst, HEX);
+    _pDebugOut->print((varScope == var_isUser) ? "----- (usr var str) " : ((varScope == var_isGlobal) || (varScope == var_isStaticInFunc)) ? "----- (var string ) " : "----- (loc var str) ");
+    _pDebugOut->println((uint32_t)*pStackLvl->varOrConst.value.ppStringConst, HEX);
 #endif
     (varScope == var_isUser) ? _userVarStringObjectCount-- : ((varScope == var_isGlobal) || (varScope == var_isStaticInFunc)) ? _globalStaticVarStringObjectCount-- : _localVarStringObjectCount--;
     delete[] * pStackLvl->varOrConst.value.ppStringConst;
@@ -1779,7 +1933,7 @@
     if (pStackLvl->varOrConst.valueType != value_isStringPointer) { return result_execOK; }                                         // not a string object
     if (pStackLvl->varOrConst.value.pStringConst == nullptr) { return result_execOK; }
 #if PRINT_HEAP_OBJ_CREA_DEL
-    /*temp*/Serial.print("----- (Intermd str) ");   /*temp*/Serial.println((uint32_t)_pEvalStackTop->varOrConst.value.pStringConst, HEX);
+    _pDebugOut->print("----- (Intermd str) ");   _pDebugOut->println((uint32_t)_pEvalStackTop->varOrConst.value.pStringConst, HEX);
 #endif
     _intermediateStringObjectCount--;
     delete[] pStackLvl->varOrConst.value.pStringConst;
