--- conflicted
+++ resolved
@@ -1,3 +1,33 @@
+/************************************************************************************************************
+*    Justina interpreter library for Arduino boards with 32 bit SAMD microconrollers                        *
+*                                                                                                           *
+*    Tested with Nano 33 IoT and Arduino RP2040                                                             *
+*                                                                                                           *
+*    Version:    v1.01 - 12/07/2023                                                                         *
+*    Author:     Herwig Taveirne, 2021-2023                                                                 *
+*                                                                                                           *
+*    Justina is an interpreter which does NOT require you to use an IDE to write and compile programs.      *
+*    Programs are written on the PC using any text processor and transferred to the Arduino using any       *
+*    Serial or TCP Terminal program capable of sending files.                                               *
+*    Justina can store and retrieve programs and other data on an SD card as well.                          *
+*                                                                                                           *
+*    See GitHub for more information and documentation: https://github.com/Herwig9820/Justina_interpreter   *
+*                                                                                                           *
+*    This program is free software: you can redistribute it and/or modify                                   *
+*    it under the terms of the GNU General Public License as published by                                   *
+*    the Free Software Foundation, either version 3 of the License, or                                      *
+*    (at your option) any later version.                                                                    *
+*                                                                                                           *
+*    This program is distributed in the hope that it will be useful,                                        *
+*    but WITHOUT ANY WARRANTY; without even the implied warranty of                                         *
+*    MERCHANTABILITY or FITNESS FOR A PARTICULAR PURPOSE. See the                                           *
+*    GNU General Public License for more details.                                                           *
+*                                                                                                           *
+*    You should have received a copy of the GNU General Public License                                      *
+*    along with this program.  If not, see <http://www.gnu.org/licenses/>.                                  *
+************************************************************************************************************/
+
+
 #include "Justina.h"
 
 #define PRINT_HEAP_OBJ_CREA_DEL 0
@@ -45,6 +75,26 @@
 #endif
 
     switch (_activeFunctionData.activeCmd_ResWordCode) {                                                                    // command code 
+
+        // -------------------------------------------------
+        // Stop code execution (program only, for debugging)
+        // -------------------------------------------------
+
+        case cmdcod_stop:
+        {
+            // 'stop' behaves as if an error occurred, in order to follow the same processing logic  
+
+            // RETURN with 'event' error
+            _activeFunctionData.activeCmd_ResWordCode = cmdcod_none;                                                        // command execution ended
+            return result_stopForDebug;
+        }
+        break;
+
+
+        // ------------------------
+        // Quit Justina interpreter
+        // ------------------------
+
         case cmdcod_quit:
         {
 
@@ -72,7 +122,7 @@
 
                     do {
                         bool doStop{ false }, doAbort{ false }, doCancel{ false }, doDefault{ false };
-                        /*temp*/Serial.println( "===== Quit Justina: keep in memory ? (please answer Y, N or \\c to cancel) =====");
+                        printlnTo(0, "===== Quit Justina: keep in memory ? (please answer Y, N or \\c to cancel) =====");
 
                         // read characters and store in 'input' variable. Return on '\n' (length is stored in 'length').
                         // return flags doStop, doAbort, doCancel, doDefault if user included corresponding escape sequences in input string.
@@ -104,47 +154,563 @@
         break;
 
 
-    }       // end switch
-
-    return result_execOK;
-}
-
-
-// ---------------------------------------------------------------------------------------
-// *   copy command arguments or internal cpp function arguments from evaluation stack   *
-// ---------------------------------------------------------------------------------------
-
-Justina_interpreter::execResult_type Justina_interpreter::copyValueArgsFromStack(LE_evalStack*& pStackLvl, int argCount, bool* argIsNonConstantVar, bool* argIsArray, char* valueType, Val* args, bool prepareForCallback, Val* dummyArgs) {
-    execResult_type execResult;
-
-
-    for (int i = 0; i < argCount; i++) {
-        bool argIsVar = (pStackLvl->varOrConst.tokenType == tok_isVariable);                                                        // could be a constant variable
-        argIsNonConstantVar[i] = argIsVar && (!(pStackLvl->varOrConst.sourceVarScopeAndFlags & var_isConstantVar));                 // is a constant variable
-        bool argIsConstant = !(argIsNonConstantVar[i] && argIsVar);                                                                 // constant variable or pure constant
-
-        argIsArray[i] = argIsVar ? (pStackLvl->varOrConst.sourceVarScopeAndFlags & var_isArray) : false;
-        valueType[i] = argIsVar ? (*pStackLvl->varOrConst.varTypeAddress & value_typeMask) : pStackLvl->varOrConst.valueType;
-
-        args[i].longConst = (argIsVar ? (*pStackLvl->varOrConst.value.pLongConst) : pStackLvl->varOrConst.value.longConst);         // retrieve value (valid for ALL value types)
-        if (prepareForCallback) {                                                                                                   // preparing for callback function 
-            // numeric argument ?
-            if (((valueType[i] & value_typeMask) == value_isLong) || ((valueType[i] & value_typeMask) == value_isFloat)) {
-                // numeric CONSTANT argument: make a copy of the actual data (not the pointers to it: these will be copied, for safety as well, upon return of the present function)
-                if (argIsConstant) { dummyArgs[i].longConst = args[i].longConst; args[i].pLongConst = &(dummyArgs[i].longConst); }  // pure or variable constant: pass address of copied value
-                else { args[i].pLongConst = pStackLvl->varOrConst.value.pLongConst; }                                               // changeable variable: retrieve address of original value
-            }
-
-<<<<<<< HEAD
-            // string argument ?
-            else if ((valueType[i] & value_typeMask) == value_isStringPointer) {                // for callback calls only      
-                char* pOriginalArg = args[i].pStringConst;                                      // pointer to Justina variable or constant string
-                int strLength{ 0 };
-                // empty (null pointer) and constant strings: create a temporary string (empty but null-terminated or copy of the non-empty string)
-                if ((args[i].pStringConst == nullptr) || argIsConstant) {                       // note: non-empty variable strings (only): pointer keeps pointing to variable string (no copy)           
-                    valueType[i] |= passCopyToCallback;                                         // flag that a copy has been made (it will have to be deleted afterwards))
-                    strLength = (args[i].pStringConst == nullptr) ? 0 : strlen(args[i].pStringConst);
-=======
+        // -------------------------------------
+        // Retart or abort stopped program again
+        // -------------------------------------
+
+        // these commands behave as if an error occurred, in order to follow the same processing logic  
+        // the commands are issued from the command line and restart a program stopped for debug (except the abort command)
+
+        // step: executes one program step. If a 'parsing only' statement is encountered, it will simply skip it
+        // step over: if the statement is a function call, executes the function without stopping until control returns to the caller. For other statements, behaves like 'step'
+        // step out: continues execution without stopping, until control is passed to the caller
+        // step out of block: if in an open block (while, for, ...), continues execution until control passes to a statement outside the open block. Otherwise, behaves like 'step'
+        // step to block end: if in an open block (while, for, ...), continues execution until the next statement to execute is the 'block end' statement...
+        // ... this allows you to execute a 'for' loop one loop at the time, for instance. If outside an open block, behaves like 'step' 
+        // go: continues execution until control returns to the user
+       // abort a program while it is stopped
+
+        // notes: when the next statement to execute is a block start command (if, while, ...), control is still OUTSIDE the loop
+        //        you cannot skip a block start command (if, while, ...). However, you can skip all statements inside it, including the block 'end' statement 
+        //        you cannot skip a function 'end' command
+
+        case cmdcod_step:
+        case cmdcod_stepOver:
+        case cmdcod_stepOut:
+        case cmdcod_stepOutOfBlock:
+        case cmdcod_stepToBlockEnd:
+        case cmdcod_go:
+        case cmdcod_abort:
+        {
+
+            bool OpenBlock{ true };
+            char nextStepBlockAction{ block_na };          // init
+
+            if (_openDebugLevels == 0) { return result_noProgramStopped; }
+
+            // debugging command requiring an open block ? (-> step out of block, step to block end commands)
+            // debugging command not applicable to block start and block end commands ? (-> skip command)
+            if (((_activeFunctionData.activeCmd_ResWordCode == cmdcod_stepOutOfBlock) ||
+                (_activeFunctionData.activeCmd_ResWordCode == cmdcod_stepToBlockEnd))) {
+
+                // determine whether an open block exists within the active function:
+                // to do that, locate flow control control stack level below the stopped function data 
+                // note: because program is currently stopped, _activeFunctionData represents the debug level command line. FlowCtrlStack top levels contain...
+                // ...any open blocks for the debug level, then the level representing the stopped function and only then any open blocks for that stopped function, ...
+                // followed by levels for other open functions in the call stack with their open blocks... and finally a level representing the command line...
+                // ...from where the program was called, with any open blocks (if any programs are stopped, additional levels are present, basically repeating the same scheme).
+                void* pFlowCtrlStackLvl = _pFlowCtrlStackTop;
+                char blockType{};
+                do {
+                    // skip all debug level blocks and open function block (always there). Then, check the next control flow stack level (also always there)
+                    blockType = ((openBlockGeneric*)pFlowCtrlStackLvl)->blockType;
+                    pFlowCtrlStackLvl = flowCtrlStack.getPrevListElement(pFlowCtrlStackLvl);
+                } while ((blockType != block_JustinaFunction) && (blockType != block_eval));
+
+                // access the flow control stack level below the stack level for the active function, and check the blocktype: is it an open block within the function ?
+                // (if not, then it's the stack level for the caller already)
+                blockType = ((openBlockGeneric*)pFlowCtrlStackLvl)->blockType;
+                if ((blockType != block_for) && (blockType != block_while) && (blockType != block_if)) { OpenBlock = false; }   // is it an open block ?
+            }
+
+
+            // overwrite the parsed command line (containing the 'step', 'go' or 'abort' command) with the command line stack top and pop the command line stack top
+            // before removing, delete any parsed string constants for that command line
+
+            _lastUserCmdStep = *(char**)_pParsedCommandLineStackTop;                                                             // pop program step of last user cmd token ('tok_no_token')
+            long parsedUserCmdLen = _lastUserCmdStep - (_programStorage + _progMemorySize) + 1;
+            deleteConstStringObjects(_programStorage + _progMemorySize);
+            memcpy((_programStorage + _progMemorySize), _pParsedCommandLineStackTop + sizeof(char*), parsedUserCmdLen);          // size berekenen
+            parsedCommandLineStack.deleteListElement(_pParsedCommandLineStackTop);
+            _pParsedCommandLineStackTop = parsedCommandLineStack.getLastListElement();
+        #if PRINT_PARSED_CMD_STACK
+            _pDebugOut->print("  >> POP parsed statements (Go): steps = "); _pDebugOut->println(_lastUserCmdStep - (_programStorage + _progMemorySize));
+        #endif
+            --_openDebugLevels;
+
+            // abort: all done
+            if (_activeFunctionData.activeCmd_ResWordCode == cmdcod_abort) { return result_abort; }
+
+
+            _stepCmdExecuted = (_activeFunctionData.activeCmd_ResWordCode == cmdcod_step) ? db_singleStep :
+                (_activeFunctionData.activeCmd_ResWordCode == cmdcod_stepOut) ? db_stepOut :
+                (_activeFunctionData.activeCmd_ResWordCode == cmdcod_stepOver) ? db_stepOver :
+                (_activeFunctionData.activeCmd_ResWordCode == cmdcod_stepOutOfBlock) ? (OpenBlock ? db_stepOutOfBlock : db_singleStep) :
+                (_activeFunctionData.activeCmd_ResWordCode == cmdcod_stepToBlockEnd) ? (OpenBlock ? db_stepToBlockEnd : db_singleStep) :
+                db_continue;
+
+            // currently, at least one program is stopped (we are in debug mode)
+            // find the flow control stack entry for the stopped function and make it the active function again (remove the flow control stack level for the debugging command line)
+            char blockType = block_none;            // init
+            do {
+                // always at least one open function (because returning to caller from it)
+                blockType = ((openBlockGeneric*)_pFlowCtrlStackTop)->blockType;
+
+                // load local storage pointers again for interrupted function and restore pending step & active function information for interrupted function
+                if (blockType == block_JustinaFunction) {
+                    _activeFunctionData = *(OpenFunctionData*)_pFlowCtrlStackTop;
+                }
+
+                // delete FLOW CONTROL stack level that contained caller function storage pointers and return address (all just retrieved to _activeFunctionData)
+                flowCtrlStack.deleteListElement(_pFlowCtrlStackTop);
+                _pFlowCtrlStackTop = flowCtrlStack.getLastListElement();
+            } while (blockType != block_JustinaFunction);
+            --_callStackDepth;          // deepest open function removed from flow control stack (as well as optional debug command line open blocks) 
+
+            // info needed to check when commands like step out, ... have finished executing, returning control to user
+            _stepCallStackLevel = _callStackDepth;                                      // call stack levels at time of first program step to execute after step,... command
+            _stepFlowCtrlStackLevels = flowCtrlStack.getElementCount();                 // all flow control stack levels at time of first program step to execute after step,... command (includes open blocks)
+
+            // !!! DO NOT clean up: evaluation stack has been set correctly, and _activeFunctionData.activeCmd_ResWordCode:  _activeFunctionData just received its values from the flow control stack 
+        }
+        break;
+
+
+        // ------------------------
+        // Define Trace expressions
+        // ------------------------
+
+        case cmdcod_trace:
+        {
+            bool operandIsVar = (pStackLvl->varOrConst.tokenType == tok_isVariable);
+            char valueType = operandIsVar ? (*pStackLvl->varOrConst.varTypeAddress & value_typeMask) : pStackLvl->varOrConst.valueType;
+            Val value;
+            value.floatConst = (operandIsVar ? (*pStackLvl->varOrConst.value.pFloatConst) : pStackLvl->varOrConst.value.floatConst);    // line is valid for all value types  
+
+            bool opIsString = ((uint8_t)valueType == value_isStringPointer);
+            if (!opIsString) { return result_arg_stringExpected; }
+
+            replaceSystemStringValue(_pTraceString, value.pStringConst);
+
+            // clean up
+            clearEvalStackLevels(cmdArgCount);                                                                                        // clear evaluation stack and intermediate strings
+            _activeFunctionData.activeCmd_ResWordCode = cmdcod_none;        // command execution ended
+        }
+        break;
+
+
+        // ---------------------------------------------------------------------------------------------------------
+        // Switch on single step mode (use to debug a program without Stop command programmed, right from the start)
+        // ---------------------------------------------------------------------------------------------------------
+
+        case cmdcod_debug:
+        {
+            _debugCmdExecuted = true;
+
+            // clean up
+            clearEvalStackLevels(cmdArgCount);                                                                            // clear evaluation stack and intermediate strings 
+            _activeFunctionData.activeCmd_ResWordCode = cmdcod_none;                                                        // command execution ended
+        }
+        break;
+
+
+        // -----------------------------
+        // switch breakpoints on are off
+        // -----------------------------
+
+        case cmdcod_BPon:
+        case cmdcod_BPoff:
+        {
+            _pBreakpoints->_breakPontsAreOn = (_activeFunctionData.activeCmd_ResWordCode == cmdcod_BPon);
+
+            // clean up
+            clearEvalStackLevels(cmdArgCount);                                                                            // clear evaluation stack and intermediate strings 
+            _activeFunctionData.activeCmd_ResWordCode = cmdcod_none;                                                        // command execution ended
+        }
+
+        // -----------------------------------------
+        // set, clear, enable, disable breakpoint(s)
+        // -----------------------------------------
+
+        case cmdcod_setBP:
+        case cmdcod_clearBP:
+        case cmdcod_enableBP:
+        case cmdcod_disableBP:
+        {
+            // all commands:   source line number [, source line number, ...]
+            // set breakpoint: source line number, view string [, trigger string] - or -
+            //                 source line number, view string , hitcount
+
+            bool argIsVar;
+            execResult_type execResult{ result_execOK };
+
+            bool argIsArray;
+            char valueType;
+            Val arg;
+
+            bool isSetBPwithHitcountViewExpr{ false };
+            bool isWithViewExpression{ false };
+            bool isWithHitCount{ false };
+            long sourceLine{ 0 };
+            long hitCountBP1{ 0 };
+            char* triggerExprBP1{ nullptr }, * viewExprBP1{ nullptr };
+            LE_evalStack* pArg1StackLvl = pStackLvl;
+
+            if ((_activeFunctionData.activeCmd_ResWordCode == cmdcod_setBP) && ((cmdArgCount == 2) || (cmdArgCount == 3))) {
+                // possibly a single breakpoint with view expression (can be empty string) and hitcount,
+                //      or,                                                                and optional view expression (both can be empty strings)
+                for (int i = 1; i <= cmdArgCount; i++) {
+                    copyValueArgsFromStack(pStackLvl, 1, &argIsVar, &argIsArray, &valueType, &arg);
+
+                    if (i == 1) {
+                        sourceLine = (valueType == value_isLong) ? arg.longConst : (long)arg.floatConst;
+                    }
+                    else if (i == 2) {       // if string, this is a view string
+                        isWithViewExpression = (valueType == value_isStringPointer);
+                        if (isWithViewExpression) { viewExprBP1 = arg.pStringConst; }
+                        if (!isWithViewExpression) { break; }                                           // not a single breakpoint with view expression and optional hitcount or trigger expression
+                    }
+                    else if (i == 3) {
+                        isWithHitCount = ((valueType == value_isLong) || (valueType == value_isFloat));                             // third arg must be string (view expression, if provided)
+                        if (isWithHitCount) {
+                            hitCountBP1 = (valueType == value_isLong ? arg.longConst : (long)arg.floatConst);
+                            if ((hitCountBP1 < 1) || (hitCountBP1 > 100000)) { return result_BP_hitcountNotWithinRange; }
+                        }
+                        else { triggerExprBP1 = arg.pStringConst; }
+                    }
+                }
+            }
+
+            // set one breakpoint with view expression and, optionally, hit count or trigger expression ?
+            if (isWithViewExpression) {
+                int extraAttribCount = cmdArgCount - 1;
+                execResult = _pBreakpoints->maintainBPdata(sourceLine, _activeFunctionData.activeCmd_ResWordCode, extraAttribCount, viewExprBP1, hitCountBP1, triggerExprBP1);
+                if (execResult != result_execOK) { return execResult; }
+            }
+
+            // set/clear/enable/disable multiple breakpoints
+            else {
+                pStackLvl = pArg1StackLvl;          // points to first argument again
+                for (int i = 1; i <= cmdArgCount; i++) {
+                    copyValueArgsFromStack(pStackLvl, 1, &argIsVar, &argIsArray, &valueType, &arg);
+                    // values have not been tested yet for numeric type
+                    if ((valueType != value_isLong) && (valueType != value_isFloat)) { return result_BP_sourcelineNumberExpected; }
+                    sourceLine = (valueType == value_isLong) ? arg.longConst : (long)arg.floatConst;
+
+                    execResult = _pBreakpoints->maintainBPdata(sourceLine, _activeFunctionData.activeCmd_ResWordCode);
+                    if (execResult != result_execOK) { return execResult; }
+                }
+            }
+
+            // clean up
+            clearEvalStackLevels(cmdArgCount);                                                                            // clear evaluation stack and intermediate strings 
+            _activeFunctionData.activeCmd_ResWordCode = cmdcod_none;                                                        // command execution ended
+        }
+        break;
+
+
+        // ------------------------
+        // Raise an execution error
+        // ------------------------
+
+        case cmdcod_raiseError:
+        {
+            bool operandIsVar = (pStackLvl->varOrConst.tokenType == tok_isVariable);
+            char valueType = operandIsVar ? (*pStackLvl->varOrConst.varTypeAddress & value_typeMask) : pStackLvl->varOrConst.valueType;
+            Val value;
+            value.longConst = (operandIsVar ? (*pStackLvl->varOrConst.value.pLongConst) : pStackLvl->varOrConst.value.longConst);       // line is valid for all value types  
+
+            bool opIsLong = ((uint8_t)valueType == value_isLong);
+            bool opIsFloat = ((uint8_t)valueType == value_isFloat);
+            if (!opIsLong && !opIsFloat) { break; }                                                                                        // ignore if not a number
+
+            execResult_type errNum = (opIsLong) ? (execResult_type)value.longConst : (execResult_type)value.floatConst;
+            // if error to be raised is not within this range, simply ignore it 
+            if ((errNum != result_execOK) && (execResult < result_startOfEvents)) { return errNum; }
+
+            // clean up
+            clearEvalStackLevels(cmdArgCount);                                                                            // clear evaluation stack and intermediate strings 
+            _activeFunctionData.activeCmd_ResWordCode = cmdcod_none;                                                        // command execution ended
+        }
+        break;
+
+
+        // -------------------------------
+        // switch error trapping on or off
+        // -------------------------------
+
+        case cmdcod_trapErrors:
+        {
+            bool operandIsVar = (pStackLvl->varOrConst.tokenType == tok_isVariable);
+            char valueType = operandIsVar ? (*pStackLvl->varOrConst.varTypeAddress & value_typeMask) : pStackLvl->varOrConst.valueType;
+            if ((valueType != value_isLong) && (valueType != value_isFloat)) { return result_arg_numberExpected; }
+            Val value;
+            value.longConst = (operandIsVar ? (*pStackLvl->varOrConst.value.pLongConst) : pStackLvl->varOrConst.value.longConst);    // line is valid for all value types  
+            bool trapEnable = (valueType == value_isLong) ? (bool)value.longConst : (bool)value.floatConst;
+            _activeFunctionData.trapEnable = trapEnable ? 1 : 0;                                                        // counts for currently executing procedure only                                                       
+            _trappedErrorNumber = (int)result_execOK;
+
+            // clean up
+            clearEvalStackLevels(cmdArgCount);                                                                            // clear evaluation stack and intermediate strings 
+            _activeFunctionData.activeCmd_ResWordCode = cmdcod_none;                                                        // command execution ended
+        }
+        break;
+
+
+        // ------------------------
+        // Clear an execution error
+        // ------------------------
+
+        case cmdcod_clearError:
+        {
+            _trappedErrorNumber = (int)result_execOK;
+
+            // clean up
+            clearEvalStackLevels(cmdArgCount);                                                                            // clear evaluation stack and intermediate strings 
+            _activeFunctionData.activeCmd_ResWordCode = cmdcod_none;                                                        // command execution ended
+        }
+        break;
+
+
+        // -----------------------------------
+        // read and parse program from stream
+        // -----------------------------------
+
+        case cmdcod_loadProg:
+        {
+            _loadProgFromStreamNo = 0;                                                                                      // init: load from console 
+            if (cmdArgCount == 1) {                                                                                       // source specified (console, alternate input or file name)
+                bool argIsVar[1];
+                bool argIsArray[1];
+                char valueType[1];
+                Val args[1];
+                copyValueArgsFromStack(pStackLvl, cmdArgCount, argIsVar, argIsArray, valueType, args);
+
+                // SD source file name specified ?
+                if (valueType[0] == value_isStringPointer) {                                                                // load program from SD file
+                    // open file and retrieve file number
+                    execResult = SD_open(_loadProgFromStreamNo, args[0].pStringConst, O_READ);                              // this performs a few card & file checks as well
+                    if (execResult == result_SD_couldNotOpenFile) {
+                        if (!SD.exists(args[0].pStringConst)) { execResult = result_SD_fileNotFound; }                      // replace error code for clarity
+                    }
+                    if (execResult != result_execOK) { return execResult; }
+                }
+
+                // external source specified ?
+                else if ((valueType[0] == value_isLong) || (valueType[0] == value_isFloat)) {                               // external source specified: console or alternate input
+                    _loadProgFromStreamNo = ((valueType[0] == value_isLong) ? args[0].longConst : args[0].floatConst);
+                    if (_loadProgFromStreamNo > 0) { return result_IO_invalidStreamNumber; }
+                    else if ((-_loadProgFromStreamNo) > _externIOstreamCount) { return result_IO_invalidStreamNumber; }
+                }
+            }
+
+            return result_initiateProgramLoad;                                                                              // not an error but an 'event'
+
+            // no clean up to do (return statement executed already)
+        }
+        break;
+
+
+        // ----------------------------------
+        // set console input or output stream
+        // ----------------------------------
+
+        case cmdcod_setConsole:
+        case cmdcod_setConsIn:
+        case cmdcod_setConsOut:
+        case cmdcod_setDebugOut:
+        {
+            bool argIsVar[1];
+            bool argIsArray[1];
+            char valueType[1];
+            Val args[1];
+            copyValueArgsFromStack(pStackLvl, cmdArgCount, argIsVar, argIsArray, valueType, args);
+            if ((valueType[0] != value_isLong) && (valueType[0] != value_isFloat)) { return result_arg_numberExpected; }
+            int streamNumber = (valueType[0] == value_isLong) ? args[0].longConst : args[0].floatConst;
+
+            // NOTE: set debug out: file number is acceptable, even if no open file is associated with it at this time
+            if ((streamNumber >= MAX_OPEN_SD_FILES) || ((-streamNumber) > _externIOstreamCount) || (streamNumber == 0)) { return result_IO_invalidStreamNumber; }
+            if ((streamNumber > 0) && (_activeFunctionData.activeCmd_ResWordCode != cmdcod_setDebugOut)) { return result_SD_fileNotAllowedHere; }
+
+            // set debug out ? 
+            bool setDebugOut = (_activeFunctionData.activeCmd_ResWordCode == cmdcod_setDebugOut);
+            if (setDebugOut) {
+                if (streamNumber < 0) {
+                    _debug_sourceStreamNumber = streamNumber;
+                    _pDebugOut = static_cast<Stream*>(_pExternIOstreams[(-streamNumber) - 1]);                              // external IO (stream number -1 => array index 0, etc.)
+                    _pDebugPrintColumn = &_pIOprintColumns[(-streamNumber) - 1];
+                }
+                else {
+                    // NOTE: debug out (in contrast to console in & out) can point to an SD file
+                    // NOTE: debug out will be automatically reset to console out if file is subsequently closed
+                    File* pFile{};
+                    execResult_type execResult = SD_fileChecks(pFile, streamNumber, 1);
+                    if (execResult != result_execOK) { return execResult; }
+                    _debug_sourceStreamNumber = streamNumber;
+                    _pDebugOut = static_cast<Stream*> (pFile);
+                    _pDebugPrintColumn = &openFiles[streamNumber - 1].currentPrintColumn;
+                }
+            }
+            else {
+                // set console in, out, in & out
+                bool setConsIn = (_activeFunctionData.activeCmd_ResWordCode == cmdcod_setConsIn);
+                bool setConsOut = (_activeFunctionData.activeCmd_ResWordCode == cmdcod_setConsOut);
+                bool setConsole = (_activeFunctionData.activeCmd_ResWordCode == cmdcod_setConsole);
+
+                char streamTypes[15];
+                char msg[80];
+
+                // NOTE: in case of debug output change, the streams below are not actually used
+                strcpy(streamTypes, setConsIn ? "input" : (setConsOut || setDebugOut) ? "output" : "I/O");
+                sprintf(msg, "\r\nWARNING: please check first that the selected %s device is available\r\n  ", streamTypes);
+                printlnTo(0, msg);
+                strcpy(streamTypes, setConsIn ? "for input" : setConsOut ? "for output" : setDebugOut ? "for debug output" : "");
+                sprintf(msg, "===== Change console %s ? (please answer Y or N) =====", streamTypes);
+
+                do {
+                    printlnTo(0, msg);
+                    int length{ 1 };
+                    char input[1 + 1] = "";                                                                                 // init: empty string
+                    bool doStop{ false }, doAbort{ false }, doCancel{ false }, doDefault{ false };
+                    if (getConsoleCharacters(doStop, doAbort, doCancel, doDefault, input, length, '\n')) { return result_kill; }  // kill request from caller ? 
+                    if (doAbort) { forcedAbortRequest = true; break; }                                                      // abort running code (program or immediate mode statements)
+                    else if (doStop) { forcedStopRequest = true; }                                                          // stop a running program (do not produce stop event yet, wait until program statement executed)
+
+                    bool validAnswer = (strlen(input) == 1) && ((tolower(input[0]) == 'n') || (tolower(input[0]) == 'y'));
+                    if (validAnswer) {
+                        sprintf(msg, "---------- Changing console now %s ----------\r\n", streamTypes);
+                        printlnTo(0, msg);
+                        if (tolower(input[0]) == 'y') {
+                            if (setConsIn || setConsole) {
+                                _consoleIn_sourceStreamNumber = streamNumber;
+                                _pConsoleIn = static_cast<Stream*>(_pExternIOstreams[(-streamNumber) - 1]);
+                            }    // external IO (stream number -1 => array index 0, etc.)
+                            if (setConsOut || setConsole) {
+                                _consoleOut_sourceStreamNumber = streamNumber;
+                                _pConsoleOut = static_cast<Stream*>(_pExternIOstreams[(-streamNumber) - 1]);                // external IO (stream number -1 => array index 0, etc.)
+                                _pConsolePrintColumn = &_pIOprintColumns[(-streamNumber) - 1];
+                            }
+                        }
+                        break;
+                    }
+                } while (true);
+            }
+
+            // clean up
+            clearEvalStackLevels(cmdArgCount);                                                                            // clear evaluation stack and intermediate strings 
+            _activeFunctionData.activeCmd_ResWordCode = cmdcod_none;                                                        // command execution ended
+        }
+
+        break;
+
+
+        // ------------------------------------------------------------
+        // send a file from SD card to external I/O stream
+        // receive a file from external I/O stream and store on SD card
+        // copy SD card file
+        // ------------------------------------------------------------
+
+        case cmdcod_sendFile:           // arguments: filename   -or-   filename, external I/O stream [, verbose]]
+        case cmdcod_receiveFile:        // arguments: filename   -or-   external I/O stream, filename [, verbose] 
+        case cmdcod_copyFile:           // arguments: source filename, destination filename 
+        {
+            // filename: in 8.3 format
+            // external I/O stream: numeric constant, default is CONSOLE
+            // verbose: default is 1. If verbose is not set, also "overwrite ?" question will not appear  
+
+            if (cmdArgCount > 3) { return result_arg_tooManyArgs; }
+
+            bool argIsVar[2];
+            bool argIsArray[2];
+            char valueType[2];
+            Val args[2];
+            copyValueArgsFromStack(pStackLvl, cmdArgCount, argIsVar, argIsArray, valueType, args);
+
+            if (!_SDinitOK) { return result_SD_noCardOrCardError; }
+
+            bool isSend = (_activeFunctionData.activeCmd_ResWordCode == cmdcod_sendFile);
+            bool isReceive = (_activeFunctionData.activeCmd_ResWordCode == cmdcod_receiveFile);
+            bool isCopy = (_activeFunctionData.activeCmd_ResWordCode == cmdcod_copyFile);
+
+            int sourceStreamNumber{ 0 }, destinationStreamNumber{ 0 };      // init: console
+
+            // send or receive file: send or receive data to / from external IO stream 
+            if ((isSend || isReceive) && (cmdArgCount >= 2)) {                                                            // source (receive) / destination (send) specified ?
+                int IOstreamArgIndex = (_activeFunctionData.activeCmd_ResWordCode == cmdcod_sendFile ? 1 : 0);              // init (default for send and receive only, if not specified)
+                if ((valueType[IOstreamArgIndex] == value_isLong) || (valueType[IOstreamArgIndex] == value_isFloat)) {      // external source/destination specified (console or an alternate I/O stream)
+
+                    // valid external IO number ?
+                    int IOstreamNumber = ((valueType[IOstreamArgIndex] == value_isLong) ? args[IOstreamArgIndex].longConst : (long)args[IOstreamArgIndex].floatConst);      // zero or negative
+                    if (IOstreamNumber > 0) { return result_IO_invalidStreamNumber; }
+                    else if ((-IOstreamNumber) > _externIOstreamCount) { return result_IO_invalidStreamNumber; }
+                    else { (isReceive ? sourceStreamNumber : destinationStreamNumber) = IOstreamNumber; }
+                }
+                else { return result_arg_numberExpected; }
+            }
+
+            // send or copy file: source is a file
+            if ((isSend || isCopy)) {
+                if (valueType[0] != value_isStringPointer) { return result_arg_stringExpected; }                            // mandatory file name
+                if (!pathValid(args[0].pStringConst)) { return result_SD_pathIsNotValid; }
+
+                // don't open source file yet: wait until all other checks are done
+            }
+
+            // verbose argument supplied ?
+            bool verbose = true;
+            if (cmdArgCount == 3) {
+                if ((valueType[2] == value_isLong) || (valueType[2] == value_isFloat)) { verbose = (bool)((valueType[2] == value_isLong) ? args[2].longConst : (long)args[2].floatConst); }
+                else { return result_arg_numberExpected; }
+            }
+
+            bool proceed{ true };        // init (in silent mode, overwrite without asking)
+
+            // receive or copy file: destination is a file
+            if ((isReceive) || (isCopy)) {
+                int receivingFileArgIndex = (cmdArgCount == 1) ? 0 : 1;
+                if (valueType[receivingFileArgIndex] != value_isStringPointer) { return result_arg_stringExpected; }                        // mandatory file name
+                if (!pathValid(args[receivingFileArgIndex].pStringConst)) { return result_SD_pathIsNotValid; }
+
+                if (isCopy) {
+                    if (strcasecmp(args[0].pStringConst, args[1].pStringConst) == 0) { return result_SD_sourceIsDestination; }              // 8.3 file format: NOT case sensitive
+                }
+                // if file exists, ask if overwriting it is OK
+                if (SD.exists(args[receivingFileArgIndex].pStringConst)) {
+                    if (verbose) {
+                        while (_pConsoleIn->available() > 0) { readFrom(0); }                                                               // empty console buffer first (to allow the user to start with an empty line)
+
+                        do {
+                            char s[70] = "===== File exists already. Overwrite ? (please answer Y or N) =====";
+                            printlnTo(0, s);
+                            // read characters and store in 'input' variable. Return on '\n' (length is stored in 'length').
+                            bool doStop{ false }, doAbort{ false }, doCancel{ false }, doDefault{ false };
+                            int length{ 1 };
+                            char input[1 + 1] = "";                                                                                         // init: empty string
+                            if (getConsoleCharacters(doStop, doAbort, doCancel, doDefault, input, length, '\n')) { return result_kill; }    // kill request from caller ?
+                            if (doAbort) { proceed = false; forcedAbortRequest = true; break; }                                             // ' abort running code (program or immediate mode statements)
+                            else if (doStop) { forcedStopRequest = true; }                                                                  // stop a running program (do not produce stop event yet, wait until program statement executed)
+                            else if (doCancel) { break; }
+
+                            bool validAnswer = (strlen(input) == 1) && ((tolower(input[0]) == 'n') || (tolower(input[0]) == 'y'));
+                            if (validAnswer) { proceed = (tolower(input[0]) == 'y');  break; }
+                        } while (true);
+                    }
+                }
+
+                // file does not yet exist ? check if directory exists. If not, create without asking
+                else {
+                    char* dirPath = new char[strlen(args[receivingFileArgIndex].pStringConst) + 1];
+                    strcpy(dirPath, args[receivingFileArgIndex].pStringConst);
+                    int pos{ 0 };
+                    bool dirCreated{ true };
+                    for (pos = strlen(args[receivingFileArgIndex].pStringConst) - 1; pos >= 0; pos--) { if (dirPath[pos] == '/') { dirPath[pos] = '\0'; break; } }      // isolate path
+
+                    if (pos > 0) {    // pos > 0: is NOT a root folder file (pos = 0: root '/' character found; pos=-1: no root '/' character found)
+                        if (!SD.exists(dirPath)) {   // if (sub-)directory path does not exist, create it now
+                            dirCreated = SD.mkdir(dirPath);
+                        }
+                    }
+                    delete[]dirPath;
+                    if (!dirCreated) { return result_SD_couldNotCreateFileDir; }                                            // no success ? error
+                }
+
+                if (proceed) {
+                    // open receiving file for writing. Create it if it doesn't exist yet, truncate it if it does 
+                    execResult = SD_open(destinationStreamNumber, args[receivingFileArgIndex].pStringConst, O_WRITE + O_CREAT + O_TRUNC);
+                    if (execResult != result_execOK) { return execResult; }
+                }
+            }
+
             // send or copy file: source is a file ? open it now
             if (proceed) {
                 if ((isSend || isCopy)) {
@@ -207,7 +773,1178 @@
                         }
                     }
                     else if (doStop) { forcedStopRequest = true; }                                                          // stop a running program (do not produce stop event yet, wait until program statement executed)
->>>>>>> 4f77fe49
+
+                    // write data to destination stream
+                    if (!forcedAbortRequest) {                                                                              // (receive only): if abort is requested, incoming characters need to be flushed (so, not written anymore) 
+                        bool doWrite = isReceive ? ((bufferCharCount == 128) || (!newData && (bufferCharCount > 0))) : newData;
+                        if (newData) { write(buffer, bufferCharCount); bufferCharCount = 0; }
+                    }
+                } while (newData);
+
+                // verbose ? provide user info
+                if (verbose) {
+                    if (forcedAbortRequest) {
+                        printlnTo(0, isSend ? "\r\n+++ File partially sent +++\r\n" : isReceive ? (totalByteCount == 0 ? "\r\n+++ NO file received +++\r\n" :
+                            "\r\n+++ File partially received +++\r\n") : "\r\n+++ File partially copied +++\r\n");
+                    }
+                    else {
+                        char s[100];
+                        sprintf(s, (isSend ? "\r\n+++ File sent, %ld bytes +++\r\n" : isReceive ? (totalByteCount == 0 ? "\r\n+++ NO file received +++\r\n" : "\r\n+++ File received, %ld bytes +++\r\n") :
+                            "\r\n+++ File copied, %ld bytes +++\r\n"), totalByteCount);
+                        printlnTo(0, s);
+                    }
+                }
+
+                // close file(s)
+                if (isSend || isCopy) { SD_closeFile(sourceStreamNumber); }
+                if (isReceive || isCopy) { SD_closeFile(destinationStreamNumber); }
+            }
+
+            // clean up
+            clearEvalStackLevels(cmdArgCount);                                                                            // clear evaluation stack and intermediate strings
+            _activeFunctionData.activeCmd_ResWordCode = cmdcod_none;                                                        // command execution ended
+        }
+        break;
+
+
+        // --------------
+        // SD card: start
+        // --------------
+
+        case cmdcod_startSD:
+        {
+            execResult = startSD();
+            if (execResult != result_execOK) { return execResult; };
+
+            // clean up
+            clearEvalStackLevels(cmdArgCount);                                                                            // clear evaluation stack and intermediate strings 
+            _activeFunctionData.activeCmd_ResWordCode = cmdcod_none;                                                        // command execution ended
+        }
+        break;
+
+
+        // -------------
+        // SD card: stop
+        // -------------
+
+        case cmdcod_stopSD:
+        {
+            SD_closeAllFiles();
+            _SDinitOK = false;
+            SD.end();
+
+
+            // clean up
+            clearEvalStackLevels(cmdArgCount);                                                                            // clear evaluation stack and intermediate strings 
+            _activeFunctionData.activeCmd_ResWordCode = cmdcod_none;                                                        // command execution ended
+        }
+        break;
+
+
+        // --------------------------------------------------------------------
+        // Print information or question, requiring user confirmation or answer
+        // --------------------------------------------------------------------
+
+        case cmdcod_info:                                                                                                   // display message on CONSOLE and request response
+
+            // mandatory argument 1: prompt (string expression)
+            // optional argument 2: numeric variable
+            // - on entry: value is 0 or argument not supplied: confirmation required by pressing ENTER (any preceding characters are skipped)
+            //             value is 1: idem, but if '\c' encountered in input stream the operation is canceled by user 
+            //             value is 2: only positive or negative answer allowed, by pressing 'y' or 'n' followed by ENTER   
+            //             value is 3: idem, but if '\c' encountered in input stream the operation is canceled by user 
+            // - on exit:  value is 0: operation was canceled by user, 1 if operation confirmed by user
+
+            // NO BREAK here: continue with Input command code
+
+
+        case cmdcod_input:                                                                                                  // request user to input a string
+        {
+            // if '\c' is encountered in the input stream, the operation is canceled by the user
+
+            // mandatory argument 1: prompt (character string expression)
+            // mandatory argument 2: variable
+            // - on entry: if the argument contains a default value (see further) OR it's an array element, then it must contain a string value
+            // - on exit:  string value entered by the user
+            // mandatory argument 3: numeric variable
+            // - on entry: value is 0: '\d' sequences in the input stream are ignored
+            //             value is 1: if '\d' is encountered in the input stream, argument 2 is not changed (default value provided on entry)
+            // - on exit:  value is 0: operation was canceled by user, value is 1: a value was entered by the user
+
+            // notes: if both '\c' and '\d' are encountered in the input stream, '\c' (cancel operation) takes precedence over '\d' (use default)
+            //        if a '\' character is followed by a character other then 'c' or 'd', the backslash character is discarded
+
+
+            // the 'input' and 'info' statements do not accept constants for specific arguments. IN contrast to functions, which can only test this at runtime,...
+            // ... statements can test this during parsing. This is why there are no tests related to constants here. 
+
+            bool argIsVar[3];
+            bool argIsArray[3];
+            char valueType[3];
+            Val args[3];
+
+            copyValueArgsFromStack(pStackLvl, cmdArgCount, argIsVar, argIsArray, valueType, args);
+
+            if (valueType[0] != value_isStringPointer) { return result_arg_stringExpected; }                                    // prompt 
+
+            bool isInput = (_activeFunctionData.activeCmd_ResWordCode == cmdcod_input);                                         // init
+            bool isInfoWithYesNo = false;
+
+            bool checkForDefault = false;       // init
+            bool checkForCancel = false;
+            bool answerValid{ false };
+
+            while (_pConsoleIn->available() > 0) { readFrom(0); }                                                               // empty console buffer first (to allow the user to start with an empty line)
+
+            do {                                                                                                                // until valid answer typed
+                if (isInput) {                                                                                                  // input command
+                    if (((uint8_t)(valueType[2]) != value_isLong) && ((uint8_t)(valueType[2]) != value_isFloat)) { return result_arg_numberExpected; }    // flag: with default 
+                    checkForDefault = (((uint8_t)(valueType[2]) == value_isLong) ? args[2].longConst != 0 : args[2].floatConst != 0.);
+                    checkForCancel = true;
+
+                    if ((argIsArray[1]) && (valueType[1] != value_isStringPointer)) { return result_array_valueTypeIsFixed; }   // an array cannot change type: it needs to be string to receive result
+                    if (checkForDefault && (valueType[1] != value_isStringPointer)) { return result_arg_stringExpected; }       // default supplied: it needs to be string
+
+                    char s[80] = "===== Input (\\c to cancel";                                                                  // title static text
+                    char title[80 + MAX_ALPHA_CONST_LEN] = "";                                                                  // title static text + string contents of variable
+                    strcat(s, checkForDefault ? ", \\d for default = '%s') =====" : "): =====");
+                    sprintf(title, s, (args[1].pStringConst == nullptr) ? "" : args[1].pStringConst);
+                    printlnTo(0, title);
+                }
+
+                else {                                                                                                          // info command
+                    if (cmdArgCount == 2) {
+                        if (((uint8_t)(valueType[1]) != value_isLong) && ((uint8_t)(valueType[1]) != value_isFloat)) { return result_arg_numberExpected; }
+                        if ((uint8_t)(valueType[1]) == value_isFloat) { args[1].longConst = (int)args[1].floatConst; }
+                        if ((args[1].longConst < 0) || (args[1].longConst > 3)) { execResult = result_arg_invalid; return execResult; };
+
+                        isInfoWithYesNo = args[1].longConst & 0x02;
+                        checkForCancel = args[1].longConst & 0x01;
+                    }
+                    checkForDefault = false;
+
+                    char s[120] = "===== Information ";
+                    strcat(s, isInfoWithYesNo ? "(please answer Y or N" : "(please confirm by pressing ENTER");
+                    printlnTo(0, strcat(s, checkForCancel ? ", \\c to cancel): =====" : "): ====="));
+                }
+
+                printlnTo(0, args[0].pStringConst);       // user prompt 
+
+                // read characters and store in 'input' variable. Return on '\n' (length is stored in 'length').
+                // return flags doStop, doAbort, doCancel, doDefault if user included corresponding escape sequences in input string.
+                bool doStop{ false }, doAbort{ false }, doCancel{ false }, doDefault{ false };
+                int length{ MAX_USER_INPUT_LEN };
+                char input[MAX_USER_INPUT_LEN + 1] = "";                                                                        // init: empty string
+                if (getConsoleCharacters(doStop, doAbort, doCancel, doDefault, input, length, '\n')) { return result_kill; }
+                if (doAbort) { forcedAbortRequest = true; break; }                                                              // abort running code (program or immediate mode statements)
+                else if (doStop) { forcedStopRequest = true; }                                                                  // stop a running program (do not produce stop event yet, wait until program statement executed)
+
+                doDefault = checkForDefault && doDefault;                                                                       // gate doDefault
+                doCancel = checkForCancel && doCancel;                                                                          // gate doCancel
+
+                // if request to stop received, first handle input data
+                bool  answerIsNo{ false };
+                answerValid = true;                                                                                             // init
+                if (!doAbort && !doCancel && !doDefault) {                                                                      // doStop: continue execution for now (stop when current statement is executed)
+                    if (isInfoWithYesNo) {                                                                                      // check validity of answer ('y' or 'n')
+                        if (length != 1) { answerValid = false; }
+                        if (answerValid) {
+                            if ((input[0] != 'n') && (input[0] != 'N') && (input[0] != 'y') && (input[0] != 'Y')) { answerValid = false; }
+                            answerIsNo = (input[0] == 'n') || (input[0] == 'N');
+                        }
+                        if (!answerValid) { printlnTo(0, "\r\nERROR: answer is not valid. Please try again"); }
+                    }
+                    else  if (isInput) {
+
+                        LE_evalStack* pStackLvl = (cmdArgCount == 3) ? _pEvalStackMinus1 : _pEvalStackTop;
+                        // if  variable currently holds a non-empty string (indicated by a nullptr), delete char string object
+                        execResult = deleteVarStringObject(pStackLvl); if (execResult != result_execOK) { return execResult; }
+
+                        if (strlen(input) == 0) { args[1].pStringConst = nullptr; }
+                        else {
+                            // note that for reference variables, the variable type fetched is the SOURCE variable type
+                            int varScope = pStackLvl->varOrConst.sourceVarScopeAndFlags & var_scopeMask;
+                            int stringlen = min(strlen(input), MAX_ALPHA_CONST_LEN);
+
+                            (varScope == var_isUser) ? _userVarStringObjectCount++ : ((varScope == var_isGlobal) || (varScope == var_isStaticInFunc)) ? _globalStaticVarStringObjectCount++ : _localVarStringObjectCount++;
+                            args[1].pStringConst = new char[stringlen + 1];
+                        #if PRINT_HEAP_OBJ_CREA_DEL
+                            _pDebugOut->print((varScope == var_isUser) ? "+++++ (usr var str) " : ((varScope == var_isGlobal) || (varScope == var_isStaticInFunc)) ? "+++++ (var string ) " : "+++++ (loc var str) ");
+                            _pDebugOut->println((uint32_t)args[1].pStringConst, HEX);
+                        #endif
+
+                            memcpy(args[1].pStringConst, input, stringlen);                                                     // copy the actual string (not the pointer); do not use strcpy
+                            args[1].pStringConst[stringlen] = '\0';
+
+                        }
+                        *pStackLvl->varOrConst.value.ppStringConst = args[1].pStringConst;
+                        *pStackLvl->varOrConst.varTypeAddress = (*pStackLvl->varOrConst.varTypeAddress & ~value_typeMask) | value_isStringPointer;
+
+                        // if NOT a variable REFERENCE, then value type on the stack indicates the real value type and NOT 'variable reference' ...
+                        // but it does not need to be changed, because in the next step, the respective stack level will be deleted 
+                    }
+                }
+
+
+                if (cmdArgCount == (isInput ? 3 : 2)) {       // last argument (optional second if Info, third if Input statement) serves a dual purpose: allow cancel (on entry) and signal 'canceled' (on exit)
+                    // store result in variable and adapt variable value type
+                    // 0 if canceled, 1 if 'OK' or 'Yes',  -1 if 'No' (variable is already numeric: no variable string to delete)
+                    *_pEvalStackTop->varOrConst.value.pLongConst = doCancel ? 0 : answerIsNo ? -1 : 1;                          // 1: 'OK' or 'Yes' (yes / no question) answer                       
+                    *_pEvalStackTop->varOrConst.varTypeAddress = (*_pEvalStackTop->varOrConst.varTypeAddress & ~value_typeMask) | value_isLong;
+
+                    // if NOT a variable REFERENCE, then value type on the stack indicates the real value type and NOT 'variable reference' ...
+                    // but it does not need to be changed, because in the next step, the respective stack level will be deleted 
+                }
+            } while (!answerValid);
+
+            // clean up
+            clearEvalStackLevels(cmdArgCount);                                                                                // clear evaluation stack and intermediate strings
+            _activeFunctionData.activeCmd_ResWordCode = cmdcod_none;                                                            // command execution ended
+        }
+        break;
+
+
+        // -----------------------------------------------------------------------------------------------
+        // stop or pause a running program and wait for the user to continue (without entering debug mode)
+        //------------------------------------------------------------------------------------------------
+
+        case cmdcod_pause:
+        case cmdcod_halt:
+        {
+            long pauseTime = 1000;                                                                      // default: 1 second
+            if (cmdArgCount == 1) {                                                                   // copy pause delay, in seconds, from stack, if provided
+                bool argIsVar[1];
+                bool argIsArray[1];
+                char valueType[1];
+                Val args[1];
+                copyValueArgsFromStack(pStackLvl, cmdArgCount, argIsVar, argIsArray, valueType, args);
+
+                if ((valueType[0] != value_isLong) && (valueType[0] != value_isFloat)) { return result_arg_numberExpected; }
+                pauseTime = (valueType[0] == value_isLong) ? args[0].longConst : (int)args[0].floatConst;    // in seconds
+                if (pauseTime < 1) { pauseTime = 1; }
+                else if (pauseTime > 10) { pauseTime = 10; };
+                pauseTime *= 1000; // to milliseconds
+            }
+            if (_activeFunctionData.activeCmd_ResWordCode == cmdcod_halt) {
+                char s[100 + MAX_IDENT_NAME_LEN];
+                bool isProgramFunction = (_activeFunctionData.pNextStep < (_programStorage + _progMemorySize));     // is this a program function ?
+                if (isProgramFunction) { sprintf(s, "===== Program stopped in user function %s: press ENTER to continue =====", JustinaFunctionNames[_activeFunctionData.functionIndex]); }
+                else { strcpy(s, "Press ENTER to continue"); }
+                printlnTo(0, s);
+            }
+
+            bool kill{ false }, doStop{ false }, doAbort{ false }, stdConsDummy{ false };
+
+            long startPauseAt = millis();                                                               // if pause, not stop;
+
+            // set _pStreamIn to console, for use by Justina methods
+            execResult = setStream(0); if (execResult != result_execOK) { return execResult; }
+            while (_pConsoleIn->available() > 0) { read(); }                                            // empty console buffer first (to allow the user to type in a 'single' character)
+            do {                                                                                        // until new line character encountered
+                char c{};
+                c = getCharacter(kill, doStop, doAbort, stdConsDummy);                                  // get a key (character from console) if available and perform a regular housekeeping callback as well
+                if (kill) { execResult = result_kill; return execResult; }                              // kill Justina interpreter ? (buffer is now flushed until next line character)
+                if (doAbort) { forcedAbortRequest = true; break; }                                      // stop a running Justina program (buffer is now flushed until nex line character) 
+                if (doStop) { forcedStopRequest = true; }                                               // stop a running program (do not produce stop event yet, wait until program statement executed)
+
+                if (c == '\n') { break; }                                                               // after other input characters flushed
+
+                if (_activeFunctionData.activeCmd_ResWordCode == cmdcod_pause) {
+                    if (startPauseAt + pauseTime < millis()) { break; }                                 // if still characters in buffer, buffer will be flushed when processng of statement finalised
+                }
+            } while (true);
+
+            // clean up
+            clearEvalStackLevels(cmdArgCount);                                                        // clear evaluation stack and intermediate strings
+            _activeFunctionData.activeCmd_ResWordCode = cmdcod_none;                                    // command execution ended
+        }
+        break;
+
+
+        // -------------------------------------------------------------------------------------------------------------------------------------------------------------
+        // print all arguments (longs, floats and strings) in succession. Floats are printed in compact format with maximum 3 digits / decimals and an optional exponent
+        // -------------------------------------------------------------------------------------------------------------------------------------------------------------
+
+        // note: the print command does not take into account the display format set to print the last calculation result
+        // to format output produced with the print command, use the formatting function provided (function code: fnccod_format) 
+
+        case cmdcod_dbout:
+        case cmdcod_dboutLine:
+        case cmdcod_cout:
+        case cmdcod_coutLine:
+        case cmdcod_coutList:
+        case cmdcod_print:
+        case cmdcod_printLine:
+        case cmdcod_printList:
+        case cmdcod_printToVar:
+        case cmdcod_printLineToVar:
+        case cmdcod_printListToVar:
+        {
+            // print to console, file or string ?
+            bool isExplicitStreamPrint = ((_activeFunctionData.activeCmd_ResWordCode == cmdcod_print) || (_activeFunctionData.activeCmd_ResWordCode == cmdcod_printLine)
+                || (_activeFunctionData.activeCmd_ResWordCode == cmdcod_printList));
+            bool isPrintToVar = ((_activeFunctionData.activeCmd_ResWordCode == cmdcod_printToVar) || (_activeFunctionData.activeCmd_ResWordCode == cmdcod_printLineToVar)
+                || (_activeFunctionData.activeCmd_ResWordCode == cmdcod_printListToVar));
+            bool isConsolePrint = ((_activeFunctionData.activeCmd_ResWordCode == cmdcod_cout) || (_activeFunctionData.activeCmd_ResWordCode == cmdcod_coutLine)
+                || (_activeFunctionData.activeCmd_ResWordCode == cmdcod_coutList));                                         // for now, refers to 'cout...' commands (implicit console reference)
+            bool isDebugPrint = ((_activeFunctionData.activeCmd_ResWordCode == cmdcod_dbout) || (_activeFunctionData.activeCmd_ResWordCode == cmdcod_dboutLine));
+            int firstValueIndex = (isConsolePrint || isDebugPrint) ? 1 : 2;                                                 // print to file or string: first argument is file or string
+
+            // normal or list print ?
+            bool doPrintList = ((_activeFunctionData.activeCmd_ResWordCode == cmdcod_coutList) || (_activeFunctionData.activeCmd_ResWordCode == cmdcod_printList)
+                || (_activeFunctionData.activeCmd_ResWordCode == cmdcod_printListToVar));
+
+            // print new line sequence ?
+            bool doPrintLineEnd = ((_activeFunctionData.activeCmd_ResWordCode == cmdcod_dboutLine)
+                || (_activeFunctionData.activeCmd_ResWordCode == cmdcod_coutLine) || (_activeFunctionData.activeCmd_ResWordCode == cmdcod_printLine)
+                || (_activeFunctionData.activeCmd_ResWordCode == cmdcod_printLineToVar)
+                || (_activeFunctionData.activeCmd_ResWordCode == cmdcod_coutList) || (_activeFunctionData.activeCmd_ResWordCode == cmdcod_printList)
+                || (_activeFunctionData.activeCmd_ResWordCode == cmdcod_printListToVar));
+
+            if (isDebugPrint && (_pDebugOut == _pConsoleOut)) { isConsolePrint = true; }
+
+            LE_evalStack* pFirstArgStackLvl = pStackLvl;
+            char argSep[3] = "  "; argSep[0] = term_comma[0];
+
+            int streamNumber{ 0 };                                  // init
+
+            if (isDebugPrint) { _pStreamOut = _pDebugOut; }
+            else {
+                execResult = setStream(streamNumber, true); if (execResult != result_execOK) { return execResult; }         // init stream for output
+            }
+            // in case no stream argument provided (cout, ..., debugOut ...) , set stream print column pointer to current print column for default 'console' OR 'debug out' stream
+            // pointer to print column for the current stream is used by tab() and col() functions 
+            int* pStreamPrintColumn = _pLastPrintColumn;                                                                    // init (OK if no stream number provided)
+            int varPrintColumn{ 0 };                                                                                        // only for printing to string variable: current print column
+            char* assembledString{ nullptr };                                                                               // only for printing to string variable: intermediate string
+
+            char intFmtStr[10] = "%#.*l";
+            strcat(intFmtStr, doPrintList ? "d" : _dispIntegerSpecifier);
+            char floatFmtStr[10] = "%#.*";
+            strcat(floatFmtStr, doPrintList ? "e" : _dispFloatSpecifier);
+
+            for (int i = 1; i <= cmdArgCount; i++) {
+                bool operandIsVar = (pStackLvl->varOrConst.tokenType == tok_isVariable);
+                char valueType = operandIsVar ? (*pStackLvl->varOrConst.varTypeAddress & value_typeMask) : pStackLvl->varOrConst.valueType;
+                bool opIsLong = ((uint8_t)valueType == value_isLong);
+                bool opIsFloat = ((uint8_t)valueType == value_isFloat);
+                bool opIsString = ((uint8_t)valueType == value_isStringPointer);
+                char* printString = nullptr;
+                Val operand;
+
+                // next line is valid for values of all types (same memory locations are copied)
+                operand.floatConst = (operandIsVar ? (*pStackLvl->varOrConst.value.pFloatConst) : pStackLvl->varOrConst.value.floatConst);
+
+                // print to stream or variable: first argument is stream number or receiving variable
+                if (i < firstValueIndex) {                                                                                  // cout, .... have an implicit stream: skip
+
+                    if (isPrintToVar) {      // print to variable
+                        if (!operandIsVar) { return result_arg_varExpected; }
+                        bool isArray = (pStackLvl->varOrConst.sourceVarScopeAndFlags & var_isArray);
+                        if (isArray && !opIsString) { return result_array_valueTypeIsFixed; }
+                        pStreamPrintColumn = &varPrintColumn;       // NOTE: '_pLastPrintColumn' (pointer to last print position of last printed stream) is not altered by variable print 
+                        *pStreamPrintColumn = 0;    // reset each time a new print to variable command is executed, because each time you start with an empty string variable
+                    }
+
+                    else {     // print to given stream number
+                        // check stream number (if file, also perform related file and SD card object checks)
+                        if ((!opIsLong) && (!opIsFloat)) { return result_arg_numberExpected; }                              // file number
+                        streamNumber = opIsLong ? operand.longConst : operand.floatConst;
+
+                        Stream* p{};
+                        execResult = setStream(streamNumber, p, true); if (execResult != result_execOK) { return execResult; }  // stream for output
+                        if (p == _pConsoleOut) { isConsolePrint = true; }                                                   // !!! from here on, also for streams < 0, if they POINT to console
+                        // set pointers to current print column value for stream
+                        pStreamPrintColumn = _pLastPrintColumn;
+                    }
+                }
+
+                // process a value for printing
+                else {
+                    // if argument is the result of a tab() or col() function, do NOT print the value these functions return, but advance the print position by the number of tabs specified by the ...
+                    // ...  function result OR to the column specified by the function result (if greater then the current column)
+                    // this only works if the tab() or col() functon itself is not part of a larger expression (otherwise values attributes 'isPrintTabRequest' and 'isPrintColumnRequest' are lost)
+                    bool isTabFunction{ false }, isColFunction{ false }, isCurrentColFunction{ false };
+                    if (!operandIsVar) {         // we are looking for an intermediate constant (result of a tab() function occuring as direct argument of the print command)
+                        isTabFunction = (pStackLvl->varOrConst.valueAttributes & isPrintTabRequest);
+                        isColFunction = (pStackLvl->varOrConst.valueAttributes & isPrintColumnRequest);
+
+                        if (isTabFunction || isColFunction) {
+                            int spaceLength{};
+                            if (isTabFunction) {
+                                int tabCount = pStackLvl->varOrConst.value.longConst;                                       // is an intermediate constant (function result), not a variable
+                                spaceLength = _tabSize - (*pStreamPrintColumn % _tabSize) + (tabCount - 1) * _tabSize;
+                            }
+                            else {                                                                                          // goto print column function
+                                int requestedColumn = pStackLvl->varOrConst.value.longConst;
+                                spaceLength = (requestedColumn > *pStreamPrintColumn) ? requestedColumn - 1 - *pStreamPrintColumn : 0;
+                            }
+
+                            printString = nullptr;                                                                          // init
+                            if (spaceLength > 0) {
+                                _intermediateStringObjectCount++;
+                                printString = new char[spaceLength + 1];
+                                memset(printString, ' ', spaceLength);
+                                printString[spaceLength] = '\0';
+                            #if PRINT_HEAP_OBJ_CREA_DEL
+                                _pDebugOut->print("+++++ (Intermd str) ");   _pDebugOut->println((uint32_t)assembledString, HEX);
+                            #endif
+                            }
+                        }
+                    }
+
+                    if (!isTabFunction && !isColFunction) {                                                                 // go for normal flow
+                        // prepare one value for printing
+                        if (opIsLong || opIsFloat) {
+                            // at least long enough to print long values, or float values with "G" specifier, without leading characters
+                            char s[20];
+                            printString = s;                                                                                // pointer
+                            // next line is valid for long values as well (same memory locations are copied)
+                            operand.floatConst = (operandIsVar ? (*pStackLvl->varOrConst.value.pFloatConst) : pStackLvl->varOrConst.value.floatConst);
+
+                            // print (line): take into account precision and specifier; printList: print met max. accuracy, integers: base 10, float: general format.
+                            // do not take into account formatting flags: integers: always precede hex with '0x', floats: always print decimal point.
+                            if (opIsLong) { if (doPrintList) { sprintf(s, "%#ld", operand.longConst); } else { sprintf(s, intFmtStr, _dispIntegerPrecision, operand.longConst); } }
+                            else { if (doPrintList) { sprintf(s, "%#G", operand.floatConst); } else { sprintf(s, floatFmtStr, _dispFloatPrecision, operand.floatConst); } }
+                        }
+                        else {
+                            operand.pStringConst = operandIsVar ? (*pStackLvl->varOrConst.value.ppStringConst) : pStackLvl->varOrConst.value.pStringConst;
+                            // no need to copy string - just print the original, directly from stack (it's still there)
+                            printString = operand.pStringConst;                                                             // attention: null pointers not transformed into zero-length strings here
+                            if (doPrintList) { quoteAndExpandEscSeq(printString); }
+                        }
+                    }
+
+                    // print one value
+
+                    // NOTE that there is no limit on the number of characters printed here (MAX_PRINT_WIDTH not checked)
+
+                    if (isPrintToVar) {        // print to string ?
+                        // remember 'old' string length and pointer to 'old' string
+                        char* oldAssembString = assembledString;
+
+                        // calculate length of new string: provide room for argument AND
+                        // - if print list: for all value arguments except the last one: sufficient room for argument separator 
+                        // - if print new line: if last argument, provide room for new line sequence
+                        if (printString != nullptr) { varPrintColumn += strlen(printString); }                              // provide room for new string
+                        if (doPrintList && (i < cmdArgCount)) { varPrintColumn += strlen(argSep); }                       // provide room for argument separator
+
+                        // create new string object with sufficient room for argument AND extras (arg. separator and new line sequence, if applicable)
+                        if (varPrintColumn > 0) {
+                            _intermediateStringObjectCount++;
+                            assembledString = new char[varPrintColumn + 1]; assembledString[0] = '\0';
+                        #if PRINT_HEAP_OBJ_CREA_DEL
+                            _pDebugOut->print("+++++ (Intermd str) ");   _pDebugOut->println((uint32_t)assembledString, HEX);
+                        #endif
+                        }
+
+                        // copy string with all previous arguments (if not empty)
+                        if (oldAssembString != nullptr) strcpy(assembledString, oldAssembString);
+                        if (printString != nullptr) { strcat(assembledString, printString); }
+                        // if applicable, copy argument separator or new line sequence
+                        if (doPrintList && (i < cmdArgCount)) { strcat(assembledString, argSep); }
+
+                        // delete previous assembled string
+                        if (oldAssembString != nullptr) {
+                        #if PRINT_HEAP_OBJ_CREA_DEL
+                            _pDebugOut->print("----- (Intermd str) "); _pDebugOut->println((uint32_t)oldAssembString, HEX);
+                        #endif
+                            _intermediateStringObjectCount--;
+                            delete[] oldAssembString;
+                        }
+                    }
+
+                    else {      // print to file or console ?
+                        if (printString != nullptr) {
+                            // if a direct argument of a print function ENDS with CR or LF, reset print column to 0
+                            long printed = print(printString);                                                              // we need the position n the string of the last character printed
+                            if ((printString[printed - 1] == '\r') || (printString[printed - 1] == '\n')) { *pStreamPrintColumn = 0; }      // reset print column for stream to 0
+                            else { *pStreamPrintColumn += printed; }                                                        // not a CR or LF character at end of string ? adapt print column for stream 
+                        }
+                        if ((i < cmdArgCount) && doPrintList) { *pStreamPrintColumn += print(argSep); }
+                    }
+
+                    // if printString is an object on the heap, delete it (note: if printString is created above in quoteAndExpandEscSeq(): it's never a nullptr)
+                    if (((isTabFunction || isColFunction) && !(printString == nullptr)) || (opIsString && doPrintList)) {
+                    #if PRINT_HEAP_OBJ_CREA_DEL
+                        _pDebugOut->print("----- (Intermd str) "); _pDebugOut->println((uint32_t)printString, HEX);
+                    #endif
+                        _intermediateStringObjectCount--;
+                        delete[] printString;
+                    }
+                }
+
+                pStackLvl = (LE_evalStack*)evalStack.getNextListElement(pStackLvl);
+            }
+
+            // finalise
+            if (isPrintToVar) {                                                                                             // print to string ? save in variable
+                // receiving argument is a variable, and if it's an array element, it has string type 
+
+                // if currently the variable contains a string object, delete it
+                // NOTE: error can not occur, because 
+                execResult = deleteVarStringObject(pFirstArgStackLvl);                                                      // if not empty; checks done above (is variable, is not a numeric array)     
+                if (execResult != result_execOK) {
+                    if (assembledString != nullptr) {
+                    #if PRINT_HEAP_OBJ_CREA_DEL
+                        _pDebugOut->print("----- (Intermd str) "); _pDebugOut->println((uint32_t)assembledString, HEX);
+                    #endif
+                        _intermediateStringObjectCount--;
+                        delete[] assembledString;
+                    }
+                    return execResult;
+                }
+
+                // print line end without supplied arguments for printing: a string object does not exist yet, so create it now
+                if (doPrintLineEnd) {
+                    *pStreamPrintColumn = 0;                                                                                // to be consistent with handling of printing line end for printing to non-variable streams, but initialised to zero already 
+                    if (cmdArgCount == 1) {                                                                               // only receiving variable supplied: no string created yet     
+                        _intermediateStringObjectCount++;
+                        assembledString = new char[3]; assembledString[0] = '\r'; assembledString[1] = '\n'; assembledString[2] = '\0';
+                    #if PRINT_HEAP_OBJ_CREA_DEL
+                        _pDebugOut->print("+++++ (Intermd str) ");   _pDebugOut->println((uint32_t)assembledString, HEX);
+                    #endif
+                    }
+                }
+
+                // save new string in variable 
+                *pFirstArgStackLvl->varOrConst.value.ppStringConst = assembledString;                                       // init: copy pointer (OK if string length not above limit)
+                *pFirstArgStackLvl->varOrConst.varTypeAddress = (*pFirstArgStackLvl->varOrConst.varTypeAddress & ~value_typeMask) | value_isStringPointer;
+
+                // string stored in variable: clip to maximum length
+                if (strlen(assembledString) > MAX_ALPHA_CONST_LEN) {
+                    char* clippedString = new char[MAX_ALPHA_CONST_LEN];
+                    memcpy(clippedString, assembledString, MAX_ALPHA_CONST_LEN);                                            // copy the string, not the pointer
+                    clippedString[MAX_ALPHA_CONST_LEN] = '\0';
+                    *pFirstArgStackLvl->varOrConst.value.ppStringConst = clippedString;
+                }
+
+                if (assembledString != nullptr) {
+                    // non-empty string, adapt object counters (change from intermediate to variable string)
+                    _intermediateStringObjectCount--;        // but do not delete the object: it became a variable string
+                    char varScope = (pFirstArgStackLvl->varOrConst.sourceVarScopeAndFlags & var_scopeMask);
+                    (varScope == var_isUser) ? _userVarStringObjectCount++ : ((varScope == var_isGlobal) || (varScope == var_isStaticInFunc)) ? _globalStaticVarStringObjectCount++ : _localVarStringObjectCount++;
+
+                #if PRINT_HEAP_OBJ_CREA_DEL
+                    _pDebugOut->print("----- (Intermd str) ");   _pDebugOut->println((uint32_t)assembledString, HEX);
+                    _pDebugOut->print((varScope == var_isUser) ? "+++++ (usr var str) " : ((varScope == var_isGlobal) || (varScope == var_isStaticInFunc)) ? "+++++ (var string ) " : "+++++ (loc var str) ");
+                    _pDebugOut->println((uint32_t)*pFirstArgStackLvl->varOrConst.value.ppStringConst, HEX);
+                #endif              
+                }
+
+                if (strlen(assembledString) > MAX_ALPHA_CONST_LEN) { delete[] assembledString; }                            // not referenced in eval. stack (clippedString is), so will not be deleted as part of cleanup
+            }
+
+            else {      // print to file or external IO
+                if (doPrintLineEnd) {
+                    println();
+                    *pStreamPrintColumn = 0;
+                }
+            }
+
+            // clean up
+            clearEvalStackLevels(cmdArgCount);                                                                            // clear evaluation stack and intermediate strings 
+            _activeFunctionData.activeCmd_ResWordCode = cmdcod_none;                                                        // command execution ended
+        }
+        break;
+
+
+        // -------------------------------------------------------------
+        // print all variables (global and user), call stack or SD files
+        // -------------------------------------------------------------
+
+        case cmdcod_printVars:
+        case cmdcod_printCallSt:
+        case cmdcod_printBP:
+        case cmdcod_listFiles:
+        {
+            bool isConsolePrint{ true };    // init
+            int streamNumber = 0;                                                                                           // init: console
+            execResult = setStream(streamNumber, true); if (execResult != result_execOK) { return execResult; }             // init output stream
+            int* pStreamPrintColumn = _pConsolePrintColumn;                                                                 // init 
+
+            if (cmdArgCount == 0) {
+                *pStreamPrintColumn = 0;                                                                                    // will not be used here, but is zero at the end
+            }
+            else {                                                                                                          // file name specified
+                bool argIsVar[1];
+                bool argIsArray[1];
+                char valueType[1];
+                Val args[1];
+                copyValueArgsFromStack(pStackLvl, cmdArgCount, argIsVar, argIsArray, valueType, args);
+                if ((valueType[0] != value_isLong) && (valueType[0] != value_isFloat)) { return result_arg_numberExpected; }
+                streamNumber = (valueType[0] == value_isLong) ? args[0].longConst : args[0].floatConst;
+
+                // prepare for printing to stream
+                Stream* p{};
+                execResult = setStream(streamNumber, p, true); if (execResult != result_execOK) { return execResult; }       // stream for output
+                isConsolePrint = (p == _pConsoleOut);
+                pStreamPrintColumn = (streamNumber == 0) ? _pConsolePrintColumn : (streamNumber < 0) ? _pIOprintColumns + (-streamNumber) - 1 : &(openFiles[streamNumber - 1].currentPrintColumn);
+                *pStreamPrintColumn = 0;                                                                                    // will not be used here, but must be set to zero
+            }
+
+            println();
+
+            if (_activeFunctionData.activeCmd_ResWordCode == cmdcod_printVars) {
+                printVariables(true);                                                                                       // print user variables
+                println();
+                printVariables(false);                                                                                      // print global program variables
+            }
+            else if (_activeFunctionData.activeCmd_ResWordCode == cmdcod_printCallSt) { printCallStack(); }
+
+            else if (_activeFunctionData.activeCmd_ResWordCode == cmdcod_printBP) { _pBreakpoints->printBreakpoints(); }
+
+            else {
+                execResult = SD_listFiles();
+                if (execResult != result_execOK) { return execResult; };
+            }
+
+            println();
+            *pStreamPrintColumn = 0;
+
+            // clean up
+            clearEvalStackLevels(cmdArgCount);                                                                                // clear evaluation stack and intermediate strings 
+            _activeFunctionData.activeCmd_ResWordCode = cmdcod_none;                                                        // command execution ended
+        }
+
+        break;
+
+
+        // ---------------------------------------------------------
+        // print all SD files, with 'last modified' dates, to Serial
+        // ---------------------------------------------------------
+
+        // to print to any output stream, look for command code cmdcod_listFiles
+
+        case cmdcod_listFilesToSer:
+        {
+            if (!_SDinitOK) { return result_SD_noCardOrCardError; }
+
+            // print to SERIAL (fixed in SD library), including date and time stamp
+            SdVolume volume{};
+            SdFile root{};
+            // ===>>> to serial !!!
+            Serial.println("\nSD card: files (name, date, size in bytes): ");
+
+            volume.init(_SDcard);
+            root.openRoot(volume);
+            root.ls(LS_R | LS_DATE | LS_SIZE);                                                                              // to SERIAL (not to _console)
+
+            // clean up
+            clearEvalStackLevels(cmdArgCount);                                                                            // clear evaluation stack and intermediate strings 
+            _activeFunctionData.activeCmd_ResWordCode = cmdcod_none;                                                        // command execution ended
+        }
+        break;
+
+
+        // ------------------------------------------------------
+        // Set display width for printing last calculation result
+        // ------------------------------------------------------
+
+        case cmdcod_dispwidth:
+        {
+            bool argIsVar[1];
+            bool argIsArray[1];
+            char valueType[1];
+            Val args[1];
+            copyValueArgsFromStack(pStackLvl, cmdArgCount, argIsVar, argIsArray, valueType, args);
+
+            if ((valueType[0] != value_isLong) && (valueType[0] != value_isFloat)) { return result_arg_numberExpected; }    // numeric ?
+            if ((valueType[0] == value_isLong) ? args[0].longConst < 0 : args[0].floatConst < 0.) { return result_arg_outsideRange; }                                           // positive ?
+            _dispWidth = (valueType[0] == value_isLong) ? args[0].longConst : (long)args[0].floatConst;
+            _dispWidth = min(_dispWidth, MAX_PRINT_WIDTH);                                                                                                    // limit width to MAX_PRINT_WIDTH
+
+            // clean up
+            clearEvalStackLevels(cmdArgCount);                                                                            // clear evaluation stack and intermediate strings
+            _activeFunctionData.activeCmd_ResWordCode = cmdcod_none;                                                        // command execution ended
+        }
+        break;
+
+
+        // ---------------------------------------------------------
+        // Set display format for floating point numbers or integers
+        // ---------------------------------------------------------
+
+        case cmdcod_floatfmt:
+        case cmdcod_intfmt:
+        {
+            // floatFmt precision [, specifier]  [, flags] ]    : set formatting for floats 
+            // intFmt precision [, specifier]  [, flags] ]      : set formatting for integers
+            // NOTE: string printing : NOT affected
+
+            // these settings are used for printing last calculation result, user input echo, print commands output and values traced in debug mode('trace' command)
+
+            // precision: 
+            // floatFmt command with 'f', 'e' or 'E' specifier: number of digits printed after the decimal point    //// klopt niet
+            //                  with 'g' or 'G' specifier: MAXIMUM number of significant digits to be printed (intFmt command only)
+            // intFmt command with 'd', 'x' and 'X': MINIMUM number of digits to be written (if the integer is shorter, it will be padded with leading zeros)
+
+            // specifier (optional parameter):
+            // floatFmt command: 'f', 'e', 'E', 'g' or 'G' specifiers allowed
+            // =>  'f': fixed point, 'e' or 'E': scientific, 'g' ot 'G': shortest notation (fixed or scientific). 'E' or 'G': exponent character printed in capitals    
+            // intFmt command: 'd', 'x' and 'X' specifiers allowed
+            // =>  'd' signed integer, 'x' or 'X': unsigned hexadecimal integer. 'X': hex number is printed in capitals
+
+            // flags (optional parameter): 
+            // value 0x1 = left justify within print field, 0x2 = force sign, 0x4 = insert a space if no sign, 0x8: (1) floating point numbers: ALWAYS add a decimal point, even if no digits follow...
+            // ...(2) integers:  precede non-zero numbers with '0x' or '0X' if printed in hexadecimal format, value 0x10 = pad with zeros within print field
+
+            // once set, and if not provided again, specifier and flags are used as defaults for next calls to these commands
+
+            // NOTE: strings are always printed unchanged, right justified. Use the fmt() function to format strings
+
+            bool argIsVar[3];
+            bool argIsArray[3];
+            char valueType[3];
+            Val args[3];
+
+            if (cmdArgCount > 3) { execResult = result_arg_tooManyArgs; return execResult; }
+            copyValueArgsFromStack(pStackLvl, cmdArgCount, argIsVar, argIsArray, valueType, args);
+
+            // set format for numbers and strings
+
+            bool isIntFmtCmd = (_activeFunctionData.activeCmd_ResWordCode == cmdcod_intfmt);
+            char specifier = isIntFmtCmd ? _dispIntegerSpecifier[0] : _dispFloatSpecifier[0];
+            int precision{ isIntFmtCmd ? _dispIntegerPrecision : _dispFloatPrecision };
+            int fmtFlags{ isIntFmtCmd ? _dispIntegerFmtFlags : _dispFloatFmtFlags };
+            char* fmtString{ isIntFmtCmd ? _dispIntegerFmtString : _dispFloatFmtString };
+
+            // !!! the last 3 arguments return the values of 1st to max. 3rd argument of the command (widh, precision, specifier, flags). Optional last argument is characters printed -> not relevant here
+            execResult = checkFmtSpecifiers(true, cmdArgCount, valueType, args, specifier, precision, fmtFlags);
+            if (execResult != result_execOK) { return execResult; }
+
+            if (specifier == 's') { return result_arg_invalid; }
+            bool isIntSpecifier = (specifier == 'X') || (specifier == 'x') || (specifier == 'd');
+            if (isIntFmtCmd != isIntSpecifier) { return result_arg_invalid; }
+
+            precision = min(precision, isIntFmtCmd ? MAX_INT_PRECISION : MAX_FLOAT_PRECISION);
+
+            // create format string for numeric values
+            (isIntFmtCmd ? _dispIntegerPrecision : _dispFloatPrecision) = precision;
+            (isIntFmtCmd ? _dispIntegerFmtFlags : _dispFloatFmtFlags) = fmtFlags;
+            (isIntFmtCmd ? _dispIntegerSpecifier[0] : _dispFloatSpecifier[0]) = specifier;
+
+            // adapt the format string for integers (intFmt cmd) or floats (floatFmt cmd); NOTE that the format string for strings is fixed
+            makeFormatString(fmtFlags, isIntSpecifier, &specifier, fmtString);
+
+            // clean up
+            clearEvalStackLevels(cmdArgCount);                                                                            // clear evaluation stack and intermediate strings
+            _activeFunctionData.activeCmd_ResWordCode = cmdcod_none;                                                        // command execution ended
+        }
+        break;
+
+
+        // ------------------------
+        // set console display mode
+        // ------------------------
+
+        case cmdcod_dispmod:      // takes two arguments
+        {
+            // mandatory argument 1: 0 = do not print prompt and do not echo user input; 1 = print prompt but no not echo user input; 2 = print prompt and echo user input 
+            // mandatory argument 2: 0 = do not print last result; 1 = print last result; 2 = expand last result escape sequences and print last result
+
+            bool argIsVar[2];
+            bool argIsArray[2];
+            char valueType[2];                                                                                              // 2 arguments
+            Val args[2];
+
+            copyValueArgsFromStack(pStackLvl, cmdArgCount, argIsVar, argIsArray, valueType, args);
+
+            for (int i = 0; i < cmdArgCount; i++) {                                                                       // always 2 parameters
+                bool argIsLong = (valueType[i] == value_isLong);
+                bool argIsFloat = (valueType[i] == value_isFloat);
+                if (!(argIsLong || argIsFloat)) { execResult = result_arg_numberExpected; return execResult; }
+
+                if (argIsFloat) { args[i].longConst = (int)args[i].floatConst; }
+                if ((args[i].longConst < 0) || (args[i].longConst > 2)) { execResult = result_arg_invalid; return execResult; };
+            }
+            if ((args[0].longConst == 0) && (args[1].longConst == 0)) { execResult = result_arg_invalid; return execResult; };   // no prompt AND no last result print: do not allow
+
+            // if last result printing switched back on, then prevent printing pending last result (if any)
+            _lastValueIsStored = false;                                                                                     // prevent printing last result (if any)
+
+            _promptAndEcho = args[0].longConst, _printLastResult = args[1].longConst;
+
+            // clean up
+            clearEvalStackLevels(cmdArgCount);                                                                            // clear evaluation stack and intermediate strings
+            _activeFunctionData.activeCmd_ResWordCode = cmdcod_none;                                                        // command execution ended
+        }
+        break;
+
+
+        // ------------------------------------------------------------
+        // set tab size (for print commands except print list commands)
+        // ------------------------------------------------------------
+
+        case cmdcod_tabSize:
+        {
+            bool argIsVar[1];
+            bool argIsArray[1];
+            char valueType[1];
+            Val args[1];
+            copyValueArgsFromStack(pStackLvl, cmdArgCount, argIsVar, argIsArray, valueType, args);
+
+            if ((valueType[0] != value_isLong) && (valueType[0] != value_isFloat)) { return result_arg_numberExpected; }
+            _tabSize = (valueType[0] == value_isLong) ? args[0].longConst : (int)args[0].floatConst;
+            if ((_tabSize < 2) || (_tabSize > 30)) { _tabSize = (_tabSize < 2) ? 2 : 30; }                                  // limit tabSize range
+
+            // clean up
+            clearEvalStackLevels(cmdArgCount);                                                                            // clear evaluation stack and intermediate strings
+            _activeFunctionData.activeCmd_ResWordCode = cmdcod_none;                                                        // command execution ended
+        }
+        break;
+
+
+        // ------------------------------------
+        // set angle mode for trig calculations
+        // ------------------------------------
+
+        case cmdcod_angle:
+        {
+            bool argIsVar[1];
+            bool argIsArray[1];
+            char valueType[1];
+            Val args[1];
+            copyValueArgsFromStack(pStackLvl, cmdArgCount, argIsVar, argIsArray, valueType, args);
+
+            if ((valueType[0] != value_isLong) && (valueType[0] != value_isFloat)) { return result_arg_numberExpected; }
+            _angleMode = (valueType[0] == value_isLong) ? args[0].longConst : (int)args[0].floatConst;
+            if ((_angleMode < 0) || (_angleMode > 1)) { return result_arg_outsideRange; }                                   // 0 = radians, 1 = degrees
+
+            // clean up
+            clearEvalStackLevels(cmdArgCount);                                                                            // clear evaluation stack and intermediate strings
+            _activeFunctionData.activeCmd_ResWordCode = cmdcod_none;                                                        // command execution ended
+        }
+        break;
+
+
+        // --------------------
+        // block start commands
+        // --------------------
+
+        case cmdcod_for:
+        case cmdcod_if:                                                                                                     // 'if' command
+        case cmdcod_while:                                                                                                  // 'while' command
+        {
+            // start a new loop, or execute an existing loop ? 
+            bool initNew{ true };        // IF...END: only one iteration (always new), FOR...END loop: always first itaration of a new loop, because only pass (command skipped for next iterations)
+            if (_activeFunctionData.activeCmd_ResWordCode == cmdcod_while) {                                                // while block: start of an iteration
+                if (flowCtrlStack.getElementCount() != 0) {                                                                 // at least one open (outer) block exists in current function (or main) ?
+                    char blockType = ((openBlockGeneric*)_pFlowCtrlStackTop)->blockType;
+                    if ((blockType == block_for) || (blockType == block_if)) { initNew = true; }
+                    else if (blockType == block_while) {
+                        // currently executing an iteration of an outer 'if', 'while' or 'for' loop ? Then this is the start of the first iteration of a new (inner) 'if' or 'while' loop
+                        initNew = ((OpenBlockTestData*)_pFlowCtrlStackTop)->loopControl & withinIteration;                  // 'within iteration' flag set ?
+                    }
+                }
+            }
+
+            if (initNew) {
+                _pFlowCtrlStackTop = (OpenBlockTestData*)flowCtrlStack.appendListElement(sizeof(OpenBlockTestData));
+                ((OpenBlockTestData*)_pFlowCtrlStackTop)->blockType =
+                    (_activeFunctionData.activeCmd_ResWordCode == cmdcod_if) ? block_if :
+                    (_activeFunctionData.activeCmd_ResWordCode == cmdcod_while) ? block_while :
+                    block_for;       // start of 'if...end' or 'while...end' block
+
+                // FOR...END loops only: initialize ref to control variable, final value and step
+                if (_activeFunctionData.activeCmd_ResWordCode == cmdcod_for) {
+
+                    // store variable reference, upper limit, optional increment / decrement (only once), address of token directly following 'FOR...; statement
+                    ((OpenBlockTestData*)_pFlowCtrlStackTop)->nextTokenAddress = _activeFunctionData.pNextStep;
+
+                    bool controlVarIsLong{ false }, finalValueIsLong{ false }, stepIsLong{ false };
+                    for (int i = 1; i <= cmdArgCount; i++) {        // skipped if no arguments
+                        Val operand;                                                                                                // operand and result
+                        bool operandIsVar = (pStackLvl->varOrConst.tokenType == tok_isVariable);
+                        char valueType = operandIsVar ? (*pStackLvl->varOrConst.varTypeAddress & value_typeMask) : pStackLvl->varOrConst.valueType;
+                        if ((valueType != value_isLong) && (valueType != value_isFloat)) { execResult = result_testexpr_numberExpected; return execResult; }
+                        operand.floatConst = (operandIsVar ? *pStackLvl->varOrConst.value.pFloatConst : pStackLvl->varOrConst.value.floatConst);    // valid for long values as well
+
+                        // store references to control variable and its value type
+                        if (i == 1) {
+                            controlVarIsLong = (valueType == value_isLong);                                                         // remember
+                            ((OpenBlockTestData*)_pFlowCtrlStackTop)->pControlVar = pStackLvl->varOrConst.value;                    // pointer to variable (containing a long or float constant)
+                            ((OpenBlockTestData*)_pFlowCtrlStackTop)->pControlValueType = pStackLvl->varOrConst.varTypeAddress;     // pointer to variable value type
+                        }
+
+                        // store final loop value
+                        else if (i == 2) {
+                            finalValueIsLong = (valueType == value_isLong);                                                         // remember
+                            ((OpenBlockTestData*)_pFlowCtrlStackTop)->finalValue = operand;
+                        }
+
+                        // store loop step
+                        else {                                                                                                      // third parameter
+                            stepIsLong = (valueType == value_isLong);                                                               // store loop increment / decrement
+                            ((OpenBlockTestData*)_pFlowCtrlStackTop)->step = operand;
+                        }
+
+                        pStackLvl = (LE_evalStack*)evalStack.getNextListElement(pStackLvl);
+                    }
+
+                    if (cmdArgCount < 3) {                                                                                        // step not specified: init with default (1.)  
+                        stepIsLong = false;
+                        ((OpenBlockTestData*)_pFlowCtrlStackTop)->step.floatConst = 1.;                                             // init as float
+                    }
+
+                    // determine value type to use for loop tests, promote final value and step to float if value type to use for loop tests is float
+                    // the initial value type of the control variable and the value type of (constant) final value and step define the loop test value type
+                    ((OpenBlockTestData*)_pFlowCtrlStackTop)->testValueType = (controlVarIsLong && finalValueIsLong && stepIsLong ? value_isLong : value_isFloat);
+                    if (((OpenBlockTestData*)_pFlowCtrlStackTop)->testValueType == value_isFloat) {
+                        if (finalValueIsLong) { ((OpenBlockTestData*)_pFlowCtrlStackTop)->finalValue.floatConst = (float)((OpenBlockTestData*)_pFlowCtrlStackTop)->finalValue.longConst; }
+                        if (stepIsLong) { ((OpenBlockTestData*)_pFlowCtrlStackTop)->step.floatConst = (float)((OpenBlockTestData*)_pFlowCtrlStackTop)->step.longConst; }
+                    }
+
+                    ((OpenBlockTestData*)_pFlowCtrlStackTop)->loopControl |= forLoopInit;                                           // init at the start of initial FOR loop iteration
+                }
+
+                ((OpenBlockTestData*)_pFlowCtrlStackTop)->loopControl &= ~breakFromLoop;                                            // init at the start of initial iteration for any loop
+            }
+
+            ((OpenBlockTestData*)_pFlowCtrlStackTop)->loopControl |= withinIteration;                                               // init at the start of an iteration for any loop
+        }
+
+        // NO BREAK here: from here on, subsequent execution is common for 'if', 'elseif', 'else' and 'while'
+
+
+        // ------------------------
+        // middle-of-block commands
+        // ------------------------
+
+        case cmdcod_else:
+        case cmdcod_elseif:
+
+        {
+            bool precedingTestFailOrNone{ true };  // init: preceding test failed ('elseif', 'else' command), or no preceding test ('if', 'for' command)
+            // init: set flag to test condition of current 'if', 'while', 'elseif' command
+            bool testClauseCondition = (_activeFunctionData.activeCmd_ResWordCode != cmdcod_for);
+            // 'else, 'elseif': if result of previous test (in preceding 'if' or 'elseif' clause) FAILED (fail = false), then CLEAR flag to test condition of current command (not relevant for 'else') 
+            if ((_activeFunctionData.activeCmd_ResWordCode == cmdcod_else) ||
+                (_activeFunctionData.activeCmd_ResWordCode == cmdcod_elseif)) {
+                precedingTestFailOrNone = (bool)(((OpenBlockTestData*)_pFlowCtrlStackTop)->loopControl & testFail);
+            }
+            testClauseCondition = precedingTestFailOrNone && (_activeFunctionData.activeCmd_ResWordCode != cmdcod_for) && (_activeFunctionData.activeCmd_ResWordCode != cmdcod_else);
+
+            //init current condition test result (assume test in preceding clause ('if' or 'elseif') passed, so this clause needs to be skipped)
+            bool fail = !precedingTestFailOrNone;
+            if (testClauseCondition) {                                                                                              // result of test in preceding 'if' or 'elseif' clause FAILED ? Check this clause
+                Val operand;                                                                                                        // operand and result
+                bool operandIsVar = (_pEvalStackTop->varOrConst.tokenType == tok_isVariable);
+                char valueType = operandIsVar ? (*_pEvalStackTop->varOrConst.varTypeAddress & value_typeMask) : _pEvalStackTop->varOrConst.valueType;
+                if ((valueType != value_isLong) && (valueType != value_isFloat)) { execResult = result_testexpr_numberExpected; return execResult; }
+                operand.floatConst = operandIsVar ? *_pEvalStackTop->varOrConst.value.pFloatConst : _pEvalStackTop->varOrConst.value.floatConst;    // valid for long values as well (same memory locations are copied)
+
+                fail = (valueType == value_isFloat) ? (operand.floatConst == 0.) : (operand.longConst == 0);                                        // current test (elseif clause)
+                ((OpenBlockTestData*)_pFlowCtrlStackTop)->loopControl = fail ? ((OpenBlockTestData*)_pFlowCtrlStackTop)->loopControl | testFail : ((OpenBlockTestData*)_pFlowCtrlStackTop)->loopControl & ~testFail;                                          // remember test result (true -> 0x1)
+            }
+
+            bool setNextToken = fail || (_activeFunctionData.activeCmd_ResWordCode == cmdcod_for);
+            if (setNextToken) {                                                                                                     // skip this clause ? (either a preceding test passed, or it failed but the currrent test failed as well)
+                TokenIsResWord* pToToken;
+                uint16_t toTokenStep{ 0 };
+                pToToken = (TokenIsResWord*)_activeFunctionData.activeCmd_tokenAddress;
+                memcpy(&toTokenStep, pToToken->toTokenStep, sizeof(char[2]));
+                _activeFunctionData.pNextStep = _programStorage + toTokenStep;                                                      // prepare jump to 'else', 'elseif' or 'end' command
+            }
+
+            // clean up
+            clearEvalStackLevels(cmdArgCount);                                                                                    // clear evaluation stack
+            _activeFunctionData.activeCmd_ResWordCode = cmdcod_none;                                                                // command execution ended
+        }
+        break;
+
+
+        // ---------------------------------
+        // block break and continue commands
+        // ---------------------------------
+
+        case cmdcod_break:
+        case cmdcod_continue:
+        {
+            char blockType = block_none;
+            bool isLoop{};
+            do {
+                blockType = ((openBlockGeneric*)_pFlowCtrlStackTop)->blockType;
+                // inner block(s) could be IF...END blocks (before reaching loop block)
+                isLoop = ((blockType == block_while) || (blockType == block_for));
+                if (isLoop) {
+                    TokenIsResWord* pToken;
+                    uint16_t toTokenStep{ 0 };
+                    pToken = (TokenIsResWord*)_activeFunctionData.activeCmd_tokenAddress;                                   // pointer to loop start command token
+                    memcpy(&toTokenStep, pToken->toTokenStep, sizeof(char[2]));
+                    pToken = (TokenIsResWord*)(_programStorage + toTokenStep);                                              // pointer to loop end command token
+                    memcpy(&toTokenStep, pToken->toTokenStep, sizeof(char[2]));
+                    _activeFunctionData.pNextStep = _programStorage + toTokenStep;                                          // prepare jump to 'END' command
+                }
+
+                else {          // inner IF...END block: remove from flow control stack 
+                    flowCtrlStack.deleteListElement(_pFlowCtrlStackTop);
+                    _pFlowCtrlStackTop = flowCtrlStack.getLastListElement();
+                }
+            } while (!isLoop);
+
+            if (_activeFunctionData.activeCmd_ResWordCode == cmdcod_break) { ((OpenBlockTestData*)_pFlowCtrlStackTop)->loopControl |= breakFromLoop; }
+
+            // clean up
+            _activeFunctionData.activeCmd_ResWordCode = cmdcod_none;                                                        // command execution ended
+        }
+        break;
+
+
+        // ----------------------------------------------
+        // end block command (While, For, If) or Function
+        // ----------------------------------------------
+
+        case cmdcod_end:
+        {
+            char blockType = ((openBlockGeneric*)_pFlowCtrlStackTop)->blockType;
+
+            if ((blockType == block_if) || (blockType == block_while) || (blockType == block_for)) {
+
+                bool exitLoop{ true };
+
+                if ((blockType == block_for) || (blockType == block_while)) {
+                    exitLoop = ((OpenBlockTestData*)_pFlowCtrlStackTop)->loopControl & breakFromLoop;                       // BREAK command encountered: exit loop
+                }
+
+                if (!exitLoop) {                                                                                            // no BREAK encountered: loop terminated anyway ? (depends on test result) 
+                    if (blockType == block_for) { execResult = testForLoopCondition(exitLoop); if (execResult != result_execOK) { return execResult; } }
+                    else if (blockType == block_while) { exitLoop = (((OpenBlockTestData*)_pFlowCtrlStackTop)->loopControl & testFail); }       // false: test passed
+                }
+
+                if (!exitLoop) {        // continue with next loop
+                    if (blockType == block_for) {
+                        _activeFunctionData.pNextStep = ((OpenBlockTestData*)_pFlowCtrlStackTop)->nextTokenAddress;         // address of token following 'for' token in program memory        
+                    }
+                    else {      // WHILE...END block
+                        TokenIsResWord* pToToken;
+                        uint16_t toTokenStep{ 0 };
+                        pToToken = (TokenIsResWord*)_activeFunctionData.activeCmd_tokenAddress;
+                        memcpy(&toTokenStep, pToToken->toTokenStep, sizeof(char[2]));
+
+                        _activeFunctionData.pNextStep = _programStorage + toTokenStep;                                      // prepare jump to start of new loop
+                    }
+                }
+
+                ((OpenBlockTestData*)_pFlowCtrlStackTop)->loopControl &= ~withinIteration;                                  // at the end of an iteration
+
+                // do NOT reset in case of End Function: _activeFunctionData will receive its values in routine terminateJustinaFunction()
+                _activeFunctionData.activeCmd_ResWordCode = cmdcod_none;                                                    // command execution ended
+
+                if (exitLoop) {
+                    flowCtrlStack.deleteListElement(_pFlowCtrlStackTop);
+                    _pFlowCtrlStackTop = flowCtrlStack.getLastListElement();
+                }
+                break;                                                                                                      // break here: do not break if end function !
+            }
+
+        }
+
+        // NO BREAK here: from here on, subsequent execution is the same for 'end' (function) and for 'return'
+
+
+        // --------------------
+        // return from function
+        // --------------------
+
+        case cmdcod_return:
+        {
+            isFunctionReturn = true;
+            bool returnWithZero = (cmdArgCount == 0);                                                                     // RETURN statement without expression, or END statement: return a zero
+            terminateJustinaFunction(returnWithZero);
+            execResult_type execResult = execAllProcessedOperators();                                                              // continue in caller !!!
+            if (execResult != result_execOK) { return execResult; }
+
+            // DO NOT reset _activeFunctionData.activeCmd_ResWordCode: _activeFunctionData will receive its values in routine terminateJustinaFunction()
+        }
+        break;
+
+    }       // end switch
+
+    return result_execOK;
+}
+
+
+// -------------------------------
+// *   test for loop condition   *
+// -------------------------------
+
+Justina_interpreter::execResult_type Justina_interpreter::testForLoopCondition(bool& testFails) {
+
+    char testTypeIsLong = (((OpenBlockTestData*)_pFlowCtrlStackTop)->testValueType == value_isLong);                                // loop final value and step have the initial control variable value type
+    bool ctrlVarIsLong = ((*(uint8_t*)((OpenBlockTestData*)_pFlowCtrlStackTop)->pControlValueType & value_typeMask) == value_isLong);
+    bool ctrlVarIsFloat = ((*(uint8_t*)((OpenBlockTestData*)_pFlowCtrlStackTop)->pControlValueType & value_typeMask) == value_isFloat);
+    if (!ctrlVarIsLong && !ctrlVarIsFloat) { return result_testexpr_numberExpected; }                                               // value type changed to string within loop: error
+
+    Val& pCtrlVar = ((OpenBlockTestData*)_pFlowCtrlStackTop)->pControlVar;                                                          // pointer to control variable
+    Val& finalValue = ((OpenBlockTestData*)_pFlowCtrlStackTop)->finalValue;
+    Val& step = ((OpenBlockTestData*)_pFlowCtrlStackTop)->step;
+    char& loopControl = ((OpenBlockTestData*)_pFlowCtrlStackTop)->loopControl;
+
+
+    if (ctrlVarIsLong) {                                                                                                            // current control variable value type is long
+        if (testTypeIsLong) {                                                                                                       // loop final value and step are long
+            if (!(loopControl & forLoopInit)) { *pCtrlVar.pLongConst = *pCtrlVar.pLongConst + step.longConst; }
+            if (step.longConst > 0) { testFails = (*pCtrlVar.pLongConst > finalValue.longConst); }
+            else { testFails = (*pCtrlVar.pLongConst < finalValue.longConst); }
+        }
+        else {                                                                                                                      // loop final value and step are float: promote long values to float
+            if (!(loopControl & forLoopInit)) { *pCtrlVar.pLongConst = (long)((float)*pCtrlVar.pLongConst + step.floatConst); }     // store result back as LONG (do not change control variable value type)
+            if (step.floatConst > 0.) { testFails = ((float)*pCtrlVar.pLongConst > finalValue.floatConst); }
+            else { testFails = ((float)*pCtrlVar.pLongConst < finalValue.floatConst); }
+        }
+    }
+    else {                                                                                                                          // current control variable value type is float
+        if (testTypeIsLong) {                                                                                                       // loop final value and step are long: promote long values to float
+            if (!(loopControl & forLoopInit)) { *pCtrlVar.pFloatConst = (*pCtrlVar.pFloatConst + (float)step.longConst); }
+            if ((float)step.longConst > 0.) { testFails = (*pCtrlVar.pFloatConst > (float)finalValue.longConst); }
+            else { testFails = (*pCtrlVar.pFloatConst < (float)finalValue.longConst); }
+        }
+        else {                                                                                                                      // loop final value and step are float
+            if (!(loopControl & forLoopInit)) { *pCtrlVar.pFloatConst = *pCtrlVar.pFloatConst + step.floatConst; }
+            if (step.floatConst > 0.) { testFails = (*pCtrlVar.pFloatConst > finalValue.floatConst); }
+            else { testFails = (*pCtrlVar.pFloatConst < finalValue.floatConst); }
+        }
+    }
+
+    loopControl &= ~forLoopInit;                                                                                                    // reset 'FOR loop init' flag
+    return result_execOK;
+};
+
+
+// ---------------------------------------------------------------------------------------
+// *   copy command arguments or internal cpp function arguments from evaluation stack   *
+// ---------------------------------------------------------------------------------------
+
+Justina_interpreter::execResult_type Justina_interpreter::copyValueArgsFromStack(LE_evalStack*& pStackLvl, int argCount, bool* argIsNonConstantVar, bool* argIsArray, char* valueType, Val* args, bool prepareForCallback, Val* dummyArgs) {
+    execResult_type execResult;
+
+
+    for (int i = 0; i < argCount; i++) {
+        bool argIsVar = (pStackLvl->varOrConst.tokenType == tok_isVariable);                                                        // could be a constant variable
+        argIsNonConstantVar[i] = argIsVar && (!(pStackLvl->varOrConst.sourceVarScopeAndFlags & var_isConstantVar));                 // is a constant variable
+        bool argIsConstant = !(argIsNonConstantVar[i] && argIsVar);                                                                 // constant variable or pure constant
+
+        argIsArray[i] = argIsVar ? (pStackLvl->varOrConst.sourceVarScopeAndFlags & var_isArray) : false;
+        valueType[i] = argIsVar ? (*pStackLvl->varOrConst.varTypeAddress & value_typeMask) : pStackLvl->varOrConst.valueType;
+
+        args[i].longConst = (argIsVar ? (*pStackLvl->varOrConst.value.pLongConst) : pStackLvl->varOrConst.value.longConst);         // retrieve value (valid for ALL value types)
+        if (prepareForCallback) {                                                                                                   // preparing for callback function 
+            // numeric argument ?
+            if (((valueType[i] & value_typeMask) == value_isLong) || ((valueType[i] & value_typeMask) == value_isFloat)) {
+                // numeric CONSTANT argument: make a copy of the actual data (not the pointers to it: these will be copied, for safety as well, upon return of the present function)
+                if (argIsConstant) { dummyArgs[i].longConst = args[i].longConst; args[i].pLongConst = &(dummyArgs[i].longConst); }  // pure or variable constant: pass address of copied value
+                else { args[i].pLongConst = pStackLvl->varOrConst.value.pLongConst; }                                               // changeable variable: retrieve address of original value
+            }
+
+            // string argument ?
+            else if ((valueType[i] & value_typeMask) == value_isStringPointer) {                // for callback calls only      
+                char* pOriginalArg = args[i].pStringConst;                                      // pointer to Justina variable or constant string
+                int strLength{ 0 };
+                // empty (null pointer) and constant strings: create a temporary string (empty but null-terminated or copy of the non-empty string)
+                if ((args[i].pStringConst == nullptr) || argIsConstant) {                       // note: non-empty variable strings (only): pointer keeps pointing to variable string (no copy)           
+                    valueType[i] |= passCopyToCallback;                                         // flag that a copy has been made (it will have to be deleted afterwards))
+                    strLength = (args[i].pStringConst == nullptr) ? 0 : strlen(args[i].pStringConst);
 
                     _intermediateStringObjectCount++;                                           // temporary string object will be deleted right after return from call to user callback routine
                     args[i].pStringConst = new char[strLength + 1];                             // change pointer to copy of string
@@ -227,3 +1964,34 @@
     return result_execOK;
 }
 
+
+// -----------------------------------------------------------------------
+// *   replace a system string value with a copy of a new string value *** 
+// -----------------------------------------------------------------------
+
+void Justina_interpreter::replaceSystemStringValue(char*& systemString, const char* newString) {
+
+    // delete current system string (if not nullptr)
+    if (systemString != nullptr) {
+    #if PRINT_HEAP_OBJ_CREA_DEL
+        _pDebugOut->print("----- (system var str) "); _pDebugOut->println((uint32_t)systemString, HEX);
+    #endif
+        _systemVarStringObjectCount--;
+        delete[] systemString;
+        systemString = nullptr;
+    }
+
+    // COPY new string in system variable (no move)
+    if (newString != nullptr) {                                                                                        // new trace string
+        _systemVarStringObjectCount++;
+        systemString = new char[strlen(newString) + 2]; // room for additional semicolon (in case string is not ending with it) and terminating '\0'
+    #if PRINT_HEAP_OBJ_CREA_DEL
+        _pDebugOut->print("+++++ (system var str) "); _pDebugOut->println((uint32_t)systemString, HEX);
+    #endif
+
+        strcpy(systemString, newString);                                                                                    // copy the actual string
+        systemString[strlen(newString)] = term_semicolon[0];
+        systemString[strlen(newString) + 1] = '\0';
+    }
+}
+
