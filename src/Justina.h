--- conflicted
+++ resolved
@@ -203,11 +203,7 @@
         cmdcod_printLineToVar,
         cmdcod_printListToVar,
         cmdcod_dispwidth,
-<<<<<<< HEAD
-        cmdcod_dispfmt,
-=======
         cmdcod_floatfmt,
->>>>>>> d976191f
         cmdcod_intfmt,
         cmdcod_dispmod,
         cmdcod_tabSize,
@@ -703,16 +699,9 @@
     static constexpr long LONG_WAIT_FOR_CHAR_TIMEOUT{ 15000 };          // milli seconds
     static constexpr long DEFAULT_READ_TIMEOUT{ 1000 };                 // milliseconds
 
-<<<<<<< HEAD
-    // display and print settings
-    // --------------------------
-
-    // maximum values
-=======
     // ------------------------------------------------------------------------------------------------------
     // constants that should NOT be changed without carefully examining the impact on the Justina application
     // ------------------------------------------------------------------------------------------------------
->>>>>>> d976191f
 
     // (1) display and (2) fmt() settings
     // -> display: last values, command line echo, tracing, print commands
@@ -724,25 +713,14 @@
     const int MAX_NUM_PRECISION = 8;                                    // max. numeric precision. Precision as defined as in c++ printf 'format.precision' sub-specifier
     const int MAX_STRCHAR_TO_PRINT = 255;                               // max. # of alphanumeric characters to print. Absolute limit: 255. Defined as in c++ printf 'format.precision' sub-specifier
 
-<<<<<<< HEAD
-    // separate defaults for display settings (last values, command line echo, tracing, print commands) and fmt() function
-=======
     // separate defaults for display settings and fmt() function
->>>>>>> d976191f
     static constexpr int DEFAULT_DISP_WIDTH{ 50 };                      // display setting      : default width of the print field 
     static constexpr int DEFAULT_FMT_WIDTH{ 0 };                        // fmt() function output: default width of the print field 
 
     // shared defaults for display settings AND fmt() function settings    
-<<<<<<< HEAD
-
-    static constexpr int DEFAULT_FLOAT_PRECISION{ 2 };                  // default precision for floating point numbers
-    static constexpr int DEFAULT_INT_PRECISION{ 1 };                    // default 'minimum digits to print' for integers 
-    static constexpr int DEFAULT_STR_CHARS_TO_PRINT{ 50 };               // default # alphanumeric characters to print
-=======
     static constexpr int DEFAULT_FLOAT_PRECISION{ 2 };                  // default precision for floating point numbers
     static constexpr int DEFAULT_INT_PRECISION{ 1 };                    // default 'minimum digits to print' for integers 
     static constexpr int DEFAULT_STR_CHARS_TO_PRINT{DEFAULT_DISP_WIDTH };               // default # alphanumeric characters to print
->>>>>>> d976191f
 
     const char DEFAULT_FLOAT_SPECIFIER[2]{ "f" };                       // default specifier for floating point numbers. Arduino doesn't recognise uppercase "F"
     const char DEFAULT_INT_SPECIFIER[2]{ "d" };                         // default specifier for integers 
@@ -751,10 +729,6 @@
     static constexpr int DEFAULT_FLOAT_FLAGS{ 0X08 };                   // default for floating point numbers: always print decimal point
     static constexpr int DEFAULT_INT_FLAGS{ 0X00 };                     // default for integers: no flags
     static constexpr int DEFAULT_STR_FLAGS{ 0X00 };                     // default for strings: no flags
-<<<<<<< HEAD
-
-=======
->>>>>>> d976191f
 
 
 
@@ -1591,12 +1565,10 @@
     int _promptAndEcho{ 2 };                                                        // print prompt and print input echo
     int _printLastResult{ 1 };                                                      // print last result: 0 = do not print, 1 = print, 2 = print and expand backslash sequences in string constants  
 
-<<<<<<< HEAD
 
     // display settings (last values, command line echo, tracing, print commands
     // -------------------------------------------------------------------------
 
-    bool _dispIsIntFmt{ false };                                                    // initialized during reset          
     int _dispWidth = DEFAULT_DISP_WIDTH;
 
     int _dispFloatPrecision = DEFAULT_FLOAT_PRECISION;
@@ -1609,45 +1581,6 @@
 
     int _dispFloatFmtFlags = DEFAULT_FLOAT_FLAGS;
     int _dispIntegerFmtFlags = DEFAULT_INT_FLAGS;
-    int _dispStringFmtFlags = DEFAULT_STR_FLAGS;
-
-    char _dispFloatFmtString[20] = "";                                              // long enough to contain all format specifier parts; initialized during reset
-    char _dispIntegerFmtString[15] = "";
-    char _dispStringFmtString[20] = "%*.*s%n";
-
-
-    // fmt() function settings 
-    // -----------------------
-
-    // shared for values to format of all data types, EXCEPT precision  and specifier character: maintained separately for strings
-
-    int _fmt_width = DEFAULT_FMT_WIDTH;
-
-    int _fmt_numPrecision = DEFAULT_FLOAT_PRECISION;                                 // all numeric types
-    int _fmt_strCharsToPrint = DEFAULT_STR_CHARS_TO_PRINT;                              // string type
-
-    char _fmt_numSpecifier[2]{ "" };                                               // will be initialised in Justina constructor                                              
-    char _fmt_stringSpecifier[2]{ "" };
-
-    int _fmt_formattingFlags = DEFAULT_FLOAT_FLAGS;
-
-=======
-
-    // display settings (last values, command line echo, tracing, print commands
-    // -------------------------------------------------------------------------
-
-    int _dispWidth = DEFAULT_DISP_WIDTH;
-
-    int _dispFloatPrecision = DEFAULT_FLOAT_PRECISION;
-    int _dispIntegerPrecision = DEFAULT_INT_PRECISION;
-    int _dispCharsToPrint = DEFAULT_STR_CHARS_TO_PRINT;
-
-    char _dispFloatSpecifier[2]{ "" };                                              // will be initialised in Justina constructor 
-    char _dispIntegerSpecifier[2]{ "" };
-    char _dispStringSpecifier[2]{ "" };
-
-    int _dispFloatFmtFlags = DEFAULT_FLOAT_FLAGS;
-    int _dispIntegerFmtFlags = DEFAULT_INT_FLAGS;
     int _dispStringFmtFlags = DEFAULT_STR_FLAGS;                                    // string format flags are fixed, cannot be changed
 
     char _dispFloatFmtString[20] = "";                                              // long enough to contain all format specifier parts; initialized during reset
@@ -1672,7 +1605,6 @@
     int _fmt_stringFmtFlags = DEFAULT_STR_FLAGS;
 
 
->>>>>>> d976191f
     int _tabSize{ 8 };                                                              // tab size, default value if not changed by tabSize command 
 
 
@@ -2076,11 +2008,7 @@
     // output formatting, preparing for printing
     execResult_type checkFmtSpecifiers(bool isDispFmt, int argCount, char* valueType, Val* operands, char& specifier,
         int& precision, int& flags);
-<<<<<<< HEAD
-    void makeNumericFormatString(int flags, bool isIntFmt, char* numFmt, char* fmtString);
-=======
     void makeFormatString(int flags, bool longPrefix, char* specifier, char* fmtString);
->>>>>>> d976191f
     void printToString(int width, int precision, bool inputIsString, bool isIntFmt, char* valueType, Val* operands, char* fmtString,
         Val& fcnResult, int& charsPrinted, bool expandStrings = false);
 
